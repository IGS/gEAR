--- conflicted
+++ resolved
@@ -82,22 +82,12 @@
 # So need to build from source instead
 
 WORKDIR /tmp
-<<<<<<< HEAD
 RUN wget $CMAKE_URL \
   && tar -xzf v${CMAKE_VERSION}.tar.gz \
   && cd CMake-${CMAKE_VERSION} \
   && ./bootstrap \
   && make install \
   && rm -rf CMake-${CMAKE_VERSION} v${CMAKE_VERSION}.tar.gz
-=======
-
-# ProjectR install.  Must be done before rpy2 is installed
-#COPY ./install_bioc.sh /tmp/.
-#RUN /tmp/install_bioc.sh
-
-RUN echo "install.packages(c(\"BiocManager\"), repos=\"http://lib.stat.cmu.edu/R/CRAN/\")" | R --save --restore || exit 1
-RUN echo "BiocManager::install(c(\"projectR\"), ask=FALSE)" | R --save --restore || exit 1
->>>>>>> b8486e5f
 
 # ProjectR install.  Must be done before rpy2 is installed
 COPY ./install_bioc.sh /tmp/.
