############################################################
# Dockerfile to build gEAR web application
############################################################

FROM ubuntu:jammy
# ubuntu 22.04

LABEL maintainer="Shaun Adkins <sadkins@som.umaryland.edu>"

ARG CMAKE_VERSION=3.19.8
ARG CMAKE_URL=https://github.com/Kitware/CMake/archive/refs/tags/v${CMAKE_VERSION}.tar.gz

ARG PYTHON_VERSION=3.10.4
ARG PYTHON_URL=https://www.python.org/ftp/python/${PYTHON_VERSION}/Python-${PYTHON_VERSION}.tar.xz

ARG GEAR_URL=https://www.github.com/IGS/gEAR.git
ARG GEAR_BRANCH=main

# Install packages to Ubuntu
RUN apt-get -qq update \
  && DEBIAN_FRONTEND="noninteractive" apt -qq install -y --no-install-recommends \
  libffi-dev \
  libsqlite-dev \
  libsqlite3-dev \
  libhdf5-dev \
  libreadline-dev \
  libncursesw5-dev \
  libssl-dev \
  tk-dev \
  libgdbm-dev \
  libc6-dev \
  libbz2-dev \
  lzma \
  liblzma-dev \
  hdf5-helpers \
  hdf5-tools \
  libhdf5-dev \
  zlib1g-dev \
  libblas-dev \
  liblapack-dev \
  libxml2-dev \
  libhdf5-serial-dev \
  cmake \
  curl \
  wget \
  git \
  vim \
  unzip \
  software-properties-common \
  build-essential \
  gcc \
  python3-dev \
  python3-tk \
  openssh-server \
  llvm \
<<<<<<< HEAD
=======
  # Required for R
	gfortran \
  libbz2-dev \
	libcurl4-openssl-dev \
	liblzma-dev \
	libpcre3 \
	libpcre3-dev \
  # Required for rpy2
  r-base-dev \
  r-base \
  libgomp1 \
>>>>>>> 53864a3a
  # Apache2 and PHP
  libapache2-mod-wsgi-py3 \
  apache2-dev \
  apache2 \
  php \
  libapache2-mod-php \
  # Cleanup
  && apt -qq clean autoclean \
  && apt -qq autoremove -y \
  && rm -rf /var/lib/apt/lists/*

ENV LLVM_CONFIG=/usr/bin/llvm-config-9

# Install CMake
# Ubuntu Bionic package is 3.10 which is too outdated for louvain-igraph install
# The Kitware PPA repo for apt does not go earlier than 3.20, and anything later than 3.20 also breaks
# So need to build from source instead

WORKDIR /tmp
RUN wget $CMAKE_URL \
  && tar -xzf v${CMAKE_VERSION}.tar.gz \
  && cd CMake-${CMAKE_VERSION} \
  && ./bootstrap \
  && make install \
  && rm -rf CMake-${CMAKE_VERSION} v${CMAKE_VERSION}.tar.gz
<<<<<<< HEAD
=======

# ProjectR install.  Must be done before rpy2 is installed
COPY ./install_bioc.sh /tmp/.
RUN /tmp/install_bioc.sh
>>>>>>> 53864a3a

# Install Python (with configuration options needed for gEAR)
# TODO: test using a apt install instead, now that virtualenv is not needed
WORKDIR /tmp
RUN wget $PYTHON_URL \
  && tar -xf Python-${PYTHON_VERSION}.tar.xz \
  && cd Python-${PYTHON_VERSION} \
  && ./configure --prefix=/opt/Python-${PYTHON_VERSION} --enable-optimizations --enable-shared \
  && make install \
  && cd /tmp \
  && rm -rf  Python-${PYTHON_VERSION}* \
  && mkdir -p /opt/bin \
  && ln -s /opt/Python-${PYTHON_VERSION}/bin/python3 /opt/bin/python3 \
  && ln -s /opt/Python-${PYTHON_VERSION}/lib/libpython3.10.so.1.0 /usr/lib/

# Get gEAR code.  Currently cannot do a git clone by normal means due to the repo being "private"
WORKDIR /opt
RUN git clone -b ${GEAR_BRANCH} --single-branch ${GEAR_URL} \
  && rm -rf /var/www \
  && ln -s /opt/gEAR/www/ /var/

COPY ./gear.ini.docker /opt/gEAR/gear.ini

# Upgrade pip and install requirements from file
# This set of modules will be used by the main Python install and scripts that call it (like CGI ones)
# numpy is installed before requirements.txt because of dependency requirement issues
# NOTE: Installing custom version of diffxpy that I forked and fixed a function to work
WORKDIR /opt/Python-${PYTHON_VERSION}/bin
COPY ./requirements.txt /opt/gEAR/docker/requirements.txt
RUN ./pip3 install --upgrade pip \
  && ./pip3 install -r /opt/gEAR/docker/requirements.txt \
  && ./python3 -m pip install git+https://github.com/adkinsrs/diffxpy.git@0464d2ab1faa0947d90e29f93018ec678e050585 \
  && apt-get -qq update \
  && (chmod 777 /opt/Python-${PYTHON_VERSION}/lib/python${PYTHON_VERSION}/site-packages/scanpy/preprocessing/__pycache__ || true)

# Scikit-learn lib -> https://stackoverflow.com/a/70016416
#ENV LD_PRELOAD="/usr/lib/aarch64-linux-gnu/libgomp.so.1:/opt/Python-${PYTHON_VERSION}/lib/python3.10/site-packages/scikit_learn.libs/libgomp-d22c30c5.so.1.0.0"
ENV LD_LIBRARY_PATH="/usr/local/lib/R/lib:$LD_LIBRARY_PATH"

# Apache things
WORKDIR /opt/gEAR
COPY ./apache2.conf /etc/apache2/apache2.conf
COPY ./wsgi.conf /etc/apache2/mods-available/wsgi.conf
COPY ./wsgi.load /etc/apache2/mods-available/wsgi.load
COPY ./000-default.conf /etc/apache2/sites-available/000-default.conf
COPY ./umgear.conf /etc/apache2/sites-available/umgear.conf
COPY ./php.ini /etc/php/8.1/apache2/php.ini
RUN a2dissite 000-default.conf
RUN a2ensite umgear.conf
RUN a2enmod rewrite cgi wsgi proxy
EXPOSE 80

CMD /usr/sbin/apachectl -D FOREGROUND<|MERGE_RESOLUTION|>--- conflicted
+++ resolved
@@ -53,20 +53,6 @@
   python3-tk \
   openssh-server \
   llvm \
-<<<<<<< HEAD
-=======
-  # Required for R
-	gfortran \
-  libbz2-dev \
-	libcurl4-openssl-dev \
-	liblzma-dev \
-	libpcre3 \
-	libpcre3-dev \
-  # Required for rpy2
-  r-base-dev \
-  r-base \
-  libgomp1 \
->>>>>>> 53864a3a
   # Apache2 and PHP
   libapache2-mod-wsgi-py3 \
   apache2-dev \
@@ -92,13 +78,6 @@
   && ./bootstrap \
   && make install \
   && rm -rf CMake-${CMAKE_VERSION} v${CMAKE_VERSION}.tar.gz
-<<<<<<< HEAD
-=======
-
-# ProjectR install.  Must be done before rpy2 is installed
-COPY ./install_bioc.sh /tmp/.
-RUN /tmp/install_bioc.sh
->>>>>>> 53864a3a
 
 # Install Python (with configuration options needed for gEAR)
 # TODO: test using a apt install instead, now that virtualenv is not needed
