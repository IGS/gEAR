--- conflicted
+++ resolved
@@ -25,11 +25,7 @@
 anndata==0.7.8
 openpyxl==3.0.10
 h5py==2.10.0    # Installed through scanpy but that version breaks things
-<<<<<<< HEAD
 rpy2==3.5.2 # Did not work with R 3.6.3, works with R 4.2.0
-=======
-rpy2==3.5.2    # For projectR
->>>>>>> dfa27f80
 #diffxpy==0.7.4
 #selenium   # Browser testing
 #needle # Visual regression testing