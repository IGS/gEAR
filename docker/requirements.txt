--- conflicted
+++ resolved
@@ -1,40 +1,16 @@
-<<<<<<< HEAD
-numpy==1.21.5
-numexpr==2.8.1
-scanpy[louvain]==1.8.2  # uses louvain 0.7.1
-pandas==1.4.1
-numba==0.55.1
-llvmlite==0.38.0    # For numba
-=======
 numpy==1.19.3  # Installed in prior 'pip install' command
 numexpr==2.7.3  # 2.8.0 is broken -> https://github.com/pydata/numexpr/issues/392
 scanpy[louvain]==1.8.2  # uses louvain 0.7.1
 pandas==1.3.4
 numba==0.50.1
 llvmlite==0.33.0rc1   # For numba
->>>>>>> 28d0378a
 jupyter==1.0.0
-xlrd==2.0.1
+xlrd==1.2.0
 requests==2.27.1
 plotly==5.6.0
 kaleido==0.2.1
 dash-bio==1.0.2
 MulticoreTSNE==0.1
-<<<<<<< HEAD
-Pillow==9.0.1
-biopython==1.79
-biocode==0.10.0
-python-dotenv==0.20.0
-Flask==2.1.0
-itsdangerous==2.1.2
-mysql-connector-python==8.0.20  # Using >8.0.18 gives a segmentation fault.  Need 8.0.20 for prod/devel/servers
-SQLAlchemy==1.4.32
-Flask-RESTful==0.3.9
-mod-wsgi==4.9.0
-opencv-python==4.5.5.64
-anndata==0.8.0
-h5py==3.6.0
-=======
 Pillow==7.1.1
 biopython==1.76
 biocode==0.9.0
@@ -48,7 +24,6 @@
 opencv-python==4.5.4.60
 anndata==0.7.8
 h5py==2.10.0    # Installed through scanpy but that version breaks things
->>>>>>> 28d0378a
 rpy2    # For projectR
 #diffxpy==0.7.4
 #selenium   # Browser testing
