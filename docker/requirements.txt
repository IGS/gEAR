numpy==1.21.5
numexpr==2.8.1
louvain==0.7.1
scanpy[louvain]==1.7.2  # uses louvain 0.7.1
pandas==1.4.1
numba==0.55.1
llvmlite==0.38.0   # For numba
jupyter==1.0.0
xlrd==1.2.0
requests==2.27.1
plotly==5.6.0
kaleido==0.2.1
dash-bio==1.0.2
MulticoreTSNE==0.1
Pillow==9.0.1
biopython==1.79
biocode==0.10.0
python-dotenv==0.20.0
Flask==2.1.0
itsdangerous==2.1.2 # See -> https://stackoverflow.com/a/71206978
mysql-connector-python==8.0.28
SQLAlchemy==1.4.32
Flask-RESTful==0.3.9
mod-wsgi==4.9.0
opencv-python==4.5.5.64
anndata==0.7.8
openpyxl==3.0.10
#h5py==2.10.0    # Installed through scanpy but that version breaks things
h5py==3.6.0
tables==3.7.0    # Read hdf5 files into pandas
more_itertools==9.0.0
<<<<<<< HEAD
=======
aiohttp
>>>>>>> 0abef4d3
#diffxpy==0.7.4
#selenium   # Browser testing<|MERGE_RESOLUTION|>--- conflicted
+++ resolved
@@ -29,9 +29,6 @@
 h5py==3.6.0
 tables==3.7.0    # Read hdf5 files into pandas
 more_itertools==9.0.0
-<<<<<<< HEAD
-=======
 aiohttp
->>>>>>> 0abef4d3
 #diffxpy==0.7.4
 #selenium   # Browser testing