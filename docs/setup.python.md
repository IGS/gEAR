## Overview

These are instructions for setting up the Python environment for Python
environment, tested on Ubuntu 18.04 and 20.04.  Why not virtualenv or any
other isolated python environment?  You could, but for a committed
webserver that's an unnecessary layer.  Also, maybe I'm old-school, but
fixed paths have worked fine for decades.

    $ sudo apt install libffi-dev libsqlite-dev libsqlite3-dev libhdf5-dev
    $ sudo apt install libreadline-gplv2-dev libncursesw5-dev libssl-dev python3-tk tk-dev libgdbm-dev libc6-dev libbz2-dev lzma liblzma-dev

    $ sudo mkdir /opt/Python-3.7.3
    $ sudo chown $USER /opt/Python-3.7.3
    $ cd /tmp
    $ wget https://www.python.org/ftp/python/3.7.3/Python-3.7.3.tar.xz
    $ tar -xf Python-3.7.3.tar.xz
    $ cd Python-3.7.3/
    $ ./configure --prefix=/opt/Python-3.7.3 --enable-optimizations --enable-shared
    $ make
    $ make install

    $ cd /opt/Python-3.7.3/bin
    $ sudo ln -s /opt/Python-3.7.3/lib/libpython3.7m.so.1.0 /usr/lib/

    $ sudo apt install hdf5-helpers hdf5-tools libhdf5-dev zlib1g-dev libblas-dev liblapack-dev libxml2-dev cmake apache2 apache2-dev

    $ ./pip3 install --upgrade pip
    $ ./pip3 install h5py==2.10.0 scanpy==1.5.1 anndata==0.7.3 pandas==1.0.4 numba==0.50.0 xlrd==1.2.0 numpy==1.18.5 scipy==1.4.1 scikit-learn==0.23.1 jupyter mysql-connector-python==8.0.20 requests plotly==4.14.3 kaleido==0.2.1 louvain MulticoreTSNE Pillow biopython==1.76 biocode==0.9.0 python-dotenv==0.14.0 Flask==1.1.2 SQLAlchemy==1.2.12 Flask-RESTful==0.3.8 mod-wsgi==4.6.5 opencv-python==4.1.1.26 pathlib==1.0.1 dash-bio==0.6.1

    $ sudo mkdir /opt/bin
    $ sudo ln -s /opt/Python-3.7.3/bin/python3 /opt/bin/

Scanpy (or dependencies) assumes it can write in several directories which the web server won't be able to write to by default, so this can be fixed with:

    $ cd /opt/Python-3.7.3/lib/python3.7/site-packages/scanpy
    $ find ./ -name __pycache__ -exec chmod 777 {} \;
<<<<<<< HEAD

Diffxpy (v0.7.4) is used in the multigene curator, but their version does not allow for free-ordering of conditions (for volcano plots).  I forked their code (adkinsrs/diffxpy), made the fix, and installed
=======
    
Diffxpy (v0.7.4) is used in the multigene curator, but their version does not allow for free-ordering of conditions (for volcano plots).  I forked their code (adkinsrs/diffxpy), made the fix, and installed 
>>>>>>> bbfb08a7
    $ sudo /opt/Python-3.7.3/bin/python3 -m pip install git+https://github.com/adkinsrs/diffxpy.git@b2ebeb0fb7c6c215d51264cd258edf9d013ff021<|MERGE_RESOLUTION|>--- conflicted
+++ resolved
@@ -34,11 +34,6 @@
 
     $ cd /opt/Python-3.7.3/lib/python3.7/site-packages/scanpy
     $ find ./ -name __pycache__ -exec chmod 777 {} \;
-<<<<<<< HEAD
 
 Diffxpy (v0.7.4) is used in the multigene curator, but their version does not allow for free-ordering of conditions (for volcano plots).  I forked their code (adkinsrs/diffxpy), made the fix, and installed
-=======
-    
-Diffxpy (v0.7.4) is used in the multigene curator, but their version does not allow for free-ordering of conditions (for volcano plots).  I forked their code (adkinsrs/diffxpy), made the fix, and installed 
->>>>>>> bbfb08a7
     $ sudo /opt/Python-3.7.3/bin/python3 -m pip install git+https://github.com/adkinsrs/diffxpy.git@b2ebeb0fb7c6c215d51264cd258edf9d013ff021