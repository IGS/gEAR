## Overview

These are instructions for setting up the Python environment for Python
environment, tested on Ubuntu 22.04.  Why not virtualenv or any
other isolated python environment?  You could, but for a committed
webserver that's an unnecessary layer.  Also, maybe I'm old-school, but
fixed paths have worked fine for decades.

    $ sudo apt install libffi-dev libsqlite-dev libsqlite3-dev libhdf5-dev
    $ sudo apt install libncursesw5-dev libssl-dev python3-tk tk-dev libgdbm-dev libc6-dev libbz2-dev lzma liblzma-dev

    $ export PYTHONV=3.10.4
    $ export PYTHON_MINORV=3.10
    $ sudo mkdir /opt/Python-${PYTHONV}
    $ sudo chown $USER /opt/Python-${PYTHONV}
    $ cd /tmp
    $ wget https://www.python.org/ftp/python/${PYTHONV}/Python-${PYTHONV}.tar.xz
    $ tar -xf Python-${PYTHONV}.tar.xz
    $ cd Python-${PYTHONV}/
    $ ./configure --prefix=/opt/Python-${PYTHONV} --enable-optimizations --enable-shared
    $ make
    $ make install

    $ cd /opt/Python-${PYTHONV}/bin
    $ sudo ln -s /opt/Python-${PYTHONV}/lib/libpython${PYTHON_MINORV}.so.1.0 /usr/lib/

    $ sudo apt install hdf5-helpers hdf5-tools libhdf5-dev zlib1g-dev libblas-dev liblapack-dev libxml2-dev cmake apache2 apache2-dev

    $ ./pip3 install --upgrade pip

    $ ./pip3 install \
      anndata==0.7.8 \
      aiohttp \
      biocode==0.10.0 \
      biopython==1.79 \
      dash-bio==1.0.2 \
      Flask==2.1.0 \
      Flask-RESTful==0.3.9 \
      gunicorn \
      h5py==3.6.0 \
      itsdangerous==2.1.2 \
      jupyter==1.0.0 \
      kaleido==0.2.1 \
      llvmlite==0.38.0 \
      mod-wsgi==4.9.0 \
      more_itertools==9.0.0 \
      mysql-connector-python==8.0.28 \
      numba==0.55.1 \
      numexpr==2.8.1 \
      numpy==1.21.5 \
      opencv-python==4.5.5.64 \
      openpyxl==3.0.10 \
      pandas==1.4.1 \
      Pillow==9.0.1 \
      plotly==5.6.0 \
      python-dotenv==0.20.0 \
      requests==2.27.1 \
      rpy2==3.5.1 \
      sanic \
      scanpy==1.8.2 \
      scanpy[louvain]==1.8.2 \
      scikit-learn==1.0.2 \
      scipy==1.8.0 \
      SQLAlchemy==1.4.32 \
<<<<<<< HEAD
      tables==3.7.0 \
      xlrd==1.2.0
=======
      xlrd==1.2.0 \
      cairosvg==2.5.2

>>>>>>> 825c71a3

    $ sudo mkdir /opt/bin
    $ sudo ln -s /opt/Python-${PYTHONV}/bin/python3 /opt/bin/

Scanpy (or dependencies) assumes it can write in several directories which the web server won't be able to write to by default, so this can be fixed with:

    $ cd /opt/Python-${PYTHONV}/lib/python${PYTHON_MINORV}/site-packages/scanpy
    $ find ./ -name __pycache__ -exec chmod 777 {} \;

Diffxpy (v0.7.4) is used in the multigene curator, but their version does not allow for free-ordering of conditions (for volcano plots).  I forked their code (adkinsrs/diffxpy), made the fix, and installed
    $ /opt/Python-${PYTHONV}/bin/python3 -m pip install git+https://github.com/adkinsrs/diffxpy.git@b2ebeb0fb7c6c215d51264cd258edf9d013ff021

The MulticoreTSNE module currently fails with cmake 3.22.0 or greater.  I have a pending pull request to fix this but until then:
    $ /opt/Python-${PYTHONV}/bin/python3 -m pip install git+https://github.com/jorvis/Multicore-TSNE.git@68325753c4ab9758e3d242719cd4845d751a4b6c
<|MERGE_RESOLUTION|>--- conflicted
+++ resolved
@@ -62,14 +62,9 @@
       scikit-learn==1.0.2 \
       scipy==1.8.0 \
       SQLAlchemy==1.4.32 \
-<<<<<<< HEAD
       tables==3.7.0 \
-      xlrd==1.2.0
-=======
       xlrd==1.2.0 \
       cairosvg==2.5.2
-
->>>>>>> 825c71a3
 
     $ sudo mkdir /opt/bin
     $ sudo ln -s /opt/Python-${PYTHONV}/bin/python3 /opt/bin/
