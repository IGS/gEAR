--- conflicted
+++ resolved
@@ -47,8 +47,7 @@
 cloud_run_enabled = 1
 ;; 0 - disable RabbitMQ, 1 - enable. Disabling could lead to potential server crashes if many jobs are run simultaneously
 queue_enabled = 0
-<<<<<<< HEAD
-queue_host = localhost
+queue_host = queue
 
 [nemoarchive_import]
 importer_id = [db_id]
@@ -56,15 +55,4 @@
 credentials_json=[path_to_json]
 ;; 0 - disable RabbitMQ, 1 - enable. Disabling could lead to potential server crashes if many jobs are run simultaneously
 queue_enabled = 0
-queue_host = localhost
-=======
-queue_host = queue
-
-[nemoarchive_import]
-importer_id = 1344
-gcp_project_id=nemo-analytics
-credentials_json=./nemo-analytics-4b6c8d641617.json
-;; 0 - disable RabbitMQ, 1 - enable. Disabling could lead to potential server crashes if many jobs are run simultaneously
-queue_enabled = 1
-queue_host = queue
->>>>>>> ba5b1626
+queue_host = localhost