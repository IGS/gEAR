--- conflicted
+++ resolved
@@ -1081,9 +1081,6 @@
     """Error based on plotting issues."""
     def __init__(self, message="") -> None:
         self.message = message
-<<<<<<< HEAD
-        super().__init__(self.message)
-=======
         super().__init__(self.message)
 
 def get_colorscale(colorscale):
@@ -1100,5 +1097,4 @@
     length = len(color_swatch_map[colorscale]) - 1
     for i, color in enumerate(color_swatch_map[colorscale]):
         colorscale_list.append([i/length, color])
-    return colorscale_list
->>>>>>> e79df884
+    return colorscale_list