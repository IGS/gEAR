# Purely kept so we can debug with sys.stderr
from itertools import cycle

import pandas as pd

import plotly.express as px
import plotly.graph_objects as go
from matplotlib.pyplot import plot
from plotly import exceptions
from plotly.colors import unlabel_rgb
from plotly.subplots import make_subplots

px.defaults.template = "none"
blank_template = go.layout.Template()

# mapping to ensure the right function is used.
PLOT_TYPE_TO_FUNCTION = {
    "bar":px.bar,
    "box":px.box,
    "histogram":px.histogram,
    "line":px.line,
    "scatter":px.scatter,
    "strip":px.strip,
    #"violin":px.violin,
    "contour":px.density_contour    # NOTE: Potentially add as secondary option to lay over scatter plot
}

class PlotError(Exception):
    """Error based on plotting issues."""
    def __init__(self, message="") -> None:
        self.message = message
        super().__init__(self.message)


def _add_kwargs_info_to_annotations(fig, annotation_info):
    """Add various annotation info.  Updates 'fig' inplace."""
    fig.update_annotations(
        patch=annotation_info
    )

def _add_kwargs_info_to_coloraxes(fig, coloraxis_info):
    """Add various coloraxis info.  Updates 'fig' inplace."""
    fig.update_coloraxes(
        patch=coloraxis_info
    )

def _add_kwargs_info_to_layout(fig, layout_info):
    """Add various layout info.  Updates 'fig' inplace."""
    fig.update_layout(
        dict1=layout_info
    )

def _add_kwargs_info_to_traces(fig, trace_info):
    """Add various trace info.  Updates 'fig' inplace."""
    fig.update_traces(
        patch=trace_info
    )

def _add_kwargs_info_to_xaxes(fig, xaxis_info):
    """Add various xaxis info.  Updates 'fig' inplace."""
    fig.update_xaxes(
        patch=xaxis_info
    )

def _add_kwargs_info_to_yaxes(fig, yaxis_info):
    """Add various yaxis info.  Updates 'fig' inplace."""
    fig.update_yaxes(
        patch=yaxis_info
    )

def _add_marker_info_to_traces(fig, marker_info, plot_type, color_name=None):
    """Add various marker info as trace properties.  Updates 'fig' inplace."""

    if plot_type in ["bar"]:
        marker_info.pop('size', None)
    elif plot_type in ["violin"]:
        # Marker will make jitter points black.
        # Normally this affects fillcolor of plot, but this is manually set
        marker_info.setdefault("color","#000000")
    else:
        # In scatter plots, the 'size' was set during initial figure generation.
        # The UI Marker size slider will be used to set the minimum marker size
        if plot_type == "scatter" and not isinstance(marker_info["size"], int):
            marker_info.setdefault("sizemode", "diameter")
            marker_info.setdefault("sizeref", 0.5)
            marker_info.pop('size', None)

    if not color_name:
        # Set default purple color on trace markers
        marker_info.setdefault("color", "#401362")

    # After adding some extra marker properties, apply all trace updates.
    fig.update_traces(
        marker=marker_info,
    )

def _add_vertical_lines(fig, vline):
    """Add a vertical line to the figure.  Updates fig in-place."""
    fig.add_shape(dict(
        type= 'line',
        yref= 'paper', y0= 0, y1= 1,    # Entire length of axis
        xref= 'x', x0= vline["vl_pos"], x1= vline["vl_pos"],
        line = dict(dash=vline["vl_style"])
    ))

def _adjust_colorscale(plotting_args, colormap=None, palette=None):
    """Adjust the colorscale used for plotting."""
    # Add colorrange
    if colormap and isinstance(colormap, dict):
        plotting_args["color_discrete_map"] = colormap
    elif colormap and isinstance(colormap, list):
        plotting_args["color_continuous_scale"] = colormap
    else:
        # purple shades
        plotting_args["color_continuous_scale"] = [
            [0, 'rgb(218, 183, 193)'],
            [0.35, 'rgb(194, 137, 166)'],
            [0.5, 'rgb(169, 98, 151)'],
            [0.6, 'rgb(145, 66, 143)'],
            [0.7, 'rgb(105, 39, 122)'],
            [1, 'rgb(63, 19, 98)']
        ]
        # Palette selection supercedes "purples"
        if palette:
            plotting_args["color_continuous_scale"] = palette
            if palette == "multicolor_diverging":
                # This is a custom colorscale for diverging data (for Carlo)

                #     nodes = [0.0, 0.12, 0.25, 0.38, 0.5, 0.62, 0.75, 0.88, 1.0]
                #     colors = ["violet", "blue", "indigo", "darkblue", "black", "darkred", "red", "orange", "yellow"]

                # Hex codes are based on Matplotlib values -> https://i.stack.imgur.com/nCk6u.jpg
                plotting_args["color_continuous_scale"] = [
                    [0.0, '#9a0eea'],
                    [0.12, '#0343df'],
                    [0.25, '#380282'],
                    [0.38, '#00035b'],
                    [0.5, '#000000'],
                    [0.62, '#840000'],
                    [0.75, '#e50000)'],
                    [0.88, '#f97306'],
                    [1.0, '#ffff14']
                ]

            elif palette == "bublrd":
                plotting_args["color_continuous_scale"] = [
                    [0, 'rgb(173, 216, 230)'],
                    [0.25, 'rgb(0, 0, 128)'],
                    [0.4, 'rgb(0, 0, 255)'],
                    [0.5, 'rgb(0, 0, 0)'],
                    [0.6, 'rgb(128, 0, 0)'],
                    [0.75, 'rgb(255, 0, 0)'],
                    [1, 'rgb(240, 128, 128)']
                ]

    return plotting_args

def _aggregate_dataframe(df, x, y, facet_row=None, facet_col=None, color_name=None ):
    """Aggregate dataframe information under certain conditions."""

    priority_groups = _build_priority_groups(facet_row, facet_col, color_name, x)

    # Safeguard against grouping by an empty list
    if not priority_groups:
        return df

<<<<<<< HEAD
    # If observed=False, then all groupings will be present in the final dataframe
    grouped = df.groupby(priority_groups, observed=True)
=======
    grouped = df.groupby(priority_groups, observed=False)
>>>>>>> a16cac34

    # Discrete colorscale or no colorscale
    if not color_name or _is_categorical(df[color_name]):
        df = grouped.agg({
                y: ['mean', 'std']
            }) \
            .dropna(subset=[(y, "mean")]) \
            .loc[:, y] \
            .fillna(value={"std":0}) \
            .rename(columns=dict(mean=y)) \
            .reset_index()
    else:
        # Continuous colorscale
        df = grouped.agg({
                color_name: ['mean'],
                y: ['mean', 'std']
            }) \
            .dropna() \
            .reset_index()
    return df

def _build_priority_groups(facet_row=None, facet_col=None, color_name=None, x=None, y=None):
    """Determine group priority for "groupby" functions."""
    priority_groups = []
    # Add facet row or facet_col or both
    if facet_row and facet_col and not facet_row == facet_col:
        priority_groups.extend([facet_row, facet_col])
    elif (bool(facet_row) ^ bool(facet_col)):
        # XOR condition
        priority_groups.append(facet_row if facet_row else facet_col)
    elif facet_row and facet_row == facet_col:
        # Safeguard if both facets are the same... add only one
        priority_groups.append(facet_row)

    if color_name and color_name not in priority_groups:
        priority_groups.append(color_name)
    if x and x not in priority_groups:
        priority_groups.append(x)
    # Only added for contour plots
    if y and y not in priority_groups:
        priority_groups.append(y)

    return priority_groups

def _determine_annotation_shift(ds):
    """Determine number of pixels to shift annotation based on longest entry in dataseries."""
    if _is_categorical(ds):
        ds_list = ds.unique().tolist()
        longest_entry = len(max(ds_list, key = len))
        return -(longest_entry * 3 + 30)
    else:
        return -30

def _invalid_plot_type(plot_type):
    """Check for invalid plot types."""
    raise PlotError("Plot type {} is invalid!".format(plot_type))

def _is_categorical(series):
    """Return True if Dataframe series is categorical."""
    return series.dtype.name == 'category'

def _translate_and_scale(series, x):
    """Convert and return number from a linear scale using another linear scale."""
    unscaled_min = series.min()
    unscaled_max = series.max()

    # These were arbitrarily chosen. At least 1 will be added to the final total based on marker size increase
    NEW_MIN = 0
    NEW_MAX = 9

    return ( (NEW_MAX - NEW_MIN)*(x - unscaled_min) / (unscaled_max - unscaled_min) ) + NEW_MIN

def _truncate_ticktext(group_list):
    """Truncate a group of axis ticks to a specified length."""
    TRUNCATION_LEN=7    # How much of the original text to use (followed by ellipses)
    MAX_LEN_ALLOWED=10  # Any text over this limit will be truncated

    # If only 0 or 1 datapoints in group, categoryarray was not present
    if not group_list:
        return None

    new_ticktext = []
    for val in group_list:
        if len(val) > MAX_LEN_ALLOWED:
            new_ticktext.append("{}...".format(val[0:TRUNCATION_LEN]))
        else:
            new_ticktext.append(val)
    return new_ticktext

def _update_axis_titles(fig, df, x, y, facet_col=None, facet_row=None, x_title=None, y_title=None):
    """Update axis titles.  Edits "fig" inplace."""

    # Modeling after https://github.com/plotly/plotly.py/blob/92ce5bce770dc5390bda0f44a9b6b033d4f2c39e/packages/python/plotly/plotly/_subplots.py#L1110
    # with exception for facet_col title yshift
    if facet_col:
        # replace x-axis
        fig.update_xaxes(title=None)
        fig.add_annotation(
            x=0.5,
            y=0,
            yshift=_determine_annotation_shift(df[x]),
            font=dict(size=16),
            showarrow=False,
            text=x_title,
            name="x-title",
            xref="paper",
            yref="paper",
            xanchor="center",
            yanchor="top",
        )
        # update y-axis font to match facet title font
        fig.update_yaxes(title_font=dict(size=16))

    if facet_row:
        # replace y-axis
        fig.update_yaxes(title=None)
        fig.add_annotation(
            x=0,
            xshift=-40,
            y=0.5,
            yshift=0,
            font=dict(size=16),
            showarrow=False,
            text=y_title,
            textangle=-90,
            name="y-title",
            xref="paper",
            yref="paper",
            xanchor="right",
            yanchor="middle",
        )
        # update x-axis font to match facet title font
        fig.update_xaxes(title_font=dict(size=16))


def _update_by_plot_type(fig, plot_type, force_overlay=False, use_jitter=False):
    """Updates specific to certain plot types.  Updates 'fig' inplace."""
    if plot_type == "violin":
        fig.update_traces(
            spanmode="hard",    # Do not extend violin tails beyond the min/max values

            # Jitter-based args (to make beeswarm plot)
            jitter=0.25 if use_jitter else None,
            points="all" if use_jitter else False,
            pointpos=0 if use_jitter else None,
        )
        fig.update_layout(
            violinmode='group'
        )
        if force_overlay:
            fig.update_layout(
                # Overlay is chosen if color dataseries is same as 'facet_col' dataseries
                violinmode='overlay'
            )
    elif plot_type == "bar":
        fig.update_layout(
            barmode='group'
        )
        if force_overlay:
            fig.update_layout(
                barmode='overlay'
            )
    elif plot_type in ["box", "strip"]:
        fig.update_layout(
            boxmode='group'
        )
        if force_overlay:
            fig.update_layout(
                boxmode='overlay'
            )

def generate_plot(df, x=None, y=None, z=None, facet_row=None, facet_col=None,
                      color_name=None, colormap=None, palette=None,
                      reverse_palette=False, category_orders=None,
                      plot_type='scatter', hide_x_labels=False, hide_y_labels=False,
                      hide_legend=None, text_name=None, jitter=False,
                      x_range=None, y_range=None, vlines=[], x_title=None, y_title=None,
                      is_projection=False,
                      **kwargs):
    """Generates and returns figure for facet grid."""

    # If replicates are present, use mean and stdev of expression data as datapoints
    if 'replicate' in df.columns and plot_type not in ['violin', 'contour']:
        df = _aggregate_dataframe(df, x, y, facet_row, facet_col, color_name)

    # Little bit of safeguarding with kwargs
    # keys for kwargs: 'annotations', 'coloraxes', 'layout', 'traces', 'xaxes', 'yaxes'

    kwargs.setdefault("traces", {"marker": {}})         # If traces does not exist
    kwargs["traces"].setdefault("marker", {})           # If markers does not exist within
    kwargs["traces"]["marker"].setdefault("size", 3)    # If size does not exist within


    # These labels allows use to override these labels used for axis titles, etc.
    labels_dict = {x:x_title, y:y_title, "color_name":""}

    # Collect all args in a dictionary for easy passing to plotting function
    plotting_args={"x":x
        , "y":y
        , "facet_row":facet_row
        , "facet_col":facet_col
        , "color":color_name
        , "category_orders": category_orders if category_orders else {}
        , "labels":labels_dict
        , "hover_name": text_name if text_name else y
        }

    # Ensure label is one of the labels that is not lost from "gropuby"
    # TODO: Fix to only work when the df has been 'groupby' transformed
    #if plotting_args["hover_name"] not in [x, y, facet_row, facet_col, color_name]:
    #    raise PlotError("Selected label {} is not the same as one of the 'x', 'y', 'facet', or 'color' conditions".format(plotting_args["hover_name"]))

    plotting_args = _adjust_colorscale(plotting_args, colormap, palette)
    plotting_args["hover_data"] = { col: False for col in df.columns.tolist() }

    # If jitter is needed for scatter plot, convert to a strip plot
    if plot_type == "scatter" and jitter:
        plot_type = "strip"

    # For scatter plots with a lot of datapoints, use WebGL rendering
    if plot_type == "scattergl":
        plot_type = "scatter"
        plotting_args["render_mode"] = "webgl"

    # For line plots, use svg render since webgl mode does not have spline as a valid line shape (as of plotly 4.14.3)
    if plot_type == "line":
        plotting_args["render_mode"] = "svg"
        plotting_args["line_shape"] = "spline"

    # Scatter plots are the only types that let you set marker size by group
    # TODO: SAdkins - this is ugly... come up with better way to handle 'integer size' vs 'size by group'
    if plot_type == "scatter":
        if not isinstance(kwargs['traces']['marker']['size'], int):
            group_size = kwargs['traces']['marker']['size']
            size_increase = kwargs['traces']['marker']['sizemin'] if "sizemin" in kwargs['traces']['marker'] else 1
            if _is_categorical(df[group_size]):
                # If categorical, pass a number equivalent to the group
                plotting_args["size"] = [i+size_increase for i in df.groupby(group_size).ngroup()]
            else:
                # If continuous data, convert data so that range is all positive integers
                scaled_range = [_translate_and_scale(df[group_size], i) for i in df[group_size]]
                plotting_args["size"] = [i+size_increase for i in scaled_range]

    # Some plottypes cannot use a certain colorscale
    if plot_type in ["strip", "box", "violin", "contour", "line"]:
        plotting_args.pop("color_continuous_scale", None)

    if plot_type in ["bar"]:
        plotting_args["error_y"] = "std" if "std" in df.columns else None

        if "std" in df.columns:
            # For expression data, error_y_minus cannot go below 0 (negative values are not possible)
            # Projections can go either way depending on the data
            if not is_projection:
                df["std_minus"] = df["std"]
                df.loc[df[y] - df["std"] < 0, "std_minus"] = df[y]

                plotting_args["error_y_minus"] = "std_minus"

            # Add standard deviation to hover data
            plotting_args["hover_data"] = {
                x: False,
                y: False,
                "std": True
            }

    if plot_type == 'contour':
        plotting_args["z"] = z
        plotting_args["histfunc"] = "avg"   # For expression data
        # NOTE: Almost feel these below should be under "_update_by_plot_type()"
        kwargs["traces"]["contours_coloring"] = "fill"
        # For expression data, start scale at 0
        if z == "raw_value":
            kwargs["traces"]["zmin"] = 0.0
            kwargs["traces"]["zmax"] = max(df[z].tolist())

    ### CREATE THE PLOT

    fig = None
    # Call the right Plotly express function based on the plot type
    func = PLOT_TYPE_TO_FUNCTION.get(plot_type)
    if func:
        try:
            fig = func(df, **plotting_args)
        except exceptions.PlotlyError as e:
            raise PlotError("Encountered error in plotting {}: {}".format(plot_type, str(e)))
    else:
        # SAdkins - An aside... this following code is why I wanted to use Plotly Express to generate the plots
        # TODO: put in function

        # Map indexes for subplot ordering.  Indexes start at 1 since plotting rows/cols start at 1
        facet_row_groups = category_orders[facet_row] if facet_row and facet_row in category_orders else []
        facet_row_indexes = {group: idx for idx, group in enumerate(facet_row_groups, start=1)}
        num_rows = len(facet_row_groups) if facet_row else 1
        facet_col_groups = category_orders[facet_col] if facet_col and facet_col in category_orders else []
        facet_col_indexes = {group: idx for idx, group in enumerate(facet_col_groups, start=1)}
        num_cols = len(facet_col_groups) if facet_col else 1

        # Make faceted plot
        fig = make_subplots(rows=num_rows
                , cols=num_cols
                , row_titles=facet_row_groups if facet_row else None
                , column_titles=facet_col_groups if facet_col else None
                , x_title=x_title if x_title else None
                , y_title=y_title if y_title else None
                )

        # Because of the reliance on the premade figure, this cannot go at the top of the page
        # like to the Plotly Express plot constructors
        PLOT_TYPE_TO_SPECIAL_FUNCTION = {
            "violin":fig.add_violin,
        }

        try:
            special_func = PLOT_TYPE_TO_SPECIAL_FUNCTION.get(plot_type)
        except exceptions.PlotlyError as e:
            raise PlotError("Encountered error in plotting {}: {}".format(plot_type, str(e)))
        if not special_func:
            _invalid_plot_type(plot_type)

        # TODO clean this up in a function
        new_plotting_args = { 'x': df[x]
                , "y": df[y]
                , "text":df[text_name] if text_name else y
                }
        new_plotting_args['line'] = dict(color='#401362')
        new_plotting_args['showlegend'] = False # Only add legend with color group present

        priority_groups = _build_priority_groups(facet_row, facet_col, color_name, x)
        if priority_groups:
            # Groupby will not include combinations with missing data.  This can result in missing traces for a group
            grouped = df.groupby(priority_groups)
            names_in_legend = {}
            # Name is a tuple of groupings, or a string if grouped by only 1 dataseries
            # Group is the 'groupby' dataframe
            for name, group in grouped:
                for k, v in {'x':x, 'y':y, 'text':text_name}.items():
                    new_plotting_args[k] = group[v] if v else group[y]

                # Quick plot-specific check
                if plot_type in ["violin"]:
                    if color_name and (palette or not _is_categorical(df[color_name])):
                        raise PlotError("ERROR: Tried to call continuous colorscale on violin plot.")

                # Each individual trace is a separate scalegroup to ensure plots are scaled correctly for violin plots
                new_plotting_args['scalegroup'] = name
                if isinstance(name, tuple):
                    new_plotting_args['scalegroup'] = "_".join(name)

                # If color dataseries is present, add some special configurations
                if color_name:
                    curr_color = name
                    if isinstance(name, tuple):
                        curr_color = name[priority_groups.index(color_name)]
                    new_plotting_args['name'] = curr_color

                    # If facets are present, a legend group trace can appear multiple times.
                    # Ensure it only shows once.
                    new_plotting_args['showlegend'] = True
                    if curr_color in names_in_legend:
                        new_plotting_args['showlegend'] = False
                    names_in_legend[curr_color] = True

                    new_plotting_args['line'] = dict(color='#000000')
                    new_plotting_args["legendgroup"] = curr_color
                    new_plotting_args["offsetgroup"] = curr_color   # Cleans up some weird grouping stuff, making plots thicker

                    if colormap:
                        # Use black outlines with colormap fillcolor. Pertains mostly to violin plots
                        new_plotting_args['fillcolor'] = colormap[curr_color]

                # Now determine which plot this trace should go to.  Facet column is first if row does not exist.
                # Note the "facet_row/col_indexes" enum command started indexing at 1, so no need to increment for 1-indexed subplots
                row_idx = 1
                col_idx = 1
                if isinstance(name, tuple):
                    row_idx = facet_row_indexes[name[0]] if facet_row else 1
                    # Use index in case row and col were identical
                    col_idx = facet_col_indexes[ name[priority_groups.index(facet_col)] ] if facet_col else 1
                else:
                    row_idx = facet_row_indexes[name] if facet_row else 1
                    col_idx = facet_col_indexes[name] if facet_col else 1

                special_func(**new_plotting_args, row=row_idx, col=col_idx)

        else:
            # Safeguard against grouping by an empty list
            # use dataframe instead
            special_func(**new_plotting_args, row=1, col=1)

        #TODO: Since graph_object plots don't need 'category_orders' decide if we can drop passing that to the px functions
        fig.update_layout(template=blank_template)
        # Only tick labels from the first axis should be shown
        if facet_row:
            fig.update_xaxes(showticklabels=False)
            max_x = "xaxis{}".format(num_rows if num_rows > 1 else "")
            fig['layout'][max_x]['showticklabels'] = True
        if facet_col:
            fig.update_yaxes(showticklabels=False)
            fig['layout']['yaxis']['showticklabels'] = True

        # Order the columns
        if x in category_orders:
            for key in fig['layout']:
                if key.startswith('xaxis'):
                    fig['layout'][key]['categoryarray'] = category_orders[x]
        elif y in category_orders:
            for key in fig['layout']:
                if key.startswith('yaxis'):
                    fig['layout'][key]['categoryarray'] = category_orders[y]

    ### POST-PLOT ADJUSTMENTS

    # Change facet annotations to read <group> instead of <cat> = <group>
    fig.for_each_annotation(lambda a: a.update(text=a.text.split("=")[-1]))

    # Update axes layouts
    fig.update_xaxes(dict(
        automargin=True,
        zeroline=False,
        showgrid=False,
        visible=False if hide_x_labels else True,
        range=x_range if x_range and not _is_categorical(df[x]) else None,
        #tickangle=-90 if facet_col else None
    ))

    # Truncate faceted column axis labels so annotation can fit
    if facet_col and _is_categorical(df[x]):
        fig.for_each_xaxis(
            lambda a: a.update(
                ticktext= _truncate_ticktext(a.categoryarray),
                tickvals= a.categoryarray,
            )
        )

    fig.update_yaxes(dict(
        automargin=True,
        zeroline=False,
        showgrid=False,
        visible=False if hide_y_labels else True,
        range=y_range if y_range and not _is_categorical(df[y]) else None
    ))

    # More general trace updates
    fig.update_traces(dict(
        opacity=None if plot_type in ["contour"] or "color_continuous_scale" in plotting_args else 0.6,
    ))

    # If 'facet_col' and 'color_name' dataseries are equal treat as if color series is not present (for plot grouping)
    # Originally included 'x' and 'color_name' but a plotly update fixed this
    force_overlay = True
    if color_name:
        force_overlay = False
        color_eq_col = False
        if facet_col and _is_categorical(df[color_name]):
            color_eq_col = df[color_name].equals(df[facet_col])
        color_eq_x = df[color_name].equals(df[x])
        force_overlay = color_eq_x or color_eq_col

    # Plottype-specific tweaks
    _update_by_plot_type(fig, plot_type, force_overlay, jitter)

    if not plot_type in ["violin"]:
        # Axis titles are added correctly in violin plots due to the explicit make_subplots call.
        # However it is added per facet for the other plot types
        _update_axis_titles(fig, df, x, y, facet_col, facet_row, x_title, y_title)

    # Add vertical lines
    [_add_vertical_lines(fig, vl) for vl in vlines]

    # More general layout updates
    fig.update_layout(
        autosize=True,
        hovermode='closest',
        legend = dict(itemsizing="constant"),
        showlegend=False if hide_legend else None,   # 'None' just means do whatever plotly defaults to
    )

    # Use kwargs marker information to update figure information
    # Pop off marker info since it is already loaded.
    if plot_type not in ["contour"]:
        _add_marker_info_to_traces(fig, kwargs["traces"]["marker"], plot_type, color_name)
    kwargs["traces"].pop("marker", None)

    if reverse_palette:
        kwargs["coloraxes"]["reversescale"] = reverse_palette

    # Update this particular entity with kwargs information.  This is generally custom things the user wants
    # that is not avaiable in the general plotly configuration we want nor in dataset_curator options
    if "annotations" in kwargs:
        _add_kwargs_info_to_annotations(fig, kwargs["annotations"])
    if "coloraxes" in kwargs:
        _add_kwargs_info_to_coloraxes(fig, kwargs["coloraxes"])
    if "layout" in kwargs:
        _add_kwargs_info_to_layout(fig, kwargs["layout"])
    if "traces" in kwargs:
        _add_kwargs_info_to_traces(fig, kwargs["traces"])
    if "xaxes" in kwargs:
        _add_kwargs_info_to_xaxes(fig, kwargs["xaxes"])
    if "yaxes" in kwargs:
        _add_kwargs_info_to_yaxes(fig, kwargs["yaxes"])

    return fig

def plotly_color_map(names):
    """
    Private plot helper method for generating colors
    for similar groups across subplots.
    Parameters
    ----------
    names:
        List of levels in a group.
    Returns
    -------
    Dictionary assigning group names to a color.
    """
    if len(names) > 1:
        d3_category_20 = [
            "#1f77b4",
            "#aec7e8",
            "#ff7f0e",
            "#ffbb78",
            "#2ca02c",
            "#98df8a",
            "#d62728",
            "#ff9896",
            "#9467bd",
            "#c5b0d5",
            "#8c564b",
            "#c49c94",
            "#e377c2",
            "#f7b6d2",
            "#7f7f7f",
            "#c7c7c7",
            "#bcbd22",
            "#dbdb8d",
            "#17becf",
            "#9edae5"
        ]
        color_generator = cycle(d3_category_20)
        return dict(zip(names, color_generator))
    else:
        return dict(zip(names, [rgb_to_hex(*unlabel_rgb('rgb(64,19,98)'))]))

def rgb_to_hex(r,g,b):
    hex = "#{:02x}{:02x}{:02x}".format(int(r),int(g),int(b))
    return hex<|MERGE_RESOLUTION|>--- conflicted
+++ resolved
@@ -164,12 +164,8 @@
     if not priority_groups:
         return df
 
-<<<<<<< HEAD
     # If observed=False, then all groupings will be present in the final dataframe
-    grouped = df.groupby(priority_groups, observed=True)
-=======
     grouped = df.groupby(priority_groups, observed=False)
->>>>>>> a16cac34
 
     # Discrete colorscale or no colorscale
     if not color_name or _is_categorical(df[color_name]):
