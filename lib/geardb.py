import datetime
import json
import os
import re
import sys
import uuid

from collections import defaultdict
from dataclasses import dataclass, field
from typing import List, Optional
from json import JSONEncoder

gear_lib_path = os.path.dirname(os.path.realpath(__file__))
sys.path.append(gear_lib_path)
import gear.db

# https://stackoverflow.com/a/35904211/1368079
this = sys.modules[__name__]

from gear.serverconfig import ServerConfig
this.servercfg = ServerConfig().parse()

# This is where things specific to dynamic analyses will be stored, such as intermediate
#  H5AD files, images, etc.
this.analysis_base_dir = '/tmp'

# Overrides the json module so JSONEncoder.default() automatically checks for to_json()
#  in any class to be directly serializable.
#  Ref: https://stackoverflow.com/a/38764817/1368079
def _default(self, obj):
    try:
        return getattr(obj.__class__, "_serialize_json", _default.default)(obj)
    except:
        return str(obj)

_default.default = JSONEncoder().default
JSONEncoder.default = _default

def _read_site_domain_config():
    """Convert site domain preferences into a dictionary."""
    this_dir = os.path.dirname(os.path.abspath(__file__))
    with open ("{0}/../www/site_domain_prefs.json".format(this_dir)) as json_file:
        return json.loads(json_file.read())

def _read_domain_url():
    json_conf = _read_site_domain_config()
    # Can build a longer URL off of this one
    return json_conf['domain_url']

def _read_domain_label():
    json_conf = _read_site_domain_config()
    return json_conf['domain_label']

def _read_domain_links_out():
    json_conf = _read_site_domain_config()
    return json_conf['links_out']

def _read_domain_short_label():
    json_conf = _read_site_domain_config()
    return json_conf['domain_short_display_label']



# For those functional differences we have depending on the site domain
#  Current values are gear, nemo.  Value kept in www/site_domain_prefs.json
# TODO: each of these, as currently implemented, causes file I/O and shouldn't.
this.domain_url = _read_domain_url()
this.domain_label = _read_domain_label()
this.domain_short_label = _read_domain_short_label()
this.links_out = _read_domain_links_out()

<<<<<<< HEAD
def find_importer_id():
    """Find and return gear importer user ID"""
    importer_id = this.servercfg["nemoarchive_import"]["importer_id"]
    return get_user_by_id(importer_id)
=======
def check_verification_code(long_form, short_form):
    """
    To prevent fake users from creating accounts, we now employ e-mail verification.
    We don't want to store a temp verification code in the database, so we generate
    a full UUID in javascript and then hash it to a short form for user's verification
    e-mail.  This function checks if the long form matches the short form.
    """
    if get_verification_code_short_form(long_form) == short_form:
        return True
    else:
        return False

def get_verification_code_short_form(long_form):
    """
    Get the hashed/short form of the full verification code. If you want to ensure
    anyone who can see the repo in GitHub can't script account creation still, you
    can just modify the string this function returns for your own site.
    """
    return ''.join([x[0] for x in long_form.split('-')])

def get_analysis(analysis, dataset_id, session_id):
    """Return analysis object based on various factors."""
    # If an analysis is posted we want to read from its h5ad
    if analysis:
        user = get_user_from_session_id(session_id)
        user_id = None
        if user:
            user_id = user.id

        ana = Analysis(id=analysis['id'], dataset_id=dataset_id,
                                session_id=session_id, user_id=user_id)

        if 'type' in analysis:
            ana.type = analysis['type']
        else:
            ana.discover_type()

        # Check that the h5ad file exists
        if not os.path.exists(ana.dataset_path()):
            raise FileNotFoundError("No h5 file found for the passed in analysis {}".format(ana.dataset_path()))

    else:
        ds = Dataset(id=dataset_id, has_h5ad=1)
        h5_path = ds.get_file_path()

        # Let's not fail if the file isn't there
        if not os.path.exists(h5_path):
            raise FileNotFoundError("No h5 file found for this dataset {}".format(h5_path))
        ana = Analysis(type='primary', dataset_id=dataset_id)
    return ana
>>>>>>> ba5b1626

def get_dataset_by_id(id=None, include_shape=None):
    """
    Given a dataset ID string this returns a Dataset object with all attributes
    populated which come directly from the table.  Secondary things, such as tags,
    must be loaded separately.

    Returns None if no dataset of that ID is found.
    """

    conn = Connection()
    cursor = conn.get_cursor()

    qry = """
         SELECT id, owner_id, title, organism_id, pubmed_id, geo_id, is_public, is_downloadable, ldesc, date_added,
                dtype, schematic_image, share_id, math_default, marked_for_removal, load_status,
                has_h5ad
           FROM dataset
          WHERE id = %s
    """
    cursor.execute(qry, (id, ))
    dataset = None

    for (id, owner_id, title, organism_id, pubmed_id, geo_id, is_public, is_downloadable, ldesc, date_added,
         dtype, schematic_image, share_id, math_default, marked_for_removal, load_status,
         has_h5ad) in cursor:
        dataset = Dataset(id=id, owner_id=owner_id, title=title, organism_id=organism_id,
                          pubmed_id=pubmed_id, geo_id=geo_id, is_public=is_public, is_downloadable=is_downloadable, ldesc=ldesc,
                          date_added=date_added, dtype=dtype, schematic_image=schematic_image,
                          share_id=share_id, math_default=math_default,
                          marked_for_removal=marked_for_removal, load_status=load_status,
                          has_h5ad=has_h5ad)

    if include_shape == '1':
        dataset.get_shape()

    cursor.close()
    conn.close()
    return dataset

def get_dataset_by_title(title=None, include_shape=None):
    """
    Given a dataset title string this returns a Dataset object with all attributes
    populated which come directly from the table.  Secondary things, such as tags,
    must be loaded separately.

    Returns None if no dataset of that title is found.

    Throws an exception if more than one dataset with that same title is found
    """

    conn = Connection()
    cursor = conn.get_cursor()

    qry = """
         SELECT id, owner_id, title, organism_id, pubmed_id, geo_id, is_public, is_downloadable, ldesc, date_added,
                dtype, schematic_image, share_id, math_default, marked_for_removal, load_status,
                has_h5ad
           FROM dataset
          WHERE title = %s
            AND marked_for_removal = 0
    """
    cursor.execute(qry, (title, ))
    dataset = None

    found = 0

    for (id, owner_id, title, organism_id, pubmed_id, geo_id, is_public, is_downloadable, ldesc, date_added,
         dtype, schematic_image, share_id, math_default, marked_for_removal, load_status,
         has_h5ad) in cursor:
        dataset = Dataset(id=id, owner_id=owner_id, title=title, organism_id=organism_id,
                          pubmed_id=pubmed_id, geo_id=geo_id, is_public=is_public, is_downloadable=is_downloadable, ldesc=ldesc,
                          date_added=date_added, dtype=dtype, schematic_image=schematic_image,
                          share_id=share_id, math_default=math_default,
                          marked_for_removal=marked_for_removal, load_status=load_status,
                          has_h5ad=has_h5ad)
        found += 1

    cursor.close()
    conn.close()

    if found == 1:
        if include_shape == '1':
            dataset.get_shape()

        return dataset
    elif found == 0:
        return None
    raise Exception("Error: More than one dataset found with the same title: {0}".format(dataset.title))

def get_dataset_collection(ids=None):
    return 1

def get_dataset_count():
    conn = Connection()
    cursor = conn.get_cursor()

    qry = "SELECT count(id) FROM dataset WHERE marked_for_removal = 0"
    cursor.execute(qry)

    for (c) in cursor:
        cursor.close()
        conn.close()
        return c[0]

def get_dataset_id_from_share_id(share_id):
    """
    Given a share_id passed this returns a numeric dataset.id if a corresponding one
    is found. Otherwise, None is returned
    """
    conn = Connection()
    cursor = conn.get_cursor()
    dataset_id = None

    qry = "SELECT id FROM dataset WHERE share_id = %s"
    cursor.execute(qry, (share_id,))

    for row in cursor:
        dataset_id = row[0]

    cursor.close()
    conn.close()

    return dataset_id


def get_gene_by_id(gene_id):
    """
    Given a gene_id passed this returns a Gene object with all attributes populated. Returns
    None if no gene is found with that ID.
    """
    conn = Connection()
    cursor = conn.get_cursor()

    qry = """
          SELECT g.id, g.ensembl_id, g.genbank_acc, g.organism_id, gs.label, g.product, g.biotype
            FROM gene g
                 JOIN gene_symbol gs ON gs.gene_id=g.id
           WHERE gs.is_primary = 1
             AND g.id = %s
    """
    cursor.execute(qry, (gene_id,))
    gene = None

    for (id, ensembl_id, genbank_acc, organism_id, gene_symbol, product, biotype) in cursor:
        gene = Gene(id=id, ensembl_id=ensembl_id, genbank_acc=genbank_acc, organism_id=organism_id,
                    gene_symbol=gene_symbol, product=product, biotype=biotype)
        break

    cursor.close()
    conn.close()
    return gene

def get_gene_cart_by_id(gc_id):
    """
    Given a gene_cart_id passed this returns a GeneCart object with all attributes populated. Returns
    None if no cart is found with that ID.
    """
    conn = Connection()
    cursor = conn.get_cursor()

    qry = """
          SELECT id, user_id, organism_id, gctype, label, ldesc, share_id, is_public, date_added
            FROM gene_cart
           WHERE id = %s
    """
    cursor.execute(qry, (gc_id,))
    gc = None

    for (id, user_id, organism_id, gctype, label, ldesc, share_id, is_public, date_added) in cursor:
        gc = GeneCart(id=id, user_id=user_id, organism_id=organism_id, gctype=gctype, label=label, ldesc=ldesc,
                      share_id=share_id, is_public=is_public, date_added=date_added)
        break

    cursor.close()
    conn.close()
    return gc

def get_gene_cart_by_share_id(share_id):
    """
    Given a gene_cart_id passed this returns a GeneCart object with all attributes populated. Returns
    None if no cart is found with that ID.
    """
    conn = Connection()
    cursor = conn.get_cursor()

    qry = """
          SELECT id, user_id, organism_id, gctype, label, ldesc, share_id, is_public, date_added
            FROM gene_cart
           WHERE share_id = %s
    """
    cursor.execute(qry, (share_id,))
    gc = None

    for (id, user_id, organism_id, gctype, label, ldesc, share_id, is_public, date_added) in cursor:
        gc = GeneCart(id=id, user_id=user_id, organism_id=organism_id, gctype=gctype, label=label, ldesc=ldesc,
                      share_id=share_id, is_public=is_public, date_added=date_added)
        break

    cursor.close()
    conn.close()
    return gc

def get_layout_by_id(layout_id):
    """
    Given a passed layout_id returns a Layout object with all attributes
    populated.  Returns None if no layout is found with that ID.
    """
    conn = Connection()
    cursor = conn.get_cursor()
    layout = None

    qry = """
<<<<<<< HEAD
        SELECT id, user_id, label, is_current, is_domain, share_id
        FROM layout
        WHERE id = %s
=======
          SELECT id, user_id, label, is_current, is_domain, share_id, is_public
          FROM layout
          WHERE id = %s
>>>>>>> ba5b1626
    """
    cursor.execute(qry, (layout_id,))

    for (id, user_id, label, is_current, is_domain, share_id, is_public) in cursor:
        layout = Layout(id=id, user_id=user_id, is_domain=is_domain,
                        label=label, is_current=is_current,
                        share_id=share_id, is_public=is_public)
        break

    cursor.close()
    conn.close()
    return layout

def get_layout_by_share_id(layout_share_id):
    """
    Given a passed layout_share_id returns a Layout object with all attributes
    populated.  Returns None if no layout is found with that ID.
    """
    conn = Connection()
    cursor = conn.get_cursor()
    layout = None

    qry = """
          SELECT id, user_id, label, is_current, is_domain, share_id, is_public
          FROM layout
          WHERE share_id = %s
    """
    cursor.execute(qry, (layout_share_id,))

    for (id, user_id, label, is_current, is_domain, share_id, is_public) in cursor:
        layout = Layout(id=id, user_id=user_id, is_domain=is_domain,
                        label=label, is_current=is_current,
                        share_id=share_id, is_public=is_public)
        break

    cursor.close()
    conn.close()
    return layout

def get_submission_by_id(id):
    """
    Get submission dataset by searching for submission id
    """

    conn = Connection()
    cursor = conn.get_cursor()
    submission = None

    qry = """
        SELECT id, user_id, layout_id, is_finished, is_restricted, date_added, email_updates
        FROM submission
        WHERE id = %s
    """

    cursor.execute(qry, (id, ))

    for (id, user_id, layout_id, is_finished, is_restricted, date_added, email_updates) in cursor:
        submission = Submission(id=id, user_id=user_id, layout_id=layout_id,
                is_finished=is_finished, is_restricted=is_restricted, date_added=date_added, email_updates=email_updates)
        break

    cursor.close()
    conn.close()
    return submission

def get_submission_dataset_by_dataset_id(id):
    """
    Get submission dataset by searching for dataset id
    """

    conn = Connection()
    cursor = conn.get_cursor()
    submission_dataset = None

    qry = """
        SELECT id, dataset_id, nemo_identifier, pulled_to_vm_status,
            convert_metadata_status, convert_to_h5ad_status, make_tsne_status, log_message, is_restricted
        FROM submission_dataset
        WHERE dataset_id = %s
    """

    cursor.execute(qry, (id, ))

    for (id, dataset_id, nemo_identifier, pulled_to_vm_status,
        convert_metadata_status, convert_to_h5ad_status, make_tsne_status, log_message, is_restricted) in cursor:
        submission_dataset = SubmissionDataset(id=id, dataset_id=dataset_id,
                nemo_identifier=nemo_identifier, pulled_to_vm_status=pulled_to_vm_status,
                convert_metadata_status=convert_metadata_status, convert_to_h5ad_status=convert_to_h5ad_status,
                make_tsne_status=make_tsne_status, log_message=log_message, is_restricted=is_restricted)
        submission_dataset.get_dataset_info()
        break

    cursor.close()
    conn.close()
    return submission_dataset

def get_submission_dataset_by_nemo_identifier(identifier):
    """
    Get submission dataset by searching for the corresponding NeMO Archive identifier
    """

    conn = Connection()
    cursor = conn.get_cursor()
    submission_dataset = None

    qry = """
        SELECT id, dataset_id, nemo_identifier, pulled_to_vm_status,
            convert_metadata_status, convert_to_h5ad_status, make_tsne_status, log_message, is_restricted
        FROM submission_dataset
        WHERE nemo_identifier = %s
    """

    cursor.execute(qry, (identifier, ))

    for (id, dataset_id, nemo_identifier, pulled_to_vm_status,
        convert_metadata_status, convert_to_h5ad_status, make_tsne_status, log_message, is_restricted) in cursor:
        submission_dataset = SubmissionDataset(id=id, dataset_id=dataset_id,
                nemo_identifier=nemo_identifier, pulled_to_vm_status=pulled_to_vm_status,
                convert_metadata_status=convert_metadata_status, convert_to_h5ad_status=convert_to_h5ad_status,
                make_tsne_status=make_tsne_status, log_message=log_message, is_restricted=is_restricted)
        submission_dataset.get_dataset_info()
        break

    cursor.close()
    conn.close()
    return submission_dataset

def get_user_count():
    conn = Connection()
    cursor = conn.get_cursor()

    qry = "SELECT count(id) FROM guser"
    cursor.execute(qry)

    for (c) in cursor:
        cursor.close()
        conn.close()
        return c[0]

def get_user_by_id(user_id):
    """
       Given a user_id string this returns a User object with
       all attributes populated.  Returns None if no user with
       that ID is found.
    """
    conn = Connection()
    cursor = conn.get_cursor()

    qry = """
          SELECT g.id, g.user_name, g.email, g.institution, g.pass, g.updates_wanted,
                 g.is_admin, g.default_org_id, g.is_curator, g.help_id, g.colorblind_mode,
                 l.share_id
            FROM guser g
                 LEFT JOIN layout l ON g.layout_id=l.id
           WHERE g.id = %s
    """
    cursor.execute(qry, (user_id, ) )

    user = None
    for (id, user_name, email, institution, password, updates_wanted, is_admin,
         default_org_id, is_curator, help_id, colorblind_mode, layout_share_id) in cursor:
        user = User(id=id, user_name=user_name, email=email, institution=institution,
                    password=password, updates_wanted=updates_wanted, is_admin=is_admin,
                    default_org_id=default_org_id, is_curator=is_curator, help_id=help_id,
                    colorblind_mode=colorblind_mode, layout_share_id=layout_share_id)
        break

    cursor.close()
    conn.close()
    return user

def get_user_from_session_id(session_id):
    """
       Given a session_id string this returns a User object with
       all attributes populated.  Returns None if no user for
       that session is known.
    """

    conn = Connection()
    cursor = conn.get_cursor()

    qry = """
          SELECT g.id, g.user_name, g.email, g.institution, g.pass, g.updates_wanted,
                 g.is_admin, g.default_org_id, g.is_curator, g.help_id, g.colorblind_mode,
                 l.share_id
            FROM guser g
                 JOIN user_session us ON g.id=us.user_id
                 LEFT JOIN layout l ON g.layout_id=l.id
           WHERE us.session_id = %s
    """
    cursor.execute(qry, (session_id, ) )

    user = None
    for (id, user_name, email, institution, password, updates_wanted, is_admin, default_org_id,
         is_curator, help_id, colorblind_mode, layout_share_id) in cursor:
        user = User(id=id, user_name=user_name, email=email, institution=institution,
                    password=password, updates_wanted=updates_wanted, is_admin=is_admin,
                    default_org_id=default_org_id, is_curator=is_curator, help_id=help_id,
                    colorblind_mode=colorblind_mode, layout_share_id=layout_share_id)
        break

    cursor.close()
    conn.close()
    return user

def get_display_by_id(display_id):
    """Given user id, return all datasets representations from dataset display table."""
    conn = Connection()
    cursor = conn.get_cursor()
    qry = "SELECT * from dataset_display where id = %s"
    cursor.execute(qry, (display_id,))

    try:
        (id, dataset_id, user_id, label, plot_type, plotly_config) = cursor.fetchone()
        return dict(
            id=id, dataset_id=dataset_id, user_id=user_id, label=label,
            plot_type=plot_type, plotly_config=json.loads(plotly_config)
        )
    except:
        return None
    finally:
        cursor.close()
        conn.close()

def get_default_display(user_id, dataset_id, is_multigene=0):
    """Return user's display preference for given dataset."""
    conn = Connection()
    cursor = conn.get_cursor()
    qry = """
        SELECT display_id FROM dataset_preference
        where user_id = %s and dataset_id = %s and is_multigene = %s
    """
    cursor.execute(qry, (user_id, dataset_id, is_multigene))
    try:
        (default_display_id,) = cursor.fetchone()
        return default_display_id
    except:
        # User has no display preference for this dataset
        return None
    finally:
        cursor.close()
        conn.close()

def get_displays_by_user_id(user_id, dataset_id):
    """Given user id, return all datasets representations from dataset display table."""
    conn = Connection()
    cursor = conn.get_cursor()
    qry = "SELECT * from dataset_display where user_id = %s and dataset_id = %s"
    cursor.execute(qry, (user_id, dataset_id))
    displays = [
        dict(
            id=id, dataset_id=dataset_id, user_id=user_id, label=label,
            plot_type=plot_type, plotly_config=json.loads(plotly_config)
        )
        for (id, dataset_id, user_id, label, plot_type, plotly_config) in cursor
     ]
    cursor.close()
    conn.close()
    return displays

def get_user_id_from_session_id(session_id):
    """Return the user id for the given session."""
    conn = Connection()
    cursor = conn.get_cursor()
    qry = ( "SELECT user_id FROM user_session WHERE session_id = %s" )
    cursor.execute(qry, (session_id, ) )
    user_id = None

    for (uid,) in cursor:
        user_id = uid
    cursor.close()
    conn.close()
    return user_id


def get_gene_by_gene_symbol(gene_symbol, dataset_id):
    qry_org_id = "SELECT organism_id from dataset where id = %s"

    conn = Connection()
    cursor = conn.get_cursor()
    cursor.execute(qry_org_id, (dataset_id,))

    (org_id,) = cursor.fetchone()

    qry_gene_location = """
            SELECT id, ensembl_id, ensembl_version, ensembl_release, genbank_acc, organism_id, molecule, start, stop, gene_symbol, product, biotype
            FROM gene
            WHERE gene_symbol = %s and organism_id = %s order by ensembl_release DESC
        """

    cursor.execute(qry_gene_location, (gene_symbol, org_id,))

    (id, ensembl_id, ensembl_version, ensembl_release, genbank_acc, organism_id, molecule, start, stop, gene_symbol, product, biotype,) = cursor.fetchone()

    cursor.close()
    conn.close()

    gene = Gene(id=id, ensembl_id=ensembl_id, ensembl_version=ensembl_version,
                ensembl_release=ensembl_release, genbank_acc=genbank_acc,
                organism_id=organism_id, molecule=molecule, start=start,
                stop=stop, gene_symbol=gene_symbol, product=product,
                biotype=biotype)

    return gene


class Analysis:
    """
    When printed directly the JSON representation of the analysis is returned.

    Path conventions:

    PRIMARY
    - These are the direct h5 files created by the user when they upload a dataset.
    -------
    www/datasets/$dataset_id.h5ad

    PUBLIC
    - These can only be made by owner or gear curators and are publicly available for everyone
      to see/copy.
    ------
    www/analyses/by_dataset/$dataset_id/$analysis_id/$dataset_id.h5ad

    USER_SAVED
    - Created by users from their datasets or any other public ones. Visible only to the user.
    ----------
    www/analyses/by_user/$user_id/$dataset_id/$analysis_id/$dataset_id.h5ad

    USER_UNSAVED
    - These are created automatically by the interface any time a user does an analysis step,
      saving progress.
    ------------
    /tmp/$session/$dataset_id/$analysis_id/$dataset_id.h5ad
    /tmp/e385305c-4387-433e-8b62-4bcf7c30ac52/ab859cd1-2c4c-48a1-8ba0-0c0480e08f20

    If a user selects a PRIMARY or PUBLIC analysis and makes modifications, it should first
    be copied to USER_UNSAVED, issued a new analysis_id, then changes made.

    Selecting a USER_SAVED or USER_UNSAVED should allow modifications directly.
    """

    def __init__(self, id=None, dataset_id=None, user_id=None, session_id=None, label=None, type=None, vetting=None):
        self.id = id
        self.dataset_id = dataset_id
        self.label = label
        self.session_id = session_id
        self.user_id = user_id

        # types are 'primary', 'public', 'user_saved', 'user_unsaved'
        self.type = type if type is not None else 'primary'

        # vettings are None, 'owner', 'gear', or 'community'
        self.vetting = vetting

        # if user ID wasn't set but the session was, do the lookup
        if user_id is None and session_id:
            self.user_id = get_user_id_from_session_id(session_id)

        if self.type not in ['primary', 'public', 'user_saved', 'user_unsaved']:
            raise Exception("ERROR: Invalid type '{0}' for Analysis instance".format(self.type))

        if self.vetting not in [None, 'owner', 'gear', 'community']:
            raise Exception("ERROR: Invalid vetting '{0}' for Analysis instance".format(self.vetting))

    def __repr__(self):
        pipeline_file = self.settings_path()
        json_data = json.loads(open(pipeline_file).read())
        # change "user_session_id" to "session_id" for consistency
        json_data['session_id'] = json_data.pop('user_session_id')
        return json.dumps(json_data, indent=4)

    def _serialize_json(self):
        # Called when json modules attempts to serialize
        return self.__dict__

    def base_path(self):
        """
        Returns the base directory path for an analysis, based on its actual type.  This allows for the support
        of parallel types 'primary', 'public', 'user_saved', 'user_unsaved'
        """
        this_dir = os.path.dirname(os.path.abspath(__file__))

        if self.type == 'primary':
            return "{0}/../www/datasets".format(this_dir)

        else:
            # all other types require analysis ID to be set
            if self.id is None:
                raise Exception("ERROR: base_path() called on Analysis object with no id attribute set.")

            if self.type == 'public':
                # ./$dataset_id/$analysis_id
                return "{0}/../www/analyses/by_dataset/{1}/{2}".format(this_dir, self.dataset_id, self.id)

            elif self.type == 'user_saved':
                if self.user_id is None:
                    raise Exception("ERROR: base_path() called on Analysis object with no user_id attribute set.")

                # ./$user_id/$dataset_id/$analysis_id/$dataset_id.h5ad
                return "{0}/../www/analyses/by_user/{1}/{2}/{3}".format(this_dir, self.user_id, self.dataset_id, self.id)

            elif self.type == 'user_unsaved':
                if self.session_id is None:
                    raise Exception("ERROR: base_path() called on Analysis object with no session_id attribute set.")

                # /tmp/$session/$dataset_id/$analysis_id/$dataset_id.h5ad
                return "/tmp/{0}/{1}/{2}".format(self.session_id, self.dataset_id, self.id)

    def dataset_path(self):
        return "{0}/{1}.h5ad".format(self.base_path(), self.dataset_id)


    def discover_vetting(self, current_user_id=None):
        """
        This describes the public attribution of the analysis.  Making it a derived value via this
        method rather an than explicitly stored one in the database or JSON layer so that changes
        made to the dataset ownership won't require updating of this as well.  This method will
        just return the correct value.

        Returns one of the values 'owner', 'gear' or 'community'

        If the owner is also a curator it gives priority to the curator status (gear)
        """

        # Analysis.user_id must be knownor we can't do this
        if self.user_id is None:
            return Exception("ERROR: Attempted to call Analysis.discover_vetting() without an owner assigned to the analysis")

        current_user = get_user_by_id(current_user_id)

        # if the user who created it is a gear curator, return that
        if current_user.is_curator:
            self.vetting = 'gear'
            return 'gear'
        # Are the current user and dataset owner the same?
        elif self.user_id == current_user_id:
            self.vetting = 'owner'
            return 'owner'
        else:
            self.vetting = 'community'
            return 'community'


    def discover_type(self):
        """
        Given an analysis ID it's technically possible to scan the directory hierarchies and
        find the type.

        Requires these attributes to be set:
        - dataset_id
        - user_id
        - session_id (if type is 'user_unsaved')

        Returns the discovered type AND sets it as self.type.

        Logic:
        1. If the current user is passed:
           1.1 -
        2. If the current user is not passed

        Returns None if not found
        """
        this_dir = os.path.dirname(os.path.abspath(__file__))

        # if the analysis ID and dataset ID are the same, it's a primary analysis
        if self.id == self.dataset_id:
            self.type = 'primary'
            return 'primary'

        # check user_saved
        test_path = "{0}/../www/analyses/by_user/{1}/{2}/{3}/{2}.h5ad".format(this_dir, self.user_id, self.dataset_id, self.id)
        if os.path.exists(test_path):
            self.type = 'user_saved'
            return 'user_saved'

        # check user_unsaved
        test_path = "/tmp/{0}/{1}/{2}/{1}.h5ad".format(self.session_id, self.dataset_id, self.id)
        if os.path.exists(test_path):
            self.type = 'user_unsaved'
            return 'user_unsaved'

        # Check for public first
        test_path = "{0}/../www/analyses/by_dataset/{1}/{2}/{1}.h5ad".format(this_dir, self.dataset_id, self.id)
        if os.path.exists(test_path):
            self.type = 'public'
            return 'public'

        # Didn't find it if we got this far
        return None

    @classmethod
    def from_json(cls, jsn):
        """
        Returns an Analyis object from a JSON object with the same attributes
        """

        # Dataset ID is now saved only in the dataset object, but some analyses may have it as a top-level attribute
        try:
            dataset_id = jsn["dataset"]["id"]
        except:
            dataset_id = jsn["dataset_id"]

        ana = Analysis(
            id=jsn['id'], dataset_id=dataset_id, label=jsn['label'], session_id=jsn['user_session_id'],
            user_id=None, type=jsn['type']
        )

        ## get the rest
        for k in jsn:
            if not hasattr(ana, k):
                # some were manually named, skip them
                if k not in ['user_session_id']:
                    setattr(ana, k, jsn[k])

        return ana

    def get_adata(self, backed=False, force_sparse=False):
        """
        Returns the anndata object for the current analysis.
        """
        # This goes against PEP8, but putting the import here should speed up the
        #  common case of most of the rest of this module where scanpy isn't needed
        import scanpy as sc

        # TODO: This could be ugly if we have to keep branching on read_h5ad options.  Clean it up.
        if backed:
            if force_sparse:
                return sc.read_h5ad(self.dataset_path(), backed='r', as_sparse="raw.X")
            else:
                return sc.read_h5ad(self.dataset_path(), backed='r')
        else:
            if force_sparse:
                return sc.read_h5ad(self.dataset_path(), as_sparse="raw.X")
            else:
                return sc.read_h5ad(self.dataset_path())


    def marker_gene_json_path(self):
        return "{0}/{1}.marker_gene_table.json".format(self.base_path(), self.dataset_id)

    def parent_path_by_type(self, type=None):
        """
        Returns the base directory base path for an analysis, based on a hypothetical type.  This allows for the support
        of parallel types 'primary', 'public', 'user_saved', 'user_unsaved'.

        This is generally useful if you want to find where an analysis directory would be if it existed, such as
        when searching for lists of analyses.
        """
        this_dir = os.path.dirname(os.path.abspath(__file__))

        if type == 'primary':
            return "{0}/../www/datasets".format(this_dir)

        else:
            if type == 'public':
                return "{0}/../www/analyses/by_dataset/{1}".format(this_dir, self.dataset_id)

            elif type == 'user_saved':
                if self.user_id is None:
                    raise Exception("ERROR: _parent_path_by_type() called on Analysis object with no user_id attribute set.")

                return "{0}/../www/analyses/by_user/{1}/{2}".format(this_dir, self.user_id, self.dataset_id)

            elif type == 'user_unsaved':
                if self.session_id is None:
                    raise Exception("ERROR: _parent_path_by_type() called on Analysis object with no session_id attribute set.")

                # /tmp/$session/$dataset_id/$analysis_id/$dataset_id.h5ad
                return "/tmp/{0}/{1}".format(self.session_id, self.dataset_id)

    def settings_path(self):
        return "{0}/{1}.pipeline.json".format(self.base_path(), self.dataset_id)


class AnalysisCollection:
    def __init__(self, public=None, user_saved=None, user_unsaved=None):
        self.public = [] if public is None else public
        self.user_saved = [] if user_saved is None else user_saved
        self.user_unsaved = [] if user_unsaved is None else user_unsaved

    def _scan_analysis_directory(self, ana, atype):
        """
        Searches a directory to find stored analysis files.  Assumes the dir passed is a parent directory which
        can contain more than one analysis directory.  Looking essentially for this:

        $dir/*/*.pipeline.json

        Returns a list of JSON objects, one for each analysis
        """
        analyses = list()
        dir = ana.parent_path_by_type(type=atype)

        if os.path.exists(dir):
            if atype == 'primary':
                ana.type = 'primary'
                json_path = ana.settings_path()

                if os.path.exists(json_path):
                    json_obj = json.loads(open(json_path).read())
                    analyses.append(Analysis.from_json(json_obj))
            else:
                for thing in os.listdir(dir):
                    dir_path = "{0}/{1}".format(dir, thing)

                    if os.path.isdir(dir_path):
                        for pipeline_file in (f for f in os.listdir(dir_path) if f.endswith('.pipeline.json')):
                            json_path = "{0}/{1}".format(dir_path, pipeline_file)
                            json_obj = json.loads(open(json_path, encoding="utf-8").read())
                            analyses.append(Analysis.from_json(json_obj))

        return analyses

    def __repr__(self):
        return json.dumps(self.__dict__)

    def _serialize_json(self):
        # Called when json modules attempts to serialize
        return self.__dict__

    def get_all_by_dataset_id(self, user_id=None, session_id=None, dataset_id=None):
        """
        Gets all possible analyses for a given dataset, including primary, public, user-saved and
        user-unsaved analyses.
        """
        # clear any existing ones first
        self.__init__()

        ## Create hypothetical analysis to get paths
        ana = Analysis(dataset_id=dataset_id, user_id=user_id, session_id=session_id)

        ## Each of these is a list of JSON objects
        self.primary = self._scan_analysis_directory(ana, 'primary')
        self.public = self._scan_analysis_directory(ana, 'public')
        if user_id:
            self.user_saved = self._scan_analysis_directory(ana, 'user_saved')
        if session_id:
            self.user_unsaved = self._scan_analysis_directory(ana, 'user_unsaved')

class Connection:
    def __init__(self):
        self.mysql_cnx = gear.db.MySQLDB().connect()

    def commit(self):
        self.mysql_cnx.commit()

    def close(self):
        if self.mysql_cnx.is_connected():
            self.mysql_cnx.close()

    def get_cursor(self, use_dict=False):
        if use_dict == True:
            return self.mysql_cnx.cursor(dictionary=True)
        else:
            return self.mysql_cnx.cursor()

    def __del__(self):
        self.close()

class Organism:
    def __init__(self, id=None, label=None, genus=None, species=None, strain=None, taxon_id=None):
        self.id = id
        self.label = label
        self.genus = genus
        self.species = species
        self.strain = strain
        self.taxon_id = taxon_id

    def __repr__(self):
        return json.dumps(self.__dict__)

@dataclass
class OrganismCollection:
    organisms: List[Organism] = field(default_factory=list)

    def __repr__(self):
        return json.dumps(self.__dict__)

    def _serialize_json(self):
        # Called when json modules attempts to serialize
        return self.__dict__

    def get_all(self):
        """
        Gets the full collection of organisms within the database, often used to generate
        select boxes on the interface.

        Populates the self.organisms list and returns the actual list of organisms
        """
        conn = Connection()
        cursor = conn.get_cursor()

        qry = """
              SELECT id, label, genus, species, strain, taxon_id
                FROM organism
            ORDER BY label
        """
        cursor.execute(qry)

        for row in cursor:
            org = Organism(id=row[0], label=row[1], genus=row[2], species=row[3],
                           strain=row[4], taxon_id=row[5]
            )
            self.organisms.append(org)

        cursor.close()
        conn.close()

        return self.organisms

class Layout:
    def __init__(self, id=None, user_id=None, is_domain=None, label=None,
                 is_current=None, share_id=None, members=[], folder_id=None,
                 folder_parent_id=None, folder_label=None, is_public=None):
        self.id = id
        self.user_id = user_id
        self.label = label
        self.is_current = is_current
        self.is_domain = is_domain
        self.is_public = is_public
        self.share_id = share_id

        # The are derived, populated by LayoutCollection methods
        self.folder_id = folder_id
        self.folder_parent_id = folder_parent_id
        self.folder_label = folder_label

        self.dataset_count = 0

        self.singlegene_members = list()
        self.multigene_members = list()

        # This should be a list of LayoutDisplays objects
        self.members = list()
        if members:
            self.members = members

        # handle defaults
        # TODO: If is_current = 1 we really need to reset all the other layouts by this user
        if not is_current:
            self.is_current = 0

        if not is_domain:
            self.is_domain = 0

        if not share_id:
            self.share_id = str(uuid.uuid4()).split('-')[0]

    def __repr__(self):
        return json.dumps(self.__dict__)

    def add_member(self, member):
        """
        Adds a LayoutDisplay to the database as part of this Layout
        """
        conn = Connection()
        cursor = conn.get_cursor()

        qry = """
             INSERT INTO layout_displays (layout_id, display_id, grid_position, start_col, grid_width, start_row, grid_height)
                VALUES (%s, %s, %s, %s, %s, %s, %s)
        """
        cursor.execute(qry, (self.id, member.display_id, member.grid_position, member.start_col,
                             member.grid_width, member.start_row, member.grid_height))
        member.id = cursor.lastrowid
        self.members.append(member)

        cursor.close()
        conn.commit()
        conn.close()

    def dataset_ids(self):
        """
        Returns a list of the unique dataset IDs belonging to this layout
        """
        ids = set()

        for ds in self.members:
            ds.get_dataset_id()
            ids.add(ds.dataset_id)
        return list(ids)

    def display_ids(self):
        """
        Returns a list of the unique display IDs belonging to this layout
        """
        ids = set()

        for ds in self.members:
            if ds.display_id not in ids:
                ids.add(ds.display_id)

        return list(ids)

    def get_members(self, scope="all"):
        """
        Gets all members from the database and populates the 'members' attribute as a
        list of LayoutDisplay objects

        scope: "all" -> get all members, "single" -> get single-gene displays, "multi" -> get multi-gene displays

        """
        conn = Connection()
        cursor = conn.get_cursor()

        self.members = list()

        if scope not in ['all', 'single', 'multi']:
            raise Exception("ERROR: Invalid scope '{0}' passed to Layout.get_members()".format(scope))

        qry = """
            SELECT lm.id, lm.display_id, lm.grid_position, lm.start_col, lm.grid_width, lm.start_row, lm.grid_height
              FROM layout_displays lm
                   JOIN dataset_display d ON lm.display_id=d.id
                   JOIN dataset ds ON d.dataset_id=ds.id
             WHERE lm.layout_id = %s
                   AND ds.marked_for_removal = 0
        """

        cursor.execute(qry, (self.id,))

        for row in cursor:
            lm = LayoutDisplay(id=row[0], display_id=row[1], grid_position=row[2], start_col=row[3],
                                 grid_width=row[4], start_row=row[5], grid_height=row[6]
                )

            lm.get_dataset_id()
            lm.get_is_multigene()

            if lm.is_multigene:
                self.multigene_members.append(lm)
            else:
                self.singlegene_members.append(lm)

            if scope == "single" and lm.is_multigene:
                continue
            if scope == "multi" and not lm.is_multigene:
                continue

            self.members.append(lm)
        cursor.close()
        conn.close()

    def get_singlegene_members(self):
        return self.get_members(scope="single")

    def get_multigene_members(self):
        return self.get_members(scope="multi")

    def load(self):
        """
        If you only have the ID of layout and create an object from it, this method loads
        all the rest of the attributes, including layout members.
        """
        self.members = list()

        conn = Connection()
        cursor = conn.get_cursor()

        qry = """
              SELECT user_id, label, is_current, is_domain, share_id
                FROM layout
               WHERE id = %s
        """
        cursor.execute(qry, (self.id,))

        for row in cursor:
            (self.user_id, self.label, self.is_current, self.is_domain, self.share_id) = row

        self.get_members()

        cursor.close()
        conn.close()

    def remove(self):
        """
        Deletes the current layout from the database, along with its layout members.
        """
        self.remove_all_members()

        conn = Connection()
        cursor = conn.get_cursor()

        # First remove this as any user's default so it doesn't cause issues
        qry = "UPDATE guser SET layout_id = NULL WHERE layout_id = %s"
        cursor.execute(qry, (self.id,))

        qry = """
              DELETE FROM layout
              WHERE id = %s
        """
        cursor.execute(qry, (self.id,))

        cursor.close()
        conn.commit()
        conn.close()

    def remove_all_members(self):
        """
        Deletes all members for this layout from the database in one query
        """
        conn = Connection()
        cursor = conn.get_cursor()

        qry = """
              DELETE FROM layout_displays
              WHERE layout_id = %s
        """
        cursor.execute(qry, (self.id,))

        cursor.close()
        conn.commit()
        conn.close()

        self.members = []

    def remove_member_by_display_id(self, display_id):
        """Deletes a member for a given display ID from the database."""

        conn = Connection()
        cursor = conn.get_cursor()

        # limit removal to 1 member. TIe-breaker is highest grid_position
        qry = """
              DELETE FROM layout_displays
              WHERE display_id = %s
                AND layout_id = %s
                ORDER BY grid_position DESC LIMIT 1
        """
        cursor.execute(qry, (display_id, self.id))

        self.members = self.get_members()

        # ? Would be nice to delete empty rows, but then we have to figure out
        #  if this was a single or multigene display, then adjust the start_row for that type

        cursor.close()
        conn.commit()
        conn.close()

    def remove_members_by_dataset_id(self, dataset_id):
        """Deletes all members where the display ID belongs to a given dataset ID from the database."""

        conn = Connection()
        cursor = conn.get_cursor()

        qry = """
              DELETE FROM layout_displays
              WHERE display_id IN (SELECT
                                    id
                                    FROM dataset_display
                                    WHERE dataset_id = %s)
                AND layout_id = %s
        """

        cursor.execute(qry, (dataset_id, self.id))

        self.members = self.get_members()

        # ? Would be nice to dynamically adjust the start_row afterwards to remove gaps

        cursor.close()
        conn.commit()


    def save(self):
        """
        Will perform a save or an update depending on whether the ID attribute is
        defined.  If ID is already present, it's assumed to be an existing row which
        needs to be updated.
        """
        conn = Connection()
        cursor = conn.get_cursor()

        if self.id is None:
            layout_insert_qry = """
            INSERT INTO layout (user_id, label, is_current, is_domain, share_id)
            VALUES (%s, %s, %s, %s, %s)
            """
            cursor.execute(layout_insert_qry, (self.user_id, self.label, self.is_current,
                                               self.is_domain, self.share_id))
            self.id = cursor.lastrowid
        else:
            # ID already populated

            # Update layout properties
            sql = """
                  UPDATE layout
                     SET user_id = %s,
                         label = %s,
                         is_current = %s,
                         is_domain = %s,
                         share_id = %s
                   WHERE id = %s
            """
            cursor.execute(sql, (
                self.user_id, self.label, self.is_current,
                self.is_domain, self.share_id, self.id
            ))

            # TODO: delete existing members, add current ones

        cursor.close()
        conn.commit()
        conn.close()

    def save_change(self, attribute=None, value=None):
        """
        Update a layout attribute, both in the object and the relational database
        """
        if self.id is None:
            raise Exception("Error: no layout id. Cannot save change.")
        if attribute is None:
            raise Exception("Error: no attribute given. Cannot save change.")

        ## quick sanitization of attribute
        attribute = re.sub('[^a-zA-Z0-9_]', '_', attribute)
        setattr(self, attribute, value)

        conn = Connection()
        cursor = conn.get_cursor()

        save_sql = """
            UPDATE layout
            SET {0} = %s
            WHERE id = %s
        """.format(attribute)
        cursor.execute(save_sql, (str(value), self.id))

        conn.commit()
        cursor.close()
        conn.close()

    # TODO: Need a function to take a DatasetCollection and populate
    #  information on it within a layout

    def save_change(self, attribute=None, value=None):
        """
        Update a submission dataset attribute, both in the object and the relational database
        """
        if self.id is None:
            raise Exception("Error: no submission id. Cannot save change.")
        if attribute is None:
            raise Exception("Error: no attribute given. Cannot save change.")

        ## quick sanitization of attribute
        attribute = re.sub('[^a-zA-Z0-9_]', '_', attribute)
        setattr(self, attribute, value)

        conn = Connection()
        cursor = conn.get_cursor()

        save_sql = """
            UPDATE layout
            SET {0} = %s
            WHERE id = %s
        """.format(attribute)
        cursor.execute(save_sql, (str(value), self.id))

        conn.commit()
        cursor.close()
        conn.close()

@dataclass
class LayoutCollection:
    # keep an index of folder IDs and their parent-most root IDs (tree walk needed here)
    root_folder_idx: dict = field(default_factory=dict, repr=False)

    # a simple index of folders and their parent IDs (this is a simple db query)
    folder_idx: dict = field(default_factory=dict, repr=False)

    layouts: List[Layout] = field(default_factory=list)

    # should dataset-populating methods called (adds overhead if you only need layout names)
    include_datasets: bool = True

    # In this class many of the methods need db connections, and this can be costly. Let's keep one
    #  open while it's used
    _cnx = Connection()

    def __post_init__(self):
        if len(self.folder_idx) == 0:
            self._populate_folder_index()
            self._populate_root_folder_index()

    def __repr__(self):
        return json.dumps(self.__dict__)

    def _serialize_json(self):
        # Called when json modules attempts to serialize
        return self.__dict__

    def _get_root_folder_id(self, folder_id):
        """
        Recursive function to drive to the parent-most folder ID of
        any folder in the tree.
        Assumes self.folder_idx and self.root_folder_idx have been populated
        """

        # if the entry in folder_idx has a value, it's not a root node, so recurse.
        if self.folder_idx[folder_id]:
            return self._get_root_folder_id(self.folder_idx[folder_id])
        else:
            # else this is a root node
            return folder_id

    def _populate_folder_index(self):
        """
        Populates the self.folder_idx attribute with a dictionary where the index is
        folder ID and value is that folder's parent ID.
        """
        self.folder_idx = dict()

        qry = "SELECT id, parent_id FROM folder"
        cursor = self._cnx.get_cursor()
        cursor.execute(qry)

        for row in cursor:
            self.folder_idx[row[0]] = row[1]

        cursor.close()

    def _populate_root_folder_index(self):
        """
        Populates the self.root_folder_idx attribute with a dictionary where the index is
        folder ID and value is root folder ID the ones in gear.ini[folders]
        """
        if len(self.folder_idx):
            return False

        qry = "SELECT id, parent_id FROM folder"
        cursor = self._cnx.get_cursor()
        cursor.execute(qry)

        for row in cursor:
            # if the parent_id is empty, we don't need to store it because it's a top-level node
            if row[1]:
                self.root_folder_idx[row[0]] = self._get_root_folder_id(row[1])

        cursor.close()

    def get_by_share_id(self, share_id=None):
        """
        Gets the layout from the passed share_id, if any.
        TODO: f.parent_id, f.label can be removed from all these get_by* methods
        """
        if not share_id:
            return self.layouts

        cursor = self._cnx.get_cursor()

        qry = """
              SELECT l.id, l.label, l.is_current, l.user_id, l.share_id, l.is_domain, l.is_public
                FROM layout l
               WHERE l.share_id = %s
        """
        cursor.execute(qry, (share_id,))

        for row in cursor:
            layout = Layout(
                id=row[0],
                label=row[1],
                is_current=row[2],
                user_id=row[3],
                share_id=row[4],
                is_domain=row[5],
                is_public=row[6]
            )


            if self.include_datasets == True:
                layout.get_members()
                layout.dataset_count = len(layout.members)  # Excludes datasets marked for removal

            self.layouts.append(layout)

        cursor.close()
        return self.layouts

    def get_by_user(self, user=None):
        """
        Gets all the layouts owned by a user
        """
        if not isinstance(user, User):
            raise Exception("LayoutCollection.get_by_user() requires an instance of User to be passed.")

        cursor = self._cnx.get_cursor()

        qry = """
              SELECT l.id, l.label, l.is_current, l.user_id, l.share_id, l.is_domain, l.is_public
                FROM layout l
               WHERE l.user_id = %s
        """
        cursor.execute(qry, (user.id,))

        for row in cursor:
            layout = Layout(
                id=row[0],
                label=row[1],
                is_current=row[2],
                user_id=row[3],
                share_id=row[4],
                is_domain=row[5],
                is_public=row[6]
            )

            if self.include_datasets == True:
                layout.get_members()
                layout.dataset_count = len(layout.members)  # Excludes datasets marked for removal
                print(layout.members, file=sys.stderr)

            self.layouts.append(layout)

        cursor.close()
        return self.layouts

    def get_by_users_groups(self, user=None, append=True):
        """
        Queries the DB to get all the groups of which the passed user is a member, then
        gets all layouts in those groups.
        If the append argument is set to False, the class' layouts attribute will be
        cleared before these are aded.
        """
        if not isinstance(user, User):
            raise Exception("LayoutCollection.get_by_users_groups() requires an instance of User to be passed.")

        if append == False:
            self.layouts = list()

        cursor = self._cnx.get_cursor()

        qry = """
              SELECT l.id, l.label, l.is_current, l.user_id, l.share_id, l.is_domain, l.is_public
                FROM ggroup g
                     JOIN user_group_membership ugm ON ugm.group_id=g.id
                     JOIN guser u ON u.id=ugm.user_id
                     JOIN layout_group_membership lgm ON lgm.group_id=g.id
                     JOIN layout l ON lgm.layout_id=l.id
               WHERE u.id = %s
        """
        cursor.execute(qry, (user.id,))

        for row in cursor:
            layout = Layout(
                id=row[0],
                label=row[1],
                is_current=row[2],
                user_id=row[3],
                share_id=row[4],
                is_domain=row[5],
                is_public=row[6],
            )

            if self.include_datasets == True:
                layout.get_members()
                layout.dataset_count = len(layout.members)  # Excludes datasets marked for removal

            self.layouts.append(layout)

        cursor.close()
        return self.layouts

    def get_domains(self):
        """
        Queries the DB to get all the site domain layouts.
        """
        cursor = self._cnx.get_cursor()

        qry = """
              SELECT l.id, l.label, l.is_current, l.user_id, l.share_id, l.is_domain, l.is_public
                FROM layout l
               WHERE l.is_domain = 1
        """

        cursor.execute(qry)

        for row in cursor:
            layout = Layout(
                id=row[0],
                label=row[1],
                is_current=row[2],
                user_id=row[3],
                share_id=row[4],
                is_domain=row[5],
                is_public=row[6]
            )

            if self.include_datasets == True:
                layout.get_members()
                layout.dataset_count = len(layout.members)  # Excludes datasets marked for removal

            self.layouts.append(layout)

        cursor.close()
        return self.layouts

    def get_public(self):
        """
        Queries the DB to get all the public layouts.
        """
        cursor = self._cnx.get_cursor()

        qry = """
              SELECT l.id, l.label, l.is_current, l.user_id, l.share_id, l.is_domain, l.is_public
                FROM layout l
               WHERE l.is_public = 1
        """

        cursor.execute(qry)

        for row in cursor:
            layout = Layout(
                id=row[0],
                label=row[1],
                is_current=row[2],
                user_id=row[3],
                share_id=row[4],
                is_domain=row[5],
                is_public=row[6]
            )

            if self.include_datasets == True:
                layout.get_members()
                layout.dataset_count = len(layout.members)  # Excludes datasets marked for removal

            self.layouts.append(layout)

        cursor.close()
        return self.layouts

@dataclass
class Folder:
    id: int = None
    parent_id: int = None
    label: str = None

    def __repr__(self):
        return json.dumps(self.__dict__)

    def _serialize_json(self):
        return self.__dict__

@dataclass
class FolderCollection:
    folders: List[Folder] = field(default_factory=list)

    def __repr__(self):
        return json.dumps(self.__dict__)

    def _serialize_json(self):
        # Called when json modules attempts to serialize
        return self.__dict__

    def get_by_folder_ids(self, ids=None):
        """
        Populates the self.folders attribute with the passed list of
        folder IDs. Resets self.folders on each execution.
        """
        conn = Connection()
        cursor = conn.get_cursor(use_dict=True)
        self.folders = list()

        ## Sanitize the IDs
        cleaned = [ str(x) for x in ids if isinstance(x, int) ]

        qry = """
              SELECT id, parent_id, label
                FROM folder
               WHERE id in ({0})
        """.format(",".join(cleaned))

        cursor.execute(qry)

        for row in cursor:
            folder = Folder(row)
            self.folders.append(folder)

        cursor.close()
        conn.close()
        return self.folders

    def get_root_folders(self, folder_type=None):
        """
        Returns a list of Folder elements for the root folders.
        These should all map to entries within gear.ini -> [folders]
        folder_type should be either 'cart' or 'profile'
        """
        conn = Connection()
        cursor = conn.get_cursor(use_dict=True)

        qry = "SELECT id, label FROM folder WHERE parent_id IS NULL";
        cursor.execute(qry)

        # Create an index of all the root folders.  Still need to filter/map
        # them based on their type
        rfs = dict()
        for row in cursor:
            rfs[row['id']] = row['label']

        for scope in ['domain', 'user', 'group', 'shared', 'public']:
            config_key = "{0}_{1}_master_id".format(folder_type, scope)
            folder_id = int(this.servercfg['folders'][config_key])

            if folder_id in rfs:
                folder = Folder(id=folder_id,
                                parent_id=None,
                                label=rfs[folder_id])
                self.folders.append(folder)

        cursor.close()
        conn.close()
        return self.folders

    def get_tree_by_folder_ids(self, ids=None, folder_type=None):
        """
        Similar to get_by_folder_ids() but this gets the entire tree for any folder IDs
        passed. Higher query cost than just running get_by_folder_ids().
        Also always returns the root folders, even if they're empty.
        This link looked like a good solution to handle within the database directly but
        couldn't get it to work across MySQL/MariaDB and versions.  Too delicate:
        https://stackoverflow.com/a/60019201/1368079
        """
        conn = Connection()
        cursor = conn.get_cursor(use_dict=True)
        self.get_root_folders(folder_type=folder_type)
        all_ids = list()

        # Remember the root folders so we don't duplicate them
        for folder in self.folders:
            all_ids.append(folder.id)

        new_ids_found = ids

        while len(new_ids_found) > 0:
            cleaned = [ str(x) for x in new_ids_found if isinstance(x, int) ]

            qry = """
                  SELECT id, parent_id, label
                    FROM folder
                   WHERE id in ({0})
            """.format(",".join(cleaned))

            cursor.execute(qry)
            new_ids_found = list()

            for row in cursor:
                folder = Folder(id=row['id'], parent_id=row['parent_id'], label=row['label'])

                if folder.id not in all_ids:
                    all_ids.append(folder.id)
                    self.folders.append(folder)

                if folder.parent_id and folder.parent_id not in all_ids:
                    new_ids_found.append(folder.parent_id)

        cursor.close()
        conn.close()
        return self.folders

@dataclass
class DatasetLink:
    id: Optional[int] = None
    dataset_id: Optional[str] = None
    resource: Optional[str] = None
    label: Optional[str] = None
    url: Optional[str] = None

    def __repr__(self):
        return json.dumps(self.__dict__)

    def _serialize_json(self):
        return self.__dict__

@dataclass
class DatasetDisplay:
    id: Optional[int] = None
    dataset_id: Optional[str] = None
    user_id: Optional[int] = None
    label: Optional[str] = None
    plot_type: Optional[str] = None
    plotly_config: Optional[str] = None

    def __repr__(self):
        return json.dumps(self.__dict__)

    def _serialize_json(self):
        return self.__dict__

    def save(self):
        """
        Currently assumes the display already exists and what you're saving here is a change
        to it.
        """
        if self.id is None:
            # TODO: implement new saves
            raise Exception("Can only save changes to existing dataset displays currently")
        else:
            # gene_cart_member entries are deleted by foreign key cascade
            conn = Connection()
            cursor = conn.get_cursor()

            sql = """
                  UPDATE dataset_display
                     SET dataset_id = %s,
                         user_id = %s,
                         label = %s,
                         plot_type = %s,
                         plotly_config = %s
                   WHERE id = %s
            """
            cursor.execute(sql, (
                self.dataset_id, self.user_id, self.label,
                self.plot_type, self.plotly_config, self.id
            ))

            conn.commit()
            cursor.close()
            conn.close()

    def remove(self):
        """
        Deletes the current display from the database.
        """
        conn = Connection()
        cursor = conn.get_cursor()

        # first remove any layout_display entries
        qry = """
                DELETE FROM layout_displays
                WHERE display_id = %s
        """
        cursor.execute(qry, (self.id,))

        # Then remove from anly dataset_preference entries
        qry = """
                DELETE FROM dataset_preference
                WHERE display_id = %s
        """
        cursor.execute(qry, (self.id,))

        # Then remove the display itself
        qry = """
                DELETE FROM dataset_display
                WHERE id = %s
        """
        cursor.execute(qry, (self.id,))

        cursor.close()
        conn.commit()
        conn.close()

@dataclass
class Dataset:
    id: str
    owner_id: Optional[int] = None
    title: Optional[str] = None
    organism_id: Optional[int] = None
    pubmed_id: Optional[str] = None
    geo_id: Optional[str] = None
    is_public: Optional[int] = None
    is_downloadable: Optional[int] = None
    ldesc: Optional[str] = None
    date_added: Optional[datetime.datetime] = None
    dtype: Optional[str] = None
    schematic_image: Optional[str] = None
    share_id: Optional[str] = None
    math_default: Optional[str] = None
    marked_for_removal: Optional[int] = None
    load_status: Optional[str] = None
    has_h5ad: Optional[int] = None
    platform_id: Optional[str] = None
    instrument_model: Optional[str] = None
    library_selection: Optional[str] = None
    library_source: Optional[str] = None
    library_strategy: Optional[str] = None
    contact_email: Optional[str] = None
    contact_institute: Optional[str] = None
    contact_name: Optional[str] = None
    annotation_source: Optional[str] = None
    plot_default: Optional[str] = None
    annotation_release: Optional[int] = None
    # derived, here for convenience
    gene_count: Optional[int] = None
    obs_count: Optional[int] = None
    has_tarball: int = 0
    displays: List[DatasetDisplay] = field(default_factory=list)
    tags: List[str] = field(default_factory=list)
    layouts: List[Layout] = field(default_factory=list)
    links: List[DatasetLink] = field(default_factory=list)
    user_name: Optional[str] = None

    def __repr__(self):
        return json.dumps(self.__dict__)

    def _serialize_json(self):
        return self.__dict__

    def get_displays(self):
        """
        Populates the dataset displays attribute, a list of DatasetDisplay objects
        related to this dataset.
        """
        conn = Connection()
        cursor = conn.get_cursor()

        qry = """
              SELECT id, user_id, label, plot_type, plotly_config
                FROM dataset_display
               WHERE dataset_id = %s
        """
        cursor.execute(qry, (self.id,))
        self.displays.clear()

        for (display_id, user_id, label, plot_type, plotly_config) in cursor:
            display = DatasetDisplay(
                id=display_id,
                dataset_id=self.id,
                user_id=user_id,
                label=label,
                plot_type=plot_type,
                plotly_config=plotly_config
            )

            self.displays.append(display)

        cursor.close()
        conn.close()

        return self.displays

    def get_file_path(self, session_id=None):
        """
        The file path of a dataset can depend on the dataset type as well as whether we
        are looking at the primary file or one generated by a user session during an
        analysis.

        If a session_id is passed, it's assumed that we'll look for a session-specific copy.
        If one isn't found, the original source file is returned.

        This returns where the path SHOULD be, it doesn't check that it's actually there. This
        allows for it to be used also for any process which wants to know where to write it.
        """
        if session_id is None:
            h5ad_file_path = "{0}/../www/datasets/{1}.h5ad".format(
                os.path.dirname(os.path.abspath(__file__)), self.id)
        else:
            h5ad_file_path = "{0}/{1}/{2}.h5ad".format(this.analysis_base_dir, session_id, self.id)

        return h5ad_file_path

    def get_tarball_path(self):
        """
        This returns where the path of where a dataset's tarball SHOULD be, it doesn't check that
        it's actually there. This allows for it to be used also for any process which wants to
        know where to write it.
        """
        tarball_file_path = "{0}/../www/datasets/{1}.tar.gz".format(
            os.path.dirname(os.path.abspath(__file__)), self.id)

        return tarball_file_path

    def get_layouts(self, user=None, include_public=False):
        """
        Populates the dataset layouts attribute, a list of Layout objects in which
        this dataset can be found (only those which the user has rights to see.)

        First checks to see if self.layouts is empty.  If already populated, it is
        just returned.
        """
        if len(self.layouts) < 1:
            conn = Connection()
            cursor = conn.get_cursor()

            if user:
                qry = """
                      SELECT DISTINCT l.id, l.user_id, l.is_domain, l.label, l.is_current, l.share_id
                        FROM layout l
                             JOIN layout_displays lm ON lm.layout_id=l.id
                             JOIN dataset_display dd ON dd.id =lm.display_id
                       WHERE dd.dataset_id = %s
                             AND (l.is_domain = 1 OR l.user_id = %s)
                    ORDER BY l.label
                """
                cursor.execute(qry, (self.id, user.id))
            else:
                qry = """
                      SELECT DISTINCT l.id, l.user_id, l.is_domain, l.label, l.is_current, l.share_id
                        FROM layout l
                             JOIN layout_displays lm ON lm.layout_id=l.id
                             JOIN dataset_display dd ON dd.id =lm.display_id
                       WHERE dd.dataset_id = %s
                             AND l.is_domain = 1
                    ORDER BY l.label
                """
                cursor.execute(qry, (self.id,))

            for row in cursor:
                l = Layout(id=row[0], user_id=row[1], is_domain=row[2], label=row[3],
                           is_current=row[4], share_id=row[5])
                self.layouts.append(l)

            if include_public:
                qry = """
                      SELECT DISTINCT l.id, l.user_id, l.is_domain, l.label, l.is_current, l.share_id
                        FROM layout l
                             JOIN layout_displays lm ON lm.layout_id=l.id
                             JOIN dataset_display dd ON dd.id =lm.display_id
                       WHERE dd.dataset_id = %s
                             AND l.is_public = 1
                             AND l.is_domain = 0
                    ORDER BY l.label
                """
                cursor.execute(qry, (self.id,))

                for row in cursor:
                    l = Layout(id=row[0], user_id=row[1], is_domain=row[2], label=row[3],
                               is_current=row[4], share_id=row[5])
                    self.layouts.append(l)

            # deduplicate based on a layout's ID (in case user and public layouts overlap)
            # (normal set->list conversion doesn't work for objects)
            self.layouts = list({l.id: l for l in self.layouts}.values())

            cursor.close()

        return self.layouts

    def get_links(self):
        """
        Populates the dataset links attribute, a list of DatasetLink objects
        associated with this dataset.

        First checks to see if self.links is empty.  If already populated, it is
        just returned.
        """
        if len(self.links) < 1:
            conn = Connection()
            cursor = conn.get_cursor()

            qry = "SELECT id, resource, label, url FROM dataset_link WHERE dataset_id = %s"
            cursor.execute(qry, (self.id,))

            for (id, resource, label, url) in cursor:
                dsl = DatasetLink(dataset_id=self.id, resource=resource, label=label, url=url)
                self.links.append(dsl)

            cursor.close()

        return self.links

    def get_shape(self, session_id=None, tuple_only=False):
        """
        Queries the dataset's source expression matrix in order to get its shape.

        This updates the gene_count and obs_count attributes, returns a string
        like '10000x20000' in format genes x obs
        """
        if self.dtype is None:
            raise Exception("Error: can't get shape for a dataset of unknown type")
        elif self.has_h5ad:
            ## File is under datasets/${id}.h5ad
            h5ad_file_path = self.get_file_path(session_id=session_id)

            from shadows import AnnDataShadow
            adata = AnnDataShadow(h5ad_file_path)

            (n_obs, n_vars) = adata.shape

            adata.close()

            if tuple_only:
                return (n_obs, n_vars)

            self.gene_count = n_vars
            self.obs_count = n_obs

            return "{0}x{1}".format(self.gene_count, self.obs_count)

    def to_json(self):
        return str(self)

    def remove(self):
        """
        Removes a dataset and its dependencies from the database
        """
        raise Exception("Support not yet added to remove dataset via the API")

    def save_change(self, attribute=None, value=None):
        """
        Update a dataset attribute, both in the object and the relational database
        """
        if self.id is None:
            raise Exception("Error: no dataset id. Cannot save change.")
        if attribute is None:
            raise Exception("Error: no attribute given. Cannot save change.")

        ## quick sanitization of attribute
        attribute = re.sub('[^a-zA-Z0-9_]', '_', attribute)
        setattr(self, attribute, value)

        conn = Connection()
        cursor = conn.get_cursor()

        save_sql = """
            UPDATE dataset
            SET {0} = %s
            WHERE id = %s
        """.format(attribute)
        cursor.execute(save_sql, (str(value), self.id))

        conn.commit()
        cursor.close()
        conn.close()


@dataclass
class DatasetCollection:
    datasets: List[Dataset] = field(default_factory=list)

    def __repr__(self):
        return json.dumps(self.__dict__)

    def _serialize_json(self):
        # Called when json modules attempts to serialize
        return self.__dict__

    def filter_by_types(self, types=None):
        """
        Filters the collection by one or more dataset types (a list).
        """
        datasets_to_keep = []

        for dataset in self.datasets:
            if dataset.dtype in types:
                datasets_to_keep.append(dataset)

        self.datasets = datasets_to_keep

    def get_by_dataset_ids(self, ids=None, get_links=False):
        conn = Connection()
        cursor = conn.get_cursor()

        # I tried but couldn't make this work in a single query with IN () instead.
        qry = """
           SELECT d.id, d.title, o.label, d.pubmed_id, d.geo_id, d.is_public, d.is_downloadable, d.ldesc,
                  d.dtype, u.id, u.user_name, d.schematic_image, d.share_id,
                  d.math_default, d.marked_for_removal, d.date_added, d.load_status,
                  IFNULL(GROUP_CONCAT(t.label), 'NULL') as tags,
                  d.annotation_source, d.annotation_release, d.organism_id
             FROM dataset d
                  JOIN organism o ON d.organism_id=o.id
                  JOIN guser u ON d.owner_id=u.id
                  LEFT JOIN dataset_tag dt ON dt.dataset_id = IFNULL(d.id, 'NULL')
                  LEFT JOIN tag t ON t.id = IFNULL(dt.tag_id, 'NULL')
            WHERE d.id = %s
              AND d.marked_for_removal != 1
        GROUP BY d.id, d.title, o.label, d.pubmed_id, d.geo_id, d.is_public, d.is_downloadable, d.ldesc,
                   d.dtype, u.id, u.user_name, d.schematic_image, d.share_id,
                   d.math_default, d.marked_for_removal, d.date_added, d.load_status,
                   d.annotation_source, d.annotation_release, d.organism_id
        """
        for id in ids:
            cursor.execute(qry, (id,))

            for row in cursor:

                # valid pubmed IDs are numeric
                m = re.match("\d+", str(row[3]))
                if m:
                    pubmed_id = row[3]
                else:
                    pubmed_id = None

                date_added = row[15].isoformat()

                dataset = Dataset(id=row[0],
                                title=row[1],
                                organism_id=row[20],
                                pubmed_id=pubmed_id,
                                geo_id=row[4],
                                is_public=row[5],
                                is_downloadable=row[6],
                                ldesc=row[7],
                                dtype=row[8],
                                owner_id=row[9],
                                schematic_image=row[11],
                                share_id=row[12],
                                math_default=row[13],
                                date_added=date_added,
                                load_status=row[16],
                                annotation_source=row[18],
                                annotation_release=row[19]
                )

                # Add supplemental attributes this method created previously
                dataset.organism = row[2]
                dataset.tags = row[17].split(',')
                dataset.access = 'access_level'
                dataset.user_name = row[10]

                if os.path.exists(dataset.get_tarball_path()):
                    dataset.has_tarball = 1
                else:
                    dataset.has_tarball = 0

                if os.path.exists(dataset.get_file_path()):
                    dataset.has_h5ad = 1
                else:
                    dataset.has_h5ad = 0

                #  TODO: These all need to be tracked through the code and removed
                dataset.dataset_id = dataset.id
                dataset.user_id = dataset.owner_id
                dataset.math_format = dataset.math_default
                # plot_default needs to be removed everywhere
                # load_status needs to be removed everywhere
                # schematic_image ?

                if get_links:
                    dataset.get_links()

                self.datasets.append(dataset)

        cursor.close()
        conn.close()
        return self.datasets

    def get_public(self, has_h5ad=None, n=None, offset=None, order_by=None, types=None):
        """
        Populates the DatasetCollection's datasets list with those datasets which are marked
        as public (with optional filtering arguments.)

        Does NOT clear the existing internal list first, so a few methods could be called to
        make custom collections.

        n: Limit the number of datasets to this count

        offset: skips this number of datasets in the list

        order_by: ['title' (default), 'date_added']

        types: ['single-cell-rnaseq', 'microarray']

        If ordering by date_added, the newest will be first.
        """

        if order_by is None:
            order_by = 'title'

        conn = Connection()
        cursor = conn.get_cursor(use_dict=True)

        qry = """
              SELECT id, owner_id, title, organism_id, pubmed_id, geo_id, is_public, is_downloadable, ldesc,
                     date_added, dtype, schematic_image, share_id, math_default, marked_for_removal,
                     load_status, has_h5ad
                FROM dataset d
               WHERE d.is_public = 1
                 AND d.marked_for_removal = 0
        """
        qry_args = []

        if has_h5ad is not None:
            qry += " AND d.has_h5ad = %s"
            qry_args.append(has_h5ad)

        if order_by == 'title':
            qry += " ORDER BY d.title"
        elif order_by == 'date_added':
            qry += " ORDER BY d.date_added DESC"

        if n is not None:
            qry += " LIMIT {0}".format(n)

        if offset is not None:
            qry += " OFFSET {0}".format(offset)

        cursor.execute(qry, qry_args)
        for r in cursor:
            dataset = Dataset(id=r['id'], owner_id=r['owner_id'], title=r['title'],
                              organism_id=r['organism_id'], pubmed_id=r['pubmed_id'],
                              geo_id=r['geo_id'], is_public=r['is_public'], is_downloadable=r['is_downloadable'], ldesc=r['ldesc'],
                              date_added=r['date_added'], dtype=r['dtype'],
                              schematic_image=r['schematic_image'], share_id=r['share_id'],
                              math_default=r['math_default'], marked_for_removal=r['marked_for_removal'],
                              load_status=r['load_status'], has_h5ad=r['has_h5ad'])
            self.datasets.append(dataset)

        if types is not None:
            self.filter_by_types(types=types)

        cursor.close()
        conn.close()

    def get_owned_by_user(self, has_h5ad=None, user=None, types=None):
        conn = Connection()
        cursor = conn.get_cursor(use_dict=True)

        qry = """
              SELECT d.id, d.owner_id, d.title, organism_id, pubmed_id, geo_id, is_public, is_downloadable, ldesc,
                     date_added, dtype, schematic_image, share_id, math_default, marked_for_removal,
                     load_status, has_h5ad
                FROM dataset d
               WHERE d.owner_id = %s
                 AND d.marked_for_removal = 0
        """
        qry_args = [user.id]

        if has_h5ad is not None:
            qry += " AND d.has_h5ad = %s"
            qry_args.append(has_h5ad)

        qry += " ORDER BY d.title"

        cursor.execute(qry, qry_args)
        for r in cursor:
            dataset = Dataset(id=r['id'], owner_id=r['owner_id'], title=r['title'],
                              organism_id=r['organism_id'], pubmed_id=r['pubmed_id'],
                              geo_id=r['geo_id'], is_public=r['is_public'], is_downloadable=r['is_downloadable'], ldesc=r['ldesc'],
                              date_added=r['date_added'], dtype=r['dtype'],
                              schematic_image=r['schematic_image'], share_id=r['share_id'],
                              math_default=r['math_default'], marked_for_removal=r['marked_for_removal'],
                              load_status=r['load_status'], has_h5ad=r['has_h5ad'])
            self.datasets.append(dataset)

        if types is not None:
            self.filter_by_types(types=types)

        cursor.close()
        conn.close()


    def get_shared_with_user(self, has_h5ad=None, user=None, types=None):
        conn = Connection()
        cursor = conn.get_cursor(use_dict=True)

        qry = """
              SELECT d.id, d.owner_id, d.title, organism_id, pubmed_id, geo_id, is_public, is_downloadable, ldesc,
                     date_added, dtype, schematic_image, share_id, math_default, marked_for_removal,
                     load_status, has_h5ad
                FROM dataset d
                     JOIN dataset_shares ds ON d.id=ds.dataset_id
               WHERE ds.user_id = %s
                 AND ds.is_allowed = 1
                 AND d.marked_for_removal = 0
        """
        qry_args = [user.id]

        if has_h5ad is not None:
            qry += " AND d.has_h5ad = %s"
            qry_args.append(has_h5ad)

        qry += " ORDER BY d.title"

        cursor.execute(qry, qry_args)
        for r in cursor:
            dataset = Dataset(id=r['id'], owner_id=r['owner_id'], title=r['title'],
                              organism_id=r['organism_id'], pubmed_id=r['pubmed_id'],
                              geo_id=r['geo_id'], is_public=r['is_public'], is_downloadable=r['is_downloadable'], ldesc=r['ldesc'],
                              date_added=r['date_added'], dtype=r['dtype'],
                              schematic_image=r['schematic_image'], share_id=r['share_id'],
                              math_default=r['math_default'], marked_for_removal=r['marked_for_removal'],
                              load_status=r['load_status'], has_h5ad=r['has_h5ad'])
            self.datasets.append(dataset)

        if types is not None:
            self.filter_by_types(types=types)

        cursor.close()
        conn.close()

    def to_json(self):
        return str(self)

@dataclass
class Gene:
    id: Optional[int] = None
    ensembl_id: Optional[str] = None
    ensembl_version: Optional[str] = None
    ensembl_release: Optional[int] = None
    genbank_acc: Optional[str] = None
    organism_id: Optional[int] = None
    molecule: Optional[str] = None
    start: Optional[int] = None
    stop: Optional[int] = None
    gene_symbol: Optional[str] = None
    product: Optional[str] = None
    biotype: Optional[str] = None

    # derived, not in the relational DB
    go_terms: List[dict] = field(default_factory=list)
    dbxrefs: List[dict] = field(default_factory=list)
    aliases: List[dict] = field(default_factory=list)

    def __repr__(self):
        return json.dumps(self.__dict__)

    def load_aliases(self):
        self.aliases = list()

        qry = "SELECT label FROM gene_symbol WHERE gene_id = %s AND is_primary = 0"
        conn = Connection()
        cursor = conn.get_cursor()
        cursor.execute(qry, (self.id, ))

        for (alias,) in cursor:
            self.aliases.append({'label': alias})

        cursor.close()
        conn.close()

    def load_dbxrefs(self):
        self.dbxrefs = list()

        qry = "SELECT dbxref FROM gene_dbxref WHERE gene_id = %s"
        conn = Connection()
        cursor = conn.get_cursor()
        cursor.execute(qry, (self.id, ))

        for (dbxref,) in cursor:
            dbxref_parts = dbxref.split(':')
            source = dbxref_parts[0]
            identifier = dbxref_parts[1]
            self.dbxrefs.append({'source': source, 'identifier': identifier, 'url': None})

        cursor.close()
        conn.close()

    def load_dbxref_links(self):
        """
        Loads the database references for the current gene and also forms URL strings for
        each where we have a mapping from the source to a URL.  If there are no current
        dbxrefs it pulls them first.  If some are present, it trusts that is the list
        to use and doesn't query the database for them.

        Each link element has these attributes:

        - source: The label which will show
        - identifier: What will be used in URL building, usually the gene symbol
        - url: Well, the URL
        - title: What shows on hover, often an expansion of the source (optional)
        """
        if len(self.dbxrefs) == 0:
            self.load_dbxrefs()

        # Do the Ensembl one
        self.dbxrefs.append({'source': 'ENSEMBL', 'identifier': self.ensembl_id,
                             'url': "https://www.ensembl.org/id/{0}".format(self.ensembl_id)})

        # Add a PubMed search term link
        self.dbxrefs.append({'source': 'PubMed', 'identifier': self.gene_symbol,
                             'url': "http://www.ncbi.nlm.nih.gov/pubmed/?term={0}".format(self.gene_symbol)})

        # Does the user want Homologene links?
        if 'HomoloGene' in this.links_out and this.links_out['HomoloGene'] is True:
            hg_url = 'https://www.ncbi.nlm.nih.gov/homologene/?term=' + self.gene_symbol.upper()
            self.dbxrefs.append({'source': 'HomoloGene', 'identifier': self.gene_symbol, 'url': hg_url})

        if this.domain_label == 'gear':
            # Add one for the SHIELD
            self.dbxrefs.append({'source': 'SHIELD', 'identifier': self.gene_symbol, 'url': None})

            # Hack to add DVD links until they have SSL enabled and we can use their API instead
            if 'DVD' in this.links_out and this.links_out['DVD'] is True:
                dvd_genes = ["ACTG1","ADCY1","ADGRV1","GPR98","AIFM1","ALMS1","ATP2B2","ATP6V1B1","BDP1","BSND","C10orf2","CABP2","CACNA1D","CCDC50","CD164","CDC14A","CDH23","CEACAM16","CIB2","CISD2","CLDN14","CLIC5","CLPP","CLRN1","COCH","COL11A1","COL11A2","COL2A1","COL4A3","COL4A4","COL4A5","COL4A6","COL9A1","COL9A2","CRYM","DCDC2","DFNA5","DFNB31 (WHRN)","DFNB59 (PJVK)","DIABLO","DIAPH1","DIAPH3","DSPP","EDN3","EDNRB","ELMOD3","EPS8","EPS8L2","ESPN","ESRRB","EYA1","EYA4","FAM65B","FGF3","FGFR1","FGFR2","FOXI1","GATA3","GIPC3","GJB2","GJB3","GJB6","GPSM2","GRHL2","GRXCR1","GRXCR2","HARS2","HGF","HOMER2","HSD17B4","ILDR1","KARS","KCNE1","KCNJ10","KCNQ1","KCNQ4","KITLG","LARS2","LHFPL5","LOXHD1","LOXL3","LRTOMT","MARVELD2","MCM2","MET","MIR96","MITF","MSRB3","MT-RNR1","MT-TL1","MT-TS1","MYH14","MYH9","MYO15A","MYO3A","MYO6","MYO7A","NARS2","NLRP3","OPA1","OSBPL2","OTOA","OTOF","OTOG","OTOGL","P2RX2","PAX3","PCDH15","PDZD7","PEX1","PEX6","PNPT1","POLR1C","POLR1D","POU3F4","POU4F3","PRPS1","PTPRQ","RDX","ROR1","S1PR2","SERPINB6","SIX1","SIX5","SLC17A8","SLC22A4","SLC26A4","SLC26A5","SLITRK6","SMPX","SNAI2","SOX10","STRC","SYNE4","TBC1D24","TBX1","TCOF1","TECTA","TECTB","TIMM8A","TJP2","TMC1","TMEM132E","TMIE","TMPRSS3","TNC","TPRN","TRIOBP","TSPEAR","USH1C","USH1G","USH2A","WFS1"]
                if self.gene_symbol.upper() in dvd_genes:
                    dvd_url = 'http://deafnessvariationdatabase.org/gene/' + self.gene_symbol.upper()
                    self.dbxrefs.append({'source': 'DVD', 'identifier': self.gene_symbol, 'url': dvd_url, 'title': 'Deafness Variation Database'})

        elif this.domain_label == 'nemo':
            # Add one for UCSC Cell Browser, BrainSpan
            self.dbxrefs.append({'source': 'UCSC Cell Browser', 'identifier': self.gene_symbol.upper(), 'url': None})
            self.dbxrefs.append({'source': 'BrainSpan', 'identifier': self.gene_symbol.upper(), 'url': None})
            self.dbxrefs.append({'source': 'Cortecon', 'identifier': self.gene_symbol.upper(), 'url': None})

        for dbxref in self.dbxrefs:
            source = dbxref['source']

            if source == 'CCDS':
                dbxref['url'] = "https://www.ncbi.nlm.nih.gov/CCDS/CcdsBrowse.cgi?REQUEST=CCDS&GO=MainBrowse&DATA={0}".format(dbxref['identifier'])
            elif source == 'SHIELD':
                dbxref['url'] = "https://shield.hms.harvard.edu/viewgene.html?gene={0}".format(dbxref['identifier'])
            elif source == 'UCSC':
                if self.organism_id == 1:
                    dbxref['url'] = ("http://genome.ucsc.edu/cgi-bin/hgTracks?org=mouse&db=mm10&"
                                     "singleSearch=knownCanonical&position={0}".format(dbxref['identifier']))
            elif source == 'UCSC Cell Browser':
                dbxref['url'] = "https://cells.ucsc.edu/?ds=cortex-dev&gene={0}".format(dbxref['identifier'])
            elif source == 'BrainSpan':
                dbxref['url'] = "http://www.brainspan.org/rnaseq/searches?exact_match=true&search_term={0}&search_type=gene".format(dbxref['identifier'])
            elif source == 'Cortecon':
                dbxref['url'] = "http://cortecon.neuralsci.org/index.php?genestring={0}&cort_mode=genesearch".format(dbxref['identifier'])
            elif source == 'UniParc':
                dbxref['url'] = "https://www.uniprot.org/uniparc/{0}?sort=score".format(dbxref['identifier'])
            elif source == 'Uniprot/SWISSPROT':
                dbxref['url'] = "https://www.uniprot.org/uniprot/{0}".format(dbxref['identifier'])

                # Bonus, all swissprot entries are also indexed in Phosphosite
                phospho_url = "https://www.phosphosite.org/uniprotAccAction?id={0}".format(dbxref['identifier'])
                self.dbxrefs.append({'source': 'PhosphoSite', 'identifier': self.gene_symbol, 'url': phospho_url})

    def load_go_terms(self):
        self.go_terms = list()

        qry = """
              SELECT go.go_id, go.name
               FROM gene_go_link ggl
                    JOIN go ON ggl.go_id = go.go_id
               WHERE ggl.gene_id = %s
        """
        conn = Connection()
        cursor = conn.get_cursor()
        cursor.execute(qry, (self.id, ))

        for (go_id, go_name) in cursor:
            self.go_terms.append({'go_id':go_id, 'name':go_name})

        cursor.close()
        conn.close()



@dataclass
class GeneCollection:
    genes: List[Gene] = field(default_factory=list)

    def add_gene(self, gene):
        self.genes.append(gene)

    def get_by_gene_symbol(self, gene_symbol=None, exact=None, organism_id=None):
        """
        Searches the database by gene symbol and populates the GeneCollection.genes attribute.

        The 'gene_symbol' argument can be a space-separated list
        """
        conn = Connection()
        cursor = conn.get_cursor()

        # Keeps track of those we've found already so we don't show duplicates.
        #  The count is how many of that gene symbol were in that release.
        # h{gene_symbol}{organism_id} = {'ensembl_release': 93, count: 3}
        found = defaultdict(dict)

        gene_symbols = gene_symbol.split(' ')

        org_addendum = ""
        if organism_id:
            org_addendum = "AND organism_id = {} ".format(organism_id)

        for gene_symbol in gene_symbols:
            if len(gene_symbol) == 0:
                continue

            # this comes from javascript as a string true/false
            if exact in [True, 'true', 1, "1"]:
                qry = """
                  SELECT id, ensembl_id, ensembl_version, ensembl_release, genbank_acc, organism_id,
                         molecule, start, stop, gene_symbol, product, biotype
                    FROM gene
                   WHERE gene_symbol = %s {}
                  ORDER BY gene_symbol, organism_id, ensembl_release DESC
                """.format(org_addendum)
                cursor.execute(qry, (gene_symbol,))
            else:
                qry = """
                  SELECT id, ensembl_id, ensembl_version, ensembl_release, genbank_acc, organism_id,
                         molecule, start, stop, gene_symbol, product, biotype
                    FROM gene
                   WHERE gene_symbol LIKE %s {}
                  ORDER BY gene_symbol, organism_id, ensembl_release DESC
                """.format(org_addendum)
                cursor.execute(qry, ('%' + gene_symbol + '%',))

            for (id, ensembl_id, ensembl_version, ensembl_release, genbank_acc, organism_id,
                 molecule, start, stop, gene_symbol, product, biotype) in cursor:

                lc_gene_symbol = gene_symbol.lower()

                if organism_id in found[lc_gene_symbol]:
                    if found[lc_gene_symbol][organism_id]['ensembl_release'] == ensembl_release:
                        found[lc_gene_symbol][organism_id]['count'] += 1

                    continue
                else:
                    found[lc_gene_symbol][organism_id] = {'ensembl_release': ensembl_release,
                                                          'count': 1}

                gene = Gene(id=id, ensembl_id=ensembl_id, ensembl_version=ensembl_version,
                            ensembl_release=ensembl_release, genbank_acc=genbank_acc,
                            organism_id=organism_id, molecule=molecule, start=start,
                            stop=stop, gene_symbol=gene_symbol, product=product,
                            biotype=biotype)

                self.add_gene(gene)

        cursor.close()
        conn.close()


class GeneCart:
    def __init__(self, id=None, user_id=None, gctype=None, label=None, ldesc=None, organism_id=None,
                 genes=None, share_id=None, is_public=None, is_domain=None, date_added=None,
                 folder_id=None, folder_parent_id=None, folder_label=None):
        self.id = id
        self.user_id = user_id
        self.gctype = gctype
        self.label = label
        self.organism_id = organism_id
        self.ldesc = ldesc
        self.share_id = share_id
        self.is_public = is_public
        self.is_domain = is_domain
        self.date_added = date_added

        if not share_id:
            self.share_id = str(uuid.uuid4()).split('-')[0]

        # TODO: This should be a reference to a GeneCollection
        self.genes = list()
        self.num_genes = len(self.genes)

        # The are derived, populated by GeneCartCollection methods
        self.folder_id = folder_id
        self.folder_parent_id = folder_parent_id
        self.folder_label = folder_label

    def __repr__(self):
        return json.dumps(self.__dict__)

    def add_gene(self, gene):
        # Remove quotes
        gene.gene_symbol = gene.gene_symbol.replace('"', '').replace("'", '')

        if gene == '':
            raise Exception("ERROR: attempted to add an empty string as a gene symbol")

        self.genes.append(gene)

    def get_genes(self):
        conn = Connection()
        cursor = conn.get_cursor()

        qry = "SELECT gene_symbol FROM gene_cart_member WHERE gene_cart_id = %s"
        cursor.execute(qry, (self.id,))

        self.genes = list()

        for row in cursor:
            self.genes.append(row[0])

        self.num_genes = len(self.genes)

        cursor.close()
        conn.close()

    def get_gene_counts(self):
        conn = Connection()
        cursor = conn.get_cursor()

        qry = "SELECT COUNT(*) FROM gene_cart_member WHERE gene_cart_id = %s"
        cursor.execute(qry, (self.id,))
        self.num_genes = cursor.fetchone()[0]

        cursor.close()
        conn.close()

    def remove(self):
        """
        Removes a gene cart and its dependencies from the database.  Requires object's
        'id' attribute to be defined.
        """
        if not self.id:
            raise Exception("Failed to delete a gene cart without an ID")

        # gene_cart_member entries are deleted by foreign key cascade
        conn = Connection()
        cursor = conn.get_cursor()

        sql = "DELETE FROM gene_cart WHERE id = %s"
        cursor.execute(sql, (self.id,))

        conn.commit()
        cursor.close()
        conn.close()

    def save(self):
        """
        Will perform a save or an update depending on whether the ID attribute is
        defined.
        """
        conn = Connection()
        cursor = conn.get_cursor()

        gcm_insert_qry = "INSERT INTO gene_cart_member (gene_cart_id, gene_symbol) VALUES (%s, %s)"

        if self.id is None:
            # ID is empty, this is a new one
            #  Insert the cart and then add the members
            gc_insert_qry = """
<<<<<<< HEAD
                            INSERT INTO gene_cart (user_id, label, ldesc, organism_id, share_id, is_public, is_domain, gctype)
                            VALUES (%s, %s, %s, %s, %s, %s, %s, %s)
            """

            cursor.execute(gc_insert_qry, (self.user_id, self.label, self.ldesc, self.organism_id, self.share_id, self.is_public, self.is_domain, self.gctype))
=======
                            INSERT INTO gene_cart (user_id, label, organism_id, share_id, is_public, is_domain, gctype, ldesc)
                            VALUES (%s, %s, %s, %s, %s, %s, %s, %s)
            """

            cursor.execute(gc_insert_qry, (self.user_id, self.label, self.organism_id, self.share_id, self.is_public, self.is_domain, self.gctype, self.ldesc))
>>>>>>> ba5b1626
            self.id = cursor.lastrowid

            for gene in self.genes:
                cursor.execute(gcm_insert_qry, (self.id, gene.gene_symbol))

        else:
            # ID already populated
            #  Update cart properties, delete existing members, add current ones
            raise Exception("Called feature not yet implemented")

        cursor.close()
        conn.commit()
        conn.close()

    def save_change(self, attribute=None, value=None):
        """
        Update a cart attribute, both in the object and the relational database
        """
        if self.id is None:
            raise Exception("Error: no gene cart id. Cannot save change.")
        if attribute is None:
            raise Exception("Error: no attribute given. Cannot save change.")

        ## quick sanitization of attribute
        attribute = re.sub('[^a-zA-Z0-9_]', '_', attribute)
        setattr(self, attribute, value)

        conn = Connection()
        cursor = conn.get_cursor()

        save_sql = """
            UPDATE gene_cart
            SET {0} = %s
            WHERE id = %s
        """.format(attribute)
        cursor.execute(save_sql, (str(value), self.id))

        conn.commit()
        cursor.close()
        conn.close()

    def update_from_json(self, json_obj):
        """
        Takes an existing GeneCart object and updates/overrides any attributes provided by the
        passed data structure.

        Assumes json_obj is a parsed version of a string like this:
        {"label": "Test",
         "session_id": "e385305c-4387-433e-8b62-4bcf7c30ac52",
         "genes":
           [{"id": 2804, "gene_symbol": "Otor"},
            {"id": 2957, "gene_symbol": "Tgfbi"},
            {"id": 15772, "gene_symbol": "H19"},
            {"id": 168014, "gene_symbol": "Kctd12"}]
        }
        """
        if 'label' in json_obj:
            self.label = json_obj['label']

        if 'organism_id' in json_obj:
            self.organism_id = json_obj['organism_id']

        if 'session_id' in json_obj and not self.user_id:
            user_logged_in = get_user_from_session_id(json_obj['session_id'])
            self.user_id = user_logged_in.id

        if 'gctype' in json_obj:
            self.gctype = json_obj['gctype']

        if 'is_public' in json_obj:
            self.is_public = json_obj['is_public']

        if 'is_domain' in json_obj:
            self.is_domain = json_obj['is_domain']

        if 'genes' in json_obj:
            self.genes = list()

            for gene_dict in json_obj['genes']:
                gene = Gene(gene_symbol=gene_dict['gene_symbol'])
                self.add_gene(gene)


@dataclass
class GeneCartCollection:
    carts: List[GeneCart] = field(default_factory=list)

    # should gene-populating methods called to include gene members (lots of overhead)
    include_genes: bool = True

    def __repr__(self):
        return json.dumps(self.__dict__)

    def _serialize_json(self):
        # Called when json modules attempts to serialize
        return self.__dict__

    def _row_to_cart_object(self, row):
        """
        Utility function so we don't have to repeat the SQL->Python object conversion
        """
        cart = GeneCart(
                    id=row['id'],
                    user_id=row['user_id'],
                    organism_id=row['organism_id'],
                    gctype=row['gctype'],
                    label=row['label'],
                    ldesc=row['ldesc'],
                    share_id=row['share_id'],
                    is_public=row['is_public'],
                    is_domain=row['is_domain'],
                    date_added=row['date_added'].isoformat(),
                    folder_id=row['folder_id'],
                    folder_parent_id=row['parent_id'],
                    folder_label=row['folder_label']
                )

        return cart

    def get_by_cart_ids(self, ids=[]):
        if not ids:
            raise Exception("No cart IDs provided to get_by_cart_ids")

        conn = Connection()
        cursor = conn.get_cursor(use_dict=True)

        if not ids:
            return self.carts

        qry = """
              SELECT gc.id, gc.user_id, gc.organism_id, gc.gctype, gc.label, gc.ldesc, gc.share_id,
                     gc.is_public, gc.is_domain, gc.date_added, f.id as folder_id, f.parent_id,
                     f.label as folder_label
                FROM gene_cart gc
                     LEFT JOIN folder_member fm ON fm.item_id=gc.id
                     LEFT JOIN folder f ON f.id=fm.folder_id
               WHERE gc.id = %s
                 AND (fm.item_type = 'genecart' or fm.item_type is NULL)
            ORDER BY gc.label
        """

        for id in ids:
            cursor.execute(qry, (id,))

            for row in cursor:
                cart = self._row_to_cart_object(row)

                if self.include_genes == True:
                    cart.get_genes()
                else:
                    cart.get_gene_counts()

                self.carts.append(cart)

        cursor.close()
        conn.close()
        return self.carts

    def get_by_share_ids(self, share_ids=[]):
        if not share_ids:
            raise Exception("No share_ids provided to get_by_share_ids")

        conn = Connection()
        cursor = conn.get_cursor(use_dict=True)

        if not share_ids:
            return self.carts

        qry = """
              SELECT gc.id, gc.user_id, gc.organism_id, gc.gctype, gc.label, gc.ldesc, gc.share_id,
                     gc.is_public, gc.is_domain, gc.date_added, f.id as folder_id, f.parent_id,
                     f.label as folder_label
                FROM gene_cart gc
                     LEFT JOIN folder_member fm ON fm.item_id=gc.id
                     LEFT JOIN folder f ON f.id=fm.folder_id
               WHERE gc.share_id = %s
                 AND (fm.item_type = 'genecart' or fm.item_type is NULL)
            ORDER BY gc.label
        """

        for share_id in share_ids:
            cursor.execute(qry, (share_id,))

            for row in cursor:
                cart = self._row_to_cart_object(row)

                if self.include_genes == True:
                    cart.get_genes()
                else:
                    cart.get_gene_counts()

                self.carts.append(cart)

        cursor.close()
        conn.close()
        return self.carts

    def get_by_user(self, user=None):
        if not user:
            raise Exception("User not provided to get_by_user")

        conn = Connection()
        cursor = conn.get_cursor(use_dict=True)

        if not isinstance(user, User):
            raise Exception("GeneCartCollection.get_by_user() requires an instance of User to be passed.")

        qry = """
              SELECT gc.id, gc.user_id, gc.organism_id, gc.gctype, gc.label, gc.ldesc, gc.share_id,
                     gc.is_public, gc.is_domain, gc.date_added, f.id as folder_id, f.parent_id,
                     f.label as folder_label
                FROM gene_cart gc
                     LEFT JOIN folder_member fm ON fm.item_id=gc.id
                     LEFT JOIN folder f ON f.id=fm.folder_id
               WHERE gc.user_id = %s
                 AND (fm.item_type = 'genecart' or fm.item_type is NULL)
            ORDER BY gc.label
        """

        cursor.execute(qry, (user.id,))

        for row in cursor:
            cart = self._row_to_cart_object(row)

            if self.include_genes == True:
                cart.get_genes()
            else:
                cart.get_gene_counts()

            self.carts.append(cart)

        cursor.close()
        conn.close()
        return self.carts

    def get_by_user_groups(self, user=None):
        """
        Put here as it will be needed in the future. User groups not yet supported.
        """

        if not user:
            raise Exception("User not provided to get_by_user_groups")

        conn = Connection()
        cursor = conn.get_cursor(use_dict=True)

        if not isinstance(user, User):
            raise Exception("GeneCartCollection.get_by_user_groups() requires an instance of User to be passed.")

        qry = """
              SELECT gc.id, gc.user_id, gc.organism_id, gc.gctype, gc.label, gc.ldesc,
                     gc.share_id, gc.is_public, gc.is_domain, gc.date_added, f.id as folder_id,
                     f.parent_id, f.label as folder_label
                FROM ggroup g
                     JOIN user_group_membership ugm ON ugm.group_id=g.id
                     JOIN guser u ON u.id=ugm.user_id
                     JOIN gene_cart_group_membership gcgm ON gcgm.group_id=g.id
                     JOIN gene_cart gc ON gcgm.gene_cart_id=gc.id
                     LEFT JOIN folder_member fm ON fm.item_id=gc.id
                     LEFT JOIN folder f ON f.id=fm.folder_id
               WHERE u.id = %s
                 AND (fm.item_type = 'genecart' or fm.item_type is NULL)
            ORDER BY gc.label
        """
        cursor.execute(qry, (user.id,))

        for row in cursor:
            cart = self._row_to_cart_object(row)

            if self.include_genes == True:
                cart.get_genes()
            else:
                cart.get_gene_counts()

            self.carts.append(cart)

        cursor.close()
        conn.close()
        return self.carts

    def get_by_user_recent(self, user=None, n=None):
        if not user:
            raise Exception("No user provided to get_by_user_recent")

        conn = Connection()
        cursor = conn.get_cursor(use_dict=True)

        qry = """
              SELECT gc.id, gc.user_id, gc.organism_id, gc.gctype, gc.label, gc.ldesc, gc.share_id,
                     gc.is_public, gc.is_domain, gc.date_added, f.id as folder_id, f.parent_id,
                     f.label as folder_label
                FROM gene_cart gc
                     LEFT JOIN folder_member fm ON fm.item_id=gc.id
                     LEFT JOIN folder f ON f.id=fm.folder_id
               WHERE gc.user_id = %s
                 AND (fm.item_type = 'genecart' or fm.item_type is NULL)
            ORDER BY gc.date_added DESC
        """
        cursor.execute(qry, (user.id,))

        rows_returned = 0

        for row in cursor:
            cart = self._row_to_cart_object(row)

            if self.include_genes == True:
                cart.get_genes()
            else:
                cart.get_gene_counts()

            self.carts.append(cart)
            rows_returned += 1

            if n is not None and rows_returned >= n:
                break

        cursor.close()
        conn.close()
        return self.carts

    def get_domain(self):
        conn = Connection()
        cursor = conn.get_cursor(use_dict=True)

        qry = """
              SELECT gc.id, gc.user_id, gc.organism_id, gc.gctype, gc.label, gc.ldesc, gc.share_id,
                     gc.is_public, gc.is_domain, gc.date_added, f.id as folder_id, f.parent_id,
                     f.label as folder_label
                FROM gene_cart gc
                     LEFT JOIN folder_member fm ON fm.item_id=gc.id
                     LEFT JOIN folder f ON f.id=fm.folder_id
               WHERE gc.is_domain = 1
                 AND (fm.item_type = 'genecart' or fm.item_type is NULL)
            ORDER BY gc.label
        """
        cursor.execute(qry)

        for row in cursor:
            cart = self._row_to_cart_object(row)

            if self.include_genes == True:
                cart.get_genes()
            else:
                cart.get_gene_counts()

            self.carts.append(cart)

        cursor.close()
        conn.close()
        return self.carts

    def get_public(self):
        conn = Connection()
        cursor = conn.get_cursor(use_dict=True)

        qry = """
              SELECT gc.id, gc.user_id, gc.organism_id, gc.gctype, gc.label, gc.ldesc, gc.share_id,
                     gc.is_public, gc.is_domain, gc.date_added, f.id as folder_id, f.parent_id,
                     f.label as folder_label
                FROM gene_cart gc
                     LEFT JOIN folder_member fm ON fm.item_id=gc.id
                     LEFT JOIN folder f ON f.id=fm.folder_id
               WHERE gc.is_public = 1
                 AND (fm.item_type = 'genecart' or fm.item_type is NULL)
            ORDER BY gc.label
        """
        cursor.execute(qry)

        for row in cursor:
            cart = self._row_to_cart_object(row)

            if self.include_genes == True:
                cart.get_genes()
            else:
                cart.get_gene_counts()

            self.carts.append(cart)

        cursor.close()
        conn.close()
        return self.carts


class LayoutMember:
    def __init__(self, id=None, dataset_id=None, grid_position=None, mg_grid_position=None, start_col=None, mg_start_col=None, grid_width=None, mg_grid_width=None, start_row=None, mg_start_row=None, grid_height=None, mg_grid_height=None):
        self.id = id
        self.dataset_id = dataset_id
        self.grid_position = grid_position
        self.mg_grid_position = mg_grid_position
        self.start_col = start_col  # if not provided, fill into layout where it fits
        self.mg_start_col = mg_start_col
        self.grid_width = grid_width
        self.mg_grid_width = mg_grid_width
        self.start_row = start_row  # if not provided, fill into layout where it fits
        self.mg_start_row = mg_start_row
        self.grid_height = grid_height
        self.mg_grid_height = mg_grid_height

    def __repr__(self):
        return json.dumps(self.__dict__)

    def remove(self):
        """
        Deletes the current layout member from the database
        """
        conn = Connection()
        cursor = conn.get_cursor()

        qry = """
              DELETE FROM layout_members
              WHERE id = %s
        """
        cursor.execute(qry, (self.id,))

        cursor.close()
        conn.commit()
        conn.close()

    def save(self, layout=None):
        """
        Will perform a save or an update depending on whether the ID attribute is
        defined.  If ID is already present, it's assumed to be an existing row which
        needs to be updated.
        """
        if layout is None:
            raise Exception("You must pass a layout member object to save a layout member")

        conn = Connection()
        cursor = conn.get_cursor()

        if self.id is None:
            lm_insert_qry = """
            INSERT INTO layout_members (layout_id, dataset_id, grid_position, mg_grid_position, start_col, mg_start_col, grid_width, mg_grid_width, start_row, mg_start_row, grid_height, mg_grid_height)
            VALUES (%s, %s, %s, %s, %s, %s, %s, %s, %s, %s, %s, %s)
            """
            cursor.execute(lm_insert_qry, (layout.id, self.dataset_id, self.grid_position, self.mg_grid_position,
                                            self.start_col, self.mg_start_col, self.grid_width,
                                            self.mg_grid_width, self.start_row, self.mg_start_row,
                                            self.grid_height, self.mg_grid_height))
            self.id = cursor.lastrowid
        else:
            # ID already populated
            # Update Layout properties, delete existing members, add current ones
            lm_update_qry = """
            UPDATE layout_members
            SET dataset_id = %s, grid_position = %s, mg_grid_position = %s, start_col = %s, mg_start_col = %s, grid_width = %s, mg_grid_width = %s, start_row = %s, mg_start_row = %s, grid_height = %s, mg_grid_height = %s
            WHERE id = %s and layout_id = %s
            """
            cursor.execute(lm_update_qry, (self.dataset_id, self.grid_position, self.mg_grid_position,
                                           self.start_col, self.mg_start_col, self.grid_width,
                                           self.mg_grid_width, self.start_row, self.mg_start_row,
                                           self.grid_height, self.mg_grid_height, self.id, layout.id))

        cursor.close()
        conn.commit()
        conn.close()

class LayoutDisplay:
    def __init__(self, id=None, display_id=None, grid_position=None, start_col=None, grid_width=None, start_row=None, grid_height=None):
        self.id = id
        self.display_id = display_id
        self.dataset_id = None
        self.is_multigene = None  # True if multi, False if single
        self.grid_position = grid_position
        self.start_col = start_col  # if not provided, fill into layout where it fits
        self.grid_width = grid_width
        self.start_row = start_row  # if not provided, fill into layout where it fits
        self.grid_height = grid_height

    def __repr__(self):
        return json.dumps(self.__dict__)

    def remove(self):
        """
        Deletes the current layout member from the database
        """
        conn = Connection()
        cursor = conn.get_cursor()

        qry = """
              DELETE FROM layout_displays
              WHERE id = %s
        """
        cursor.execute(qry, (self.id,))

        cursor.close()
        conn.commit()
        conn.close()

    def get_dataset_id(self):
        conn = Connection()
        cursor = conn.get_cursor()

        qry = "SELECT dataset_id FROM dataset_display WHERE id = %s"
        cursor.execute(qry, (self.display_id,))

        for (dataset_id,) in cursor:
            self.dataset_id = dataset_id

        cursor.close()
        conn.close()

    def get_is_multigene(self):
        single_plot_types = ["bar", "line", "scatter", "tsne/umap_dynamic", "tsne_dynamic", "violin", "pca_static", "tsne_static", "tsne", "umap_static", "svg", "epiviz"]
        multi_plot_types = ["dotplot", "heatmap", "mg_violin", "quadrant", "volcano"]

        qry = """
            SELECT plot_type from dataset_display WHERE id = %s
            """
        conn = Connection()
        cursor = conn.get_cursor()
        cursor.execute(qry, (self.display_id,))
        (plot_type,) = cursor.fetchone()

        is_single = plot_type in single_plot_types
        is_multi = plot_type in multi_plot_types

        self.is_multigene = is_multi

        cursor.close()
        conn.close()


    def save(self, layout=None):
        """
        Will perform a save or an update depending on whether the ID attribute is
        defined.  If ID is already present, it's assumed to be an existing row which
        needs to be updated.
        """
        if layout is None:
            raise Exception("You must pass a layout member object to save a layout member")

        conn = Connection()
        cursor = conn.get_cursor()

        if self.id is None:
            lm_insert_qry = """
            INSERT INTO layout_displays (layout_id, display_id, grid_position, start_col, grid_width, start_row, grid_height)
            VALUES (%s, %s, %s, %s, %s, %s, %s)
            """
            cursor.execute(lm_insert_qry, (layout.id, self.display_id, self.grid_position, self.start_col, self.grid_width, self.start_row, self.grid_height))
            self.id = cursor.lastrowid
        else:
            # ID already populated
            # Update Layout properties, delete existing members, add current ones
            lm_update_qry = """
            UPDATE layout_displays
            SET display_id = %s, grid_position = %s, start_col = %s, grid_width = %s, start_row = %s, grid_height = %s
            WHERE id = %s and layout_id = %s
            """
            cursor.execute(lm_update_qry, (self.display_id, self.grid_position, self.start_col, self.grid_width, self.start_row, self.grid_height, self.id, layout.id))

        cursor.close()
        conn.commit()
        conn.close()

class User:
    """
    Important note.  Because 'pass' is a reserved word in Python this field differs from the database
    table column name.
    """
    def __init__(self, id=None, user_name=None, email=None, institution=None, password=None,
                 updates_wanted=None, is_admin=None, default_org_id=None, is_curator=None,
                 help_id=None, layout_share_id=None, colorblind_mode=None):
        self.id = id
        self.user_name = user_name
        self.email = email
        self.institution = institution
        self.password = password
        self.colorblind_mode = colorblind_mode
        self.updates_wanted = updates_wanted
        self.is_admin = is_admin
        self.default_org_id = default_org_id
        self.is_curator = is_curator
        self.help_id = help_id
        self.layout_share_id = layout_share_id

        # This is a DatasetCollection and is NOT guaranteed to be all the user's datasets
        #  It depends on the options passed when calling self.datasets()
        self._datasets = None

        # This is a list of Layout objects
        self._layouts = None

    def __repr__(self):
        return json.dumps(self.__dict__)

    def datasets(self, has_h5ad=None, types=None):
        # populate it if we haven't already
        if self._datasets is None:
            self._datasets = DatasetCollection()
            self._datasets.get_owned_by_user(has_h5ad=has_h5ad, user=self, types=types)

        return self._datasets

@dataclass
class SubmissionMember:
    """
    Keep track of an individual member of a Submission
    """

    id: int = None
    submission_id: int = None
    submission_dataset_id: int = None

    def __repr__(self):
        return json.dumps(self.__dict__)

    def save(self):
        """
        Adds a new Submission to the database
        """
        conn = Connection()
        cursor = conn.get_cursor()

        if self.id is None:
            qry = """
                INSERT INTO submission_member (submission_id, submission_dataset_id)
                VALUES (%s, %s)
            """
            cursor.execute(qry, (self.submission_id, self.submission_dataset_id))
            self.id = cursor.lastrowid
        else:
            raise Exception("SubmissionMember.save() not implemented for update mode. Use save_change(attribute, value)")

        cursor.close()
        conn.commit()
        conn.close()

    def does_submission_member_exist(self):
        """Simple check to see if submission exists."""
        conn = Connection()
        cursor = conn.get_cursor()

        sm_id = None

        qry = """
            SELECT id FROM submission_member
            WHERE submission_id = %s AND submission_dataset_id = %s
        """
        cursor.execute(qry, (self.submission_id, self.submission_dataset_id))
        for row in cursor:
            sm_id = row[0]

        cursor.close()
        conn.commit()
        conn.close()

        if sm_id:
            return True
        return False

@dataclass
class Submission:
    """
    Keep track of a individual submission of multiple datasets
    """

    id: str = None
    user_id: int = None
    layout_id: int = None
    is_finished: int = None
    is_restricted: int = None
    date_added: datetime.datetime = None
    email_updates: int = None
    datasets = None

    def __repr__(self):
        return json.dumps(self.__dict__)

    def get_layout_info(self):
        return get_layout_by_id(self.layout_id)

    def save_change(self, attribute=None, value=None):
        """
        Update a submission attribute, both in the object and the relational database
        """
        if self.id is None:
            raise Exception("Error: no submission id. Cannot save change.")
        if attribute is None:
            raise Exception("Error: no attribute given. Cannot save change.")

        ## quick sanitization of attribute
        attribute = re.sub('[^a-zA-Z0-9_]', '_', attribute)
        setattr(self, attribute, value)

        conn = Connection()
        cursor = conn.get_cursor()

        save_sql = """
            UPDATE submission
            SET {0} = %s
            WHERE id = %s
        """.format(attribute)
        cursor.execute(save_sql, (str(value), self.id))

        conn.commit()
        cursor.close()
        conn.close()

    def remove(self):
        """
        Deletes the current submission from the database. Cascades to submission_members.
        """
        self.remove_all_members()

        conn = Connection()
        cursor = conn.get_cursor()

        qry = """
              DELETE FROM submission
              WHERE id = %s
        """
        cursor.execute(qry, (self.id,))

        cursor.close()
        conn.commit()

@dataclass
class SubmissionCollection:
    submissions: List[Submission] = field(default_factory=list)

    def __repr__(self):
        return json.dumps(self.__dict__)

    def _serialize_json(self):
        # Called when json modules attempts to serialize
        return self.__dict__

    def get_by_dataset_id(self, dataset_id):
        """
        Return a list of submissions that this dataset belongs to
        """

        query = """
            SELECT s.* from submission s
            JOIN submission_member sm on sm.submission_id = s.id
            JOIN submission_dataset sd on sm.submission_dataset_id = sd.id
            WHERE sd.dataset_id = %s
        """

        conn = Connection()
        cursor = conn.get_cursor()
        cursor.execute(query, (dataset_id, ))

        for (id, user_id, layout_id, is_finished, is_restricted, date_added, email_updates) in cursor:
            submission = Submission(id=id, user_id=user_id, layout_id=layout_id,
                    is_finished=is_finished, is_restricted=is_restricted, date_added=date_added
                    ,email_updates=email_updates)
            self.submissions.append(submission)

        conn.commit()
        cursor.close()
        conn.close()

        return self.submissions

    def get_by_nemo_identifier(self, identifier):
        """
        Return a list of submissions that this NeMO Archive identifier belongs to
        """

        query = """
            SELECT s.* from submission s
            JOIN submission_member sm on sm.submission_id = s.id
            JOIN submission_dataset sd on sm.submission_dataset_id = sd.id
            WHERE sd.nemo_identifier = %s
        """

        conn = Connection()
        cursor = conn.get_cursor()
        cursor.execute(query, (identifier, ))

        for (id, user_id, layout_id, is_finished, is_restricted, date_added, email_updates) in cursor:
            submission = Submission(id=id, user_id=user_id, layout_id=layout_id,
                    is_finished=is_finished, is_restricted=is_restricted, date_added=date_added
                    ,email_updates=email_updates)
            self.submissions.append(submission)

        conn.commit()
        cursor.close()
        conn.close()

        return self.submissions

@dataclass
class SubmissionDataset:
    """
    Information related to a particular dataset uploaded via one or more submission imports
    """

    id: int = None
    dataset_id: str = None
    nemo_identifier: str = None
    pulled_to_vm_status: int = None #  /*options: 'pending', 'loading', 'completed', 'canceled', 'failed',*/
    convert_metadata_status: int = None   #  /*options: 'pending', 'loading', 'completed', 'canceled', 'failed',*/
    convert_to_h5ad_status: int = None  #  /*options: 'pending', 'loading', 'completed', 'canceled', 'failed',*/
    make_tsne_status: int = None  #  /*options: 'pending', 'loading', 'completed', 'canceled', 'failed',*/
    log_message: str = ""
    is_restricted: int = None
    dataset: Dataset = None
    submissions = None

    def __repr__(self):
        return json.dumps(self.__dict__)

    def get_dataset_info(self):
        """
        Get metadata about the datasset
        """
        self.dataset = get_dataset_by_id(self.dataset_id)

    def save(self):
        """
        Adds a new SubmissionDataset to the database
        """
        conn = Connection()
        cursor = conn.get_cursor()

        if self.id is None:
            qry = """
                INSERT INTO submission_dataset (dataset_id, nemo_identifier, pulled_to_vm_status, convert_metadata_status, convert_to_h5ad_status, make_tsne_status, log_message, is_restricted)
                VALUES (%s, %s, %s, %s, %s, %s, %s, %s)
            """
            cursor.execute(qry, (self.dataset_id, self.nemo_identifier, self.pulled_to_vm_status
                                , self.convert_metadata_status, self.convert_to_h5ad_status
                                , self.make_tsne_status, self.log_message, self.is_restricted))
            self.id = cursor.lastrowid

        else:
            raise Exception("SubmissionDataset.save() not implemented for update mode. Use save_change(attribute, value)")

        cursor.close()
        conn.commit()
        conn.close()

    def save_change(self, attribute=None, value=None):
        """
        Update a submission dataset attribute, both in the object and the relational database
        """
        if self.id is None:
            raise Exception("Error: no submission id. Cannot save change.")
        if attribute is None:
            raise Exception("Error: no attribute given. Cannot save change.")

        ## quick sanitization of attribute
        attribute = re.sub('[^a-zA-Z0-9_]', '_', attribute)
        setattr(self, attribute, value)

        conn = Connection()
        cursor = conn.get_cursor()

        save_sql = """
            UPDATE submission_dataset
            SET {0} = %s
            WHERE id = %s
        """.format(attribute)
        cursor.execute(save_sql, (str(value), self.id))

        conn.commit()
        cursor.close()
        conn.close()

    def reset_incomplete_steps(self):
        """Reset all steps that are not complete to be pending."""
        steps = ["pulled_to_vm_status", "convert_metadata_status", "convert_to_h5ad_status", "make_tsne_status"]
        for i in range(0, len(steps)):
            if not getattr(self, steps[i]) in ["completed", "loading"]:
                self.save_change(attribute=steps[i], value="pending")

    def find_loading_step(self):
        """Find the currently "loading" step. Should be only one."""
        steps = ["pulled_to_vm_status", "convert_metadata_status", "convert_to_h5ad_status", "make_tsne_status"]
        for i in range(0, len(steps)):
            if getattr(self, steps[i]) == "loading":
                return steps[i]
        return None

    def update_downstream_steps_to_canceled(self, attribute=None):
        """Update all downstream steps of this one in case it failed."""
        steps = ["pulled_to_vm_status", "convert_metadata_status", "convert_to_h5ad_status", "make_tsne_status"]
        start = 0
        if attribute:
            start = steps.index(attribute) + 1
        [self.save_change(attribute=steps[i], value="canceled") for i in range(start, len(steps))]

@dataclass
class SubmissionDatasetCollection:
    datasets: List[SubmissionDataset] = field(default_factory=list)

    def __repr__(self):
        return json.dumps(self.__dict__)

    def _serialize_json(self):
        # Called when json modules attempts to serialize
        return self.__dict__

    def get_by_submission_id(self, submission_id):
        """
        Return a list of submission datasets that are in this submission
        """

        query = """
            SELECT sd.* from submission_dataset sd
            JOIN submission_member sm on sm.submission_dataset_id = sd.id
            JOIN submission s on sm.submission_id = s.id
            WHERE s.id = %s
        """

        conn = Connection()
        cursor = conn.get_cursor()
        cursor.execute(query, (submission_id, ))

        for (id, dataset_id, nemo_identifier, pulled_to_vm_status,
            convert_metadata_status, convert_to_h5ad_status, make_tsne_status, log_message, is_restricted) in cursor:
            submission_dataset = SubmissionDataset(id=id, dataset_id=dataset_id,
                    nemo_identifier=nemo_identifier, pulled_to_vm_status=pulled_to_vm_status,
                    convert_metadata_status=convert_metadata_status, convert_to_h5ad_status=convert_to_h5ad_status,
                    make_tsne_status=make_tsne_status, log_message=log_message, is_restricted=is_restricted)
            submission_dataset.get_dataset_info()
            self.datasets.append(submission_dataset)

        conn.commit()
        cursor.close()
        conn.close()

        return self.datasets
<|MERGE_RESOLUTION|>--- conflicted
+++ resolved
@@ -69,12 +69,11 @@
 this.domain_short_label = _read_domain_short_label()
 this.links_out = _read_domain_links_out()
 
-<<<<<<< HEAD
 def find_importer_id():
     """Find and return gear importer user ID"""
     importer_id = this.servercfg["nemoarchive_import"]["importer_id"]
     return get_user_by_id(importer_id)
-=======
+
 def check_verification_code(long_form, short_form):
     """
     To prevent fake users from creating accounts, we now employ e-mail verification.
@@ -125,7 +124,6 @@
             raise FileNotFoundError("No h5 file found for this dataset {}".format(h5_path))
         ana = Analysis(type='primary', dataset_id=dataset_id)
     return ana
->>>>>>> ba5b1626
 
 def get_dataset_by_id(id=None, include_shape=None):
     """
@@ -339,15 +337,9 @@
     layout = None
 
     qry = """
-<<<<<<< HEAD
-        SELECT id, user_id, label, is_current, is_domain, share_id
-        FROM layout
-        WHERE id = %s
-=======
           SELECT id, user_id, label, is_current, is_domain, share_id, is_public
           FROM layout
           WHERE id = %s
->>>>>>> ba5b1626
     """
     cursor.execute(qry, (layout_id,))
 
@@ -2746,19 +2738,11 @@
             # ID is empty, this is a new one
             #  Insert the cart and then add the members
             gc_insert_qry = """
-<<<<<<< HEAD
-                            INSERT INTO gene_cart (user_id, label, ldesc, organism_id, share_id, is_public, is_domain, gctype)
-                            VALUES (%s, %s, %s, %s, %s, %s, %s, %s)
-            """
-
-            cursor.execute(gc_insert_qry, (self.user_id, self.label, self.ldesc, self.organism_id, self.share_id, self.is_public, self.is_domain, self.gctype))
-=======
                             INSERT INTO gene_cart (user_id, label, organism_id, share_id, is_public, is_domain, gctype, ldesc)
                             VALUES (%s, %s, %s, %s, %s, %s, %s, %s)
             """
 
             cursor.execute(gc_insert_qry, (self.user_id, self.label, self.organism_id, self.share_id, self.is_public, self.is_domain, self.gctype, self.ldesc))
->>>>>>> ba5b1626
             self.id = cursor.lastrowid
 
             for gene in self.genes:
