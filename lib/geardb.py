import datetime
import json
import os
import re
import sys
import uuid

from collections import defaultdict
from dataclasses import dataclass, field
from typing import List
from json import JSONEncoder

gear_lib_path = os.path.dirname(os.path.realpath(__file__))
sys.path.append(gear_lib_path)
import gear.db

# https://stackoverflow.com/a/35904211/1368079
this = sys.modules[__name__]

from gear.serverconfig import ServerConfig
this.servercfg = ServerConfig().parse()

# This is where things specific to dynamic analyses will be stored, such as intermediate
#  H5AD files, images, etc.
this.analysis_base_dir = '/tmp'

# Overrides the json module so JSONEncoder.default() automatically checks for to_json()
#  in any class to be directly serializable.
#  Ref: https://stackoverflow.com/a/38764817/1368079
def _default(self, obj):
    try:
        return getattr(obj.__class__, "_serialize_json", _default.default)(obj)
    except:
        return str(obj)

_default.default = JSONEncoder().default
JSONEncoder.default = _default

def _read_site_domain_config():
    """Convert site domain preferences into a dictionary."""
    this_dir = os.path.dirname(os.path.abspath(__file__))
    with open ("{0}/../www/site_domain_prefs.json".format(this_dir)) as json_file:
        return json.loads(json_file.read())

def _read_domain_url():
    json_conf = _read_site_domain_config()
    # Can build a longer URL off of this one
    return json_conf['domain_url']

def _read_domain_label():
    json_conf = _read_site_domain_config()
    return json_conf['domain_label']

def _read_domain_links_out():
    json_conf = _read_site_domain_config()
    return json_conf['links_out']

def _read_domain_short_label():
    json_conf = _read_site_domain_config()
    return json_conf['domain_short_display_label']



# For those functional differences we have depending on the site domain
#  Current values are gear, nemo.  Value kept in www/site_domain_prefs.json
# TODO: each of these, as currently implemented, causes file I/O and shouldn't.
this.domain_url = _read_domain_url()
this.domain_label = _read_domain_label()
this.domain_short_label = _read_domain_short_label()
this.links_out = _read_domain_links_out()

def get_dataset_by_id(id=None, include_shape=None):
    """
    Given a dataset ID string this returns a Dataset object with all attributes
    populated which come directly from the table.  Secondary things, such as tags,
    must be loaded separately.

    Returns None if no dataset of that ID is found.
    """

    conn = Connection()
    cursor = conn.get_cursor()

    qry = """
         SELECT id, owner_id, title, organism_id, pubmed_id, geo_id, is_public, ldesc, date_added,
                dtype, schematic_image, share_id, math_default, marked_for_removal, load_status,
                has_h5ad
           FROM dataset
          WHERE id = %s
    """
    cursor.execute(qry, (id, ))
    dataset = None

    for (id, owner_id, title, organism_id, pubmed_id, geo_id, is_public, ldesc, date_added,
         dtype, schematic_image, share_id, math_default, marked_for_removal, load_status,
         has_h5ad) in cursor:
        dataset = Dataset(id=id, owner_id=owner_id, title=title, organism_id=organism_id,
                          pubmed_id=pubmed_id, geo_id=geo_id, is_public=is_public, ldesc=ldesc,
                          date_added=date_added, dtype=dtype, schematic_image=schematic_image,
                          share_id=share_id, math_default=math_default,
                          marked_for_removal=marked_for_removal, load_status=load_status,
                          has_h5ad=has_h5ad)

    if include_shape == '1':
        dataset.get_shape()

    cursor.close()
    conn.close()
    return dataset

def get_dataset_by_title(title=None, include_shape=None):
    """
    Given a dataset title string this returns a Dataset object with all attributes
    populated which come directly from the table.  Secondary things, such as tags,
    must be loaded separately.

    Returns None if no dataset of that title is found.

    Throws an exception if more than one dataset with that same title is found
    """

    conn = Connection()
    cursor = conn.get_cursor()

    qry = """
         SELECT id, owner_id, title, organism_id, pubmed_id, geo_id, is_public, ldesc, date_added,
                dtype, schematic_image, share_id, math_default, marked_for_removal, load_status,
                has_h5ad
           FROM dataset
          WHERE title = %s
            AND marked_for_removal = 0
    """
    cursor.execute(qry, (title, ))
    dataset = None

    found = 0

    for (id, owner_id, title, organism_id, pubmed_id, geo_id, is_public, ldesc, date_added,
         dtype, schematic_image, share_id, math_default, marked_for_removal, load_status,
         has_h5ad) in cursor:
        dataset = Dataset(id=id, owner_id=owner_id, title=title, organism_id=organism_id,
                          pubmed_id=pubmed_id, geo_id=geo_id, is_public=is_public, ldesc=ldesc,
                          date_added=date_added, dtype=dtype, schematic_image=schematic_image,
                          share_id=share_id, math_default=math_default,
                          marked_for_removal=marked_for_removal, load_status=load_status,
                          has_h5ad=has_h5ad)
        found += 1

    cursor.close()
    conn.close()

    if found == 1:
        if include_shape == '1':
            dataset.get_shape()

        return dataset
    elif found == 0:
        return None
    raise Exception("Error: More than one dataset found with the same title: {0}".format(dataset.title))

def get_dataset_collection(ids=None):
    return 1

def get_dataset_count():
    conn = Connection()
    cursor = conn.get_cursor()

    qry = "SELECT count(id) FROM dataset WHERE marked_for_removal = 0"
    cursor.execute(qry)

    for (c) in cursor:
        cursor.close()
        conn.close()
        return c[0]

def get_dataset_id_from_share_id(share_id):
    """
    Given a share_id passed this returns a numeric dataset.id if a corresponding one
    is found. Otherwise, None is returned
    """
    conn = Connection()
    cursor = conn.get_cursor()
    dataset_id = None

    qry = "SELECT id FROM dataset WHERE share_id = %s"
    cursor.execute(qry, (share_id,))

    for row in cursor:
        dataset_id = row[0]

    cursor.close()
    conn.close()

    return dataset_id


def get_gene_by_id(gene_id):
    """
    Given a gene_id passed this returns a Gene object with all attributes populated. Returns
    None if no gene is found with that ID.
    """
    conn = Connection()
    cursor = conn.get_cursor()

    qry = """
          SELECT g.id, g.ensembl_id, g.genbank_acc, g.organism_id, gs.label, g.product, g.biotype
            FROM gene g
                 JOIN gene_symbol gs ON gs.gene_id=g.id
           WHERE gs.is_primary = 1
             AND g.id = %s
    """
    cursor.execute(qry, (gene_id,))
    gene = None

    for (id, ensembl_id, genbank_acc, organism_id, gene_symbol, product, biotype) in cursor:
        gene = Gene(id=id, ensembl_id=ensembl_id, genbank_acc=genbank_acc, organism_id=organism_id,
                    gene_symbol=gene_symbol, product=product, biotype=biotype)
        break

    cursor.close()
    conn.close()
    return gene

def get_gene_cart_by_id(gc_id):
    """
    Given a gene_cart_id passed this returns a GeneCart object with all attributes populated. Returns
    None if no cart is found with that ID.
    """
    conn = Connection()
    cursor = conn.get_cursor()

    qry = """
          SELECT id, user_id, organism_id, gctype, label, ldesc, share_id, is_public, date_added
            FROM gene_cart
           WHERE id = %s
    """
    cursor.execute(qry, (gc_id,))
    gc = None

    for (id, user_id, organism_id, gctype, label, ldesc, share_id, is_public, date_added) in cursor:
        gc = GeneCart(id=id, user_id=user_id, organism_id=organism_id, gctype=gctype, label=label, ldesc=ldesc,
                      share_id=share_id, is_public=is_public, date_added=date_added)
        break

    cursor.close()
    conn.close()
    return gc

def get_gene_cart_by_share_id(share_id):
    """
    Given a gene_cart_id passed this returns a GeneCart object with all attributes populated. Returns
    None if no cart is found with that ID.
    """
    conn = Connection()
    cursor = conn.get_cursor()

    qry = """
          SELECT id, user_id, organism_id, gctype, label, ldesc, share_id, is_public, date_added
            FROM gene_cart
           WHERE share_id = %s
    """
    cursor.execute(qry, (share_id,))
    gc = None

    for (id, user_id, organism_id, gctype, label, ldesc, share_id, is_public, date_added) in cursor:
        gc = GeneCart(id=id, user_id=user_id, organism_id=organism_id, gctype=gctype, label=label, ldesc=ldesc,
                      share_id=share_id, is_public=is_public, date_added=date_added)
        break

    cursor.close()
    conn.close()
    return gc

def get_layout_by_id(layout_id):
    """
    Given a passed layout_id returns a Layout object with all attributes
    populated.  Returns None if no layout is found with that ID.
    """
    conn = Connection()
    cursor = conn.get_cursor()
    layout = None

    qry = """
          SELECT id, user_id, label, is_current, is_domain, share_id
          FROM layout
          WHERE id = %s
    """
    cursor.execute(qry, (layout_id,))

    for (id, user_id, label, is_current, is_domain, share_id) in cursor:
        layout = Layout(id=id, user_id=user_id, is_domain=is_domain,
                        label=label, is_current=is_current, share_id=share_id)
        break

    cursor.close()
    conn.close()
    return layout

def get_user_count():
    conn = Connection()
    cursor = conn.get_cursor()

    qry = "SELECT count(id) FROM guser"
    cursor.execute(qry)

    for (c) in cursor:
        cursor.close()
        conn.close()
        return c[0]

def get_user_by_id(user_id):
    """
       Given a user_id string this returns a User object with
       all attributes populated.  Returns None if no user with
       that ID is found.
    """
    conn = Connection()
    cursor = conn.get_cursor()

    qry = """
          SELECT g.id, g.user_name, g.email, g.institution, g.pass, g.updates_wanted,
                 g.is_admin, g.is_gear_curator, g.help_id
            FROM guser g
           WHERE g.id = %s
    """
    cursor.execute(qry, (user_id, ) )

    user = None
    for (id, user_name, email, institution, password, updates_wanted, is_admin, is_gear_curator, help_id) in cursor:
        user = User(id=id, user_name=user_name, email=email, institution=institution,
                    password=password, updates_wanted=updates_wanted, is_admin=is_admin,
                    is_gear_curator=is_gear_curator, help_id=help_id)
        break

    cursor.close()
    conn.close()
    return user

def get_user_from_session_id(session_id):
    """
       Given a session_id string this returns a User object with
       all attributes populated.  Returns None if no user for
       that session is known.
    """

    conn = Connection()
    cursor = conn.get_cursor()

    qry = """
          SELECT g.id, g.user_name, g.email, g.institution, g.pass, g.updates_wanted,
                 g.is_admin, g.is_gear_curator, g.help_id
            FROM guser g
                 JOIN user_session us ON g.id=us.user_id
           WHERE us.session_id = %s
    """
    cursor.execute(qry, (session_id, ) )

    user = None
    for (id, user_name, email, institution, password, updates_wanted, is_admin, is_gear_curator, help_id) in cursor:
        user = User(id=id, user_name=user_name, email=email, institution=institution,
                    password=password, updates_wanted=updates_wanted, is_admin=is_admin,
                    is_gear_curator=is_gear_curator, help_id=help_id)
        break

    cursor.close()
    conn.close()
    return user

def get_display_by_id(display_id):
    """Given user id, return all datasets representations from dataset display table."""
    conn = Connection()
    cursor = conn.get_cursor()
    qry = "SELECT * from dataset_display where id = %s"
    cursor.execute(qry, (display_id,))

    try:
        (id, dataset_id, user_id, label, plot_type, plotly_config) = cursor.fetchone()
        return dict(
            id=id, dataset_id=dataset_id, user_id=user_id, label=label,
            plot_type=plot_type, plotly_config=json.loads(plotly_config)
        )
    except:
        return None
    finally:
        cursor.close()
        conn.close()

def get_default_display(user_id, dataset_id, is_multigene=0):
    """Return user's display preference for given dataset."""
    conn = Connection()
    cursor = conn.get_cursor()
    qry = """
        SELECT display_id FROM dataset_preference
        where user_id = %s and dataset_id = %s and is_multigene = %s
    """
    cursor.execute(qry, (user_id, dataset_id, is_multigene))
    try:
        (default_display_id,) = cursor.fetchone()
        return default_display_id
    except:
        # User has no display preference for this dataset
        return None
    finally:
        cursor.close()
        conn.close()

def get_displays_by_user_id(user_id, dataset_id):
    """Given user id, return all datasets representations from dataset display table."""
    conn = Connection()
    cursor = conn.get_cursor()
    qry = "SELECT * from dataset_display where user_id = %s and dataset_id = %s"
    cursor.execute(qry, (user_id, dataset_id))
    displays = [
        dict(
            id=id, dataset_id=dataset_id, user_id=user_id, label=label,
            plot_type=plot_type, plotly_config=json.loads(plotly_config)
        )
        for (id, dataset_id, user_id, label, plot_type, plotly_config) in cursor
     ]
    cursor.close()
    conn.close()
    return displays

def get_user_id_from_session_id(session_id):
    """Return the user id for the given session."""
    conn = Connection()
    cursor = conn.get_cursor()
    qry = ( "SELECT user_id FROM user_session WHERE session_id = %s" )
    cursor.execute(qry, (session_id, ) )
    user_id = None

    for (uid,) in cursor:
        user_id = uid
    cursor.close()
    conn.close()
    return user_id


def get_gene_by_gene_symbol(gene_symbol, dataset_id):
    qry_org_id = "SELECT organism_id from dataset where id = %s"

    conn = Connection()
    cursor = conn.get_cursor()
    cursor.execute(qry_org_id, (dataset_id,))

    (org_id,) = cursor.fetchone()

    qry_gene_location = """
            SELECT id, ensembl_id, ensembl_version, ensembl_release, genbank_acc, organism_id, molecule, start, stop, gene_symbol, product, biotype
            FROM gene
            WHERE gene_symbol = %s and organism_id = %s order by ensembl_release DESC
        """

    cursor.execute(qry_gene_location, (gene_symbol, org_id,))

    (id, ensembl_id, ensembl_version, ensembl_release, genbank_acc, organism_id, molecule, start, stop, gene_symbol, product, biotype,) = cursor.fetchone()

    cursor.close()
    conn.close()

    gene = Gene(id=id, ensembl_id=ensembl_id, ensembl_version=ensembl_version,
                ensembl_release=ensembl_release, genbank_acc=genbank_acc,
                organism_id=organism_id, molecule=molecule, start=start,
                stop=stop, gene_symbol=gene_symbol, product=product,
                biotype=biotype)

    return gene


class Analysis:
    """
    When printed directly the JSON representation of the analysis is returned.

    Path conventions:

    PRIMARY
    - These are the direct h5 files created by the user when they upload a dataset.
    -------
    www/datasets/$dataset_id.h5ad

    PUBLIC
    - These can only be made by owner or gear curators and are publicly available for everyone
      to see/copy.
    ------
    www/analyses/by_dataset/$dataset_id/$analysis_id/$dataset_id.h5ad

    USER_SAVED
    - Created by users from their datasets or any other public ones. Visible only to the user.
    ----------
    www/analyses/by_user/$user_id/$dataset_id/$analysis_id/$dataset_id.h5ad

    USER_UNSAVED
    - These are created automatically by the interface any time a user does an analysis step,
      saving progress.
    ------------
    /tmp/$session/$dataset_id/$analysis_id/$dataset_id.h5ad
    /tmp/e385305c-4387-433e-8b62-4bcf7c30ac52/ab859cd1-2c4c-48a1-8ba0-0c0480e08f20

    If a user selects a PRIMARY or PUBLIC analysis and makes modifications, it should first
    be copied to USER_UNSAVED, issued a new analysis_id, then changes made.

    Selecting a USER_SAVED or USER_UNSAVED should allow modifications directly.
    """

    def __init__(self, id=None, dataset_id=None, user_id=None, session_id=None, label=None, type=None, vetting=None):
        self.id = id
        self.dataset_id = dataset_id
        self.label = label
        self.session_id = session_id
        self.user_id = user_id

        # types are 'primary', 'public', 'user_saved', 'user_unsaved'
        self.type = type if type is not None else 'primary'

        # vettings are None, 'owner', 'gear', or 'community'
        self.vetting = vetting

        # if user ID wasn't set but the session was, do the lookup
        if user_id is None and session_id:
            self.user_id = get_user_id_from_session_id(session_id)

        if self.type not in ['primary', 'public', 'user_saved', 'user_unsaved']:
            raise Exception("ERROR: Invalid type '{0}' for Analysis instance".format(self.type))

        if self.vetting not in [None, 'owner', 'gear', 'community']:
            raise Exception("ERROR: Invalid vetting '{0}' for Analysis instance".format(self.vetting))

    def __repr__(self):
        pipeline_file = self.settings_path()
        return open(pipeline_file).read()

    def _serialize_json(self):
        # Called when json modules attempts to serialize
        return self.__dict__

    def base_path(self):
        """
        Returns the base directory path for an analysis, based on its actual type.  This allows for the support
        of parallel types 'primary', 'public', 'user_saved', 'user_unsaved'
        """
        this_dir = os.path.dirname(os.path.abspath(__file__))

        if self.type == 'primary':
            return "{0}/../www/datasets".format(this_dir)

        else:
            # all other types require analysis ID to be set
            if self.id is None:
                raise Exception("ERROR: base_path() called on Analysis object with no id attribute set.")

            if self.type == 'public':
                # ./$dataset_id/$analysis_id
                return "{0}/../www/analyses/by_dataset/{1}/{2}".format(this_dir, self.dataset_id, self.id)

            elif self.type == 'user_saved':
                if self.user_id is None:
                    raise Exception("ERROR: base_path() called on Analysis object with no user_id attribute set.")

                # ./$user_id/$dataset_id/$analysis_id/$dataset_id.h5ad
                return "{0}/../www/analyses/by_user/{1}/{2}/{3}".format(this_dir, self.user_id, self.dataset_id, self.id)

            elif self.type == 'user_unsaved':
                if self.session_id is None:
                    raise Exception("ERROR: base_path() called on Analysis object with no session_id attribute set.")

                # /tmp/$session/$dataset_id/$analysis_id/$dataset_id.h5ad
                return "/tmp/{0}/{1}/{2}".format(self.session_id, self.dataset_id, self.id)

    def dataset_path(self):
        return "{0}/{1}.h5ad".format(self.base_path(), self.dataset_id)


    def discover_vetting(self, current_user_id=None):
        """
        This describes the public attribution of the analysis.  Making it a derived value via this
        method rather an than explicitly stored one in the database or JSON layer so that changes
        made to the dataset ownership won't require updating of this as well.  This method will
        just return the correct value.

        Returns one of the values 'owner', 'gear' or 'community'

        If the owner is also a curator it gives priority to the curator status (gear)
        """

        # Analysis.user_id must be knownor we can't do this
        if self.user_id is None:
            return Exception("ERROR: Attempted to call Analysis.discover_vetting() without an owner assigned to the analysis")

        current_user = get_user_by_id(current_user_id)


        # if the user who created it is a gear curator, return that
        if current_user.is_gear_curator:
            self.vetting = 'gear'
            return 'gear'
        # Are the current user and dataset owner the same?
        elif self.user_id == current_user_id:
            self.vetting = 'owner'
            return 'owner'
        else:
            self.vetting = 'community'
            return 'community'


    def discover_type(self, current_user_id=None):
        """
        Given an analysis ID it's technically possible to scan the directory hierarchies and
        find the type.

        Requires these attributes to be set:
        - dataset_id
        - user_id
        - session_id (if type is 'user_unsaved')

        Returns the discovered type AND sets it as self.type.

        Logic:
        1. If the current user is passed:
           1.1 -
        2. If the current user is not passed

        Returns None if not found
        """
        this_dir = os.path.dirname(os.path.abspath(__file__))

        # if the analysis ID and dataset ID are the same, it's a primary analysis
        if self.id == self.dataset_id:
            self.type = 'primary'
            return 'primary'

        # check user_saved
        test_path = "{0}/../www/analyses/by_user/{1}/{2}/{3}/{2}.h5ad".format(this_dir, self.user_id, self.dataset_id, self.id)
        if os.path.exists(test_path):
            self.type = 'user_saved'
            return 'user_saved'

        # check user_unsaved
        test_path = "/tmp/{0}/{1}/{2}/{1}.h5ad".format(self.session_id, self.dataset_id, self.id)
        if os.path.exists(test_path):
            self.type = 'user_unsaved'
            return 'user_unsaved'

        # Check for public first
        test_path = "{0}/../www/analyses/by_dataset/{1}/{2}/{1}.h5ad".format(this_dir, self.dataset_id, self.id)
        if os.path.exists(test_path):
            self.type = 'public'
            return 'public'

        # Didn't find it if we got this far
        return None

    @classmethod
    def from_json(cls, jsn):
        """
        Returns an Analyis object from a JSON object with the same attributes
        """
        ana = Analysis(
            id=jsn['id'], dataset_id=jsn['dataset_id'], label=jsn['label'], session_id=jsn['user_session_id'],
            user_id=None, type=jsn['type']
        )

        ## get the rest
        for k in jsn:
            if not hasattr(ana, k):
                # some were manually named, skip them
                if k not in ['user_session_id']:
                    setattr(ana, k, jsn[k])

        return ana

    def get_adata(self, backed=False, force_sparse=False):
        """
        Returns the anndata object for the current analysis.
        """
        # This goes against PEP8, but putting the import here should speed up the
        #  common case of most of the rest of this module where scanpy isn't needed
        import scanpy as sc

        # TODO: This could be ugly if we have to keep branching on read_h5ad options.  Clean it up.
        if backed:
            if force_sparse:
                return sc.read_h5ad(self.dataset_path(), backed='r', as_sparse="raw.X")
            else:
                return sc.read_h5ad(self.dataset_path(), backed='r')
        else:
            if force_sparse:
                return sc.read_h5ad(self.dataset_path(), as_sparse="raw.X")
            else:
                return sc.read_h5ad(self.dataset_path())


    def marker_gene_json_path(self):
        return "{0}/{1}.marker_gene_table.json".format(self.base_path(), self.dataset_id)

    def parent_path_by_type(self, type=None):
        """
        Returns the base directory base path for an analysis, based on a hypothetical type.  This allows for the support
        of parallel types 'primary', 'public', 'user_saved', 'user_unsaved'.

        This is generally useful if you want to find where an analysis directory would be if it existed, such as
        when searching for lists of analyses.
        """
        this_dir = os.path.dirname(os.path.abspath(__file__))

        if type == 'primary':
            return "{0}/../www/datasets".format(this_dir)

        else:
            if type == 'public':
                return "{0}/../www/analyses/by_dataset/{1}".format(this_dir, self.dataset_id)

            elif type == 'user_saved':
                if self.user_id is None:
                    raise Exception("ERROR: _parent_path_by_type() called on Analysis object with no user_id attribute set.")

                return "{0}/../www/analyses/by_user/{1}/{2}".format(this_dir, self.user_id, self.dataset_id)

            elif type == 'user_unsaved':
                if self.session_id is None:
                    raise Exception("ERROR: _parent_path_by_type() called on Analysis object with no session_id attribute set.")

                # /tmp/$session/$dataset_id/$analysis_id/$dataset_id.h5ad
                return "/tmp/{0}/{1}".format(self.session_id, self.dataset_id)

    def settings_path(self):
        return "{0}/{1}.pipeline.json".format(self.base_path(), self.dataset_id)


class AnalysisCollection:
    def __init__(self, public=None, user_saved=None, user_unsaved=None):
        self.public = [] if public is None else public
        self.user_saved = [] if user_saved is None else user_saved
        self.user_unsaved = [] if user_unsaved is None else user_unsaved

    def _scan_analysis_directory(self, ana, atype):
        """
        Searches a directory to find stored analysis files.  Assumes the dir passed is a parent directory which
        can contain more than one analysis directory.  Looking essentially for this:

        $dir/*/*.pipeline.json

        Returns a list of JSON objects, one for each analysis
        """
        analyses = list()
        dir = ana.parent_path_by_type(type=atype)

        if os.path.exists(dir):
            if atype == 'primary':
                ana.type = 'primary'
                json_path = ana.settings_path()

                if os.path.exists(json_path):
                    json_obj = json.loads(open(json_path).read())
                    analyses.append(Analysis.from_json(json_obj))
            else:
                for thing in os.listdir(dir):
                    dir_path = "{0}/{1}".format(dir, thing)

                    if os.path.isdir(dir_path):
                        for pipeline_file in (f for f in os.listdir(dir_path) if f.endswith('.pipeline.json')):
                            json_path = "{0}/{1}".format(dir_path, pipeline_file)
                            json_obj = json.loads(open(json_path).read())
                            analyses.append(Analysis.from_json(json_obj))

        return analyses

    def __repr__(self):
        return json.dumps(self.__dict__)

    def _serialize_json(self):
        # Called when json modules attempts to serialize
        return self.__dict__

    def get_all_by_dataset_id(self, user_id=None, session_id=None, dataset_id=None):
        """
        Gets all possible analyses for a given dataset, including primary, public, user-saved and
        user-unsaved analyses.
        """
        # clear any existing ones first
        self.__init__()

        ## Create hypothetical analysis to get paths
        ana = Analysis(dataset_id=dataset_id, user_id=user_id, session_id=session_id)

        ## Each of these is a list of JSON objects
        self.primary = self._scan_analysis_directory(ana, 'primary')
        self.public = self._scan_analysis_directory(ana, 'public')
        self.user_saved = self._scan_analysis_directory(ana, 'user_saved')
        self.user_unsaved = self._scan_analysis_directory(ana, 'user_unsaved')

class Connection:
    def __init__(self):
        self.mysql_cnx = gear.db.MySQLDB().connect()

    def commit(self):
        self.mysql_cnx.commit()

    def close(self):
        self.mysql_cnx.close()

    def get_cursor(self, use_dict=False):
        if use_dict == True:
            return self.mysql_cnx.cursor(dictionary=True)
        else:
            return self.mysql_cnx.cursor()

    def __del__(self):
        self.close()

class Organism:
    def __init__(self, id=None, label=None, genus=None, species=None, strain=None, taxon_id=None):
        self.id = id
        self.label = label
        self.genus = genus
        self.species = species
        self.strain = strain
        self.taxon_id = taxon_id

    def __repr__(self):
        return json.dumps(self.__dict__)

class OrganismCollection:
    def __init__(self, organisms=None):
        self.organisms = [] if organisms is None else organisms

    def __repr__(self):
        return json.dumps(self.__dict__)

    def _serialize_json(self):
        # Called when json modules attempts to serialize
        return self.__dict__

    def get_all(self):
        """
        Gets the full collection of organisms within the database, often used to generate
        select boxes on the interface.

        Populates the self.organisms list and returns the actual list of organisms
        """
        conn = Connection()
        cursor = conn.get_cursor()

        qry = """
              SELECT id, label, genus, species, strain, taxon_id
                FROM organism
            ORDER BY label
        """
        cursor.execute(qry)

        for row in cursor:
            org = Organism(id=row[0], label=row[1], genus=row[2], species=row[3],
                           strain=row[4], taxon_id=row[5]
            )
            self.organisms.append(org)

        cursor.close()

        return self.organisms

class Layout:
    def __init__(self, id=None, user_id=None, is_domain=None, label=None,
                 is_current=None, share_id=None, members=None, folder_id=None,
                 folder_parent_id=None, folder_label=None, is_public=None):
        self.id = id
        self.user_id = user_id
        self.label = label
        self.is_current = is_current
        self.is_domain = is_domain
        self.is_public = is_public
        self.share_id = share_id

        # The are derived, populated by LayoutCollection methods
        self.folder_id = folder_id
        self.folder_parent_id = folder_parent_id
        self.folder_label = folder_label

        # This should be a list of LayoutMember objects
        if not members:
            self.members = list()

        # handle defaults
        # TODO: If is_current = 1 we really need to reset all the other layouts by this user
        if not is_current:
            self.is_current = 0

        if not is_domain:
            self.is_domain = 0

        if not share_id:
            self.share_id = str(uuid.uuid4()).split('-')[0]

    def __repr__(self):
        return json.dumps(self.__dict__)

    def add_member(self, member):
        """
        Adds a LayoutMember to the database as part of this Layout
        """
        conn = Connection()
        cursor = conn.get_cursor()

        qry = """
              INSERT INTO layout_members (layout_id, dataset_id, grid_position, grid_width, mg_grid_width)
              VALUES (%s, %s, %s, %s, %s)
        """
        cursor.execute(qry, (self.id, member.dataset_id, member.grid_position, member.grid_width, member.mg_grid_width))
        member.id = cursor.lastrowid
        self.members.append(member)

        cursor.close()
        conn.commit()

    def dataset_ids(self):
        """
        Returns a list of the unique dataset IDs belonging to this layout
        """
        ids = list()

        for ds in self.members:
            if ds.dataset_id not in ids:
                ids.append(ds.dataset_id)

        return ids

    def get_members(self):
        """
        Gets all members from the database and populates the 'members' attribute as a
        list of LayoutMember objects
        """
        conn = Connection()
        cursor = conn.get_cursor()

        self.members = list()

        qry = """
              SELECT lm.id, lm.dataset_id, lm.grid_position, lm.grid_width, lm.mg_grid_width
                FROM layout_members lm
                     JOIN dataset d ON lm.dataset_id=d.id
               WHERE lm.layout_id = %s
                     AND d.marked_for_removal = 0
            ORDER BY lm.grid_position
        """
        cursor.execute(qry, (self.id,))

        for row in cursor:
            lm = LayoutMember(id=row[0], dataset_id=row[1], grid_position=row[2], grid_width=row[3], mg_grid_width=row[4])
            self.members.append(lm)

        cursor.close()

    def load(self):
        """
        If you only have the ID of layout and create an object from it, this method loads
        all the rest of the attributes, including layout members.
        """
        self.members = list()

        conn = Connection()
        cursor = conn.get_cursor()

        qry = """
              SELECT user_id, label, is_current, is_domain, share_id
                FROM layout
               WHERE id = %s
        """
        cursor.execute(qry, (self.id,))

        for row in cursor:
            (self.user_id, self.label, self.is_current, self.is_domain, self.share_id) = row

        self.get_members()

        cursor.close()
        conn.commit()

    def remove(self):
        """
        Deletes the current layout from the database, along with its layout members.
        """
        self.remove_all_members()

        conn = Connection()
        cursor = conn.get_cursor()

        qry = """
              DELETE FROM layout
              WHERE id = %s
        """
        cursor.execute(qry, (self.id,))

        cursor.close()
        conn.commit()

    def remove_all_members(self):
        """
        Deletes all members for this layout from the database in one query
        """
        conn = Connection()
        cursor = conn.get_cursor()

        qry = """
              DELETE FROM layout_members
              WHERE layout_id = %s
        """
        cursor.execute(qry, (self.id,))

        cursor.close()
        conn.commit()

        self.members = []

    def remove_member_by_dataset_id(self, dataset_id):
        """
        Rather than the layout_member.id, this is a utility function to delete
        a member based on its dataset ID.  In the future it will be possible for a
        profile to have two representations of the same dataset in the profile, and
        this will have to go.  For now we do a check to protect for this just in case.
        """
        found_member_dataset_ids = list()
        for lm in self.members:
            if lm.dataset_id in found_member_dataset_ids:
                raise Exception("ERROR: Found two datasets with same ID as part of the same layout.  Not safe to remove based on dataset_id alone.")
            else:
                found_member_dataset_ids.append(lm.dataset_id)

        conn = Connection()
        cursor = conn.get_cursor()

        qry = """
              DELETE FROM layout_members
              WHERE dataset_id = %s
                AND layout_id = %s
        """
        cursor.execute(qry, (dataset_id, self.id))

        # make sure this member is removed from our internal list too
        self.members = [i for i in self.members if i.dataset_id != dataset_id]

        cursor.close()
        conn.commit()

    def save(self):
        """
        Will perform a save or an update depending on whether the ID attribute is
        defined.  If ID is already present, it's assumed to be an existing row which
        needs to be updated.
        """
        conn = Connection()
        cursor = conn.get_cursor()

        if self.id is None:
            layout_insert_qry = """
            INSERT INTO layout (user_id, label, is_current, is_domain, share_id)
            VALUES (%s, %s, %s, %s, %s)
            """
            cursor.execute(layout_insert_qry, (self.user_id, self.label, self.is_current,
                                               self.is_domain, self.share_id))
            self.id = cursor.lastrowid
        else:
            # ID already populated
            # Update Layout properties, delete existing members, add current ones
            # TODO
            raise Exception("Layout.save() not yet implemented for update mode")

        cursor.close()
        conn.commit()

    # TODO: Need a function to take a DatasetCollection and populate
    #  information on it within a layout

@dataclass
class LayoutCollection:
    # keep an index of folder IDs and their parent-most root IDs (tree walk needed here)
    root_folder_idx: dict = field(default_factory=dict, repr=False)

    # a simple index of folders and their parent IDs (this is a simple db query)
    folder_idx: dict = field(default_factory=dict, repr=False)

    layouts: List[Layout] = field(default_factory=list)

    def __post_init__(self):
        if len(self.folder_idx) == 0:
            self._populate_folder_index()
            self._populate_root_folder_index()

    def __repr__(self):
        return json.dumps(self.__dict__)

    def _serialize_json(self):
        # Called when json modules attempts to serialize
        return self.__dict__

    def _get_root_folder_id(self, folder_id):
        """
        Recursive function to drive to the parent-most folder ID of
        any folder in the tree.
        Assumes self.folder_idx and self.root_folder_idx have been populated
        """

        # if the entry in folder_idx has a value, it's not a root node, so recurse.
        if self.folder_idx[folder_id]:
            return self._get_root_folder_id(self.folder_idx[folder_id])
        else:
            # else this is a root node
            return folder_id

    def _populate_folder_index(self):
        """
        Populates the self.folder_idx attribute with a dictionary where the index is
        folder ID and value is that folder's parent ID.
        """
        self.folder_idx = dict()

        qry = "SELECT id, parent_id FROM folder"
        conn = Connection()
        cursor = conn.get_cursor()
        cursor.execute(qry)

        for row in cursor:
            self.folder_idx[row[0]] = row[1]

        cursor.close()
        conn.close()

    def _populate_root_folder_index(self):
        """
        Populates the self.root_folder_idx attribute with a dictionary where the index is
        folder ID and value is root folder ID the ones in gear.ini[folders]
        """
        if len(self.folder_idx):
            return False

        qry = "SELECT id, parent_id FROM folder"
        conn = Connection()
        cursor = conn.get_cursor()
        cursor.execute(qry)

        for row in cursor:
            # if the parent_id is empty, we don't need to store it because it's a top-level node
            if row[1]:
                self.root_folder_idx[row[0]] = self._get_root_folder_id(row[1])

        cursor.close()
        conn.close()

    def get_by_share_id(self, share_id=None):
        """
        Gets the layout from the passed share_id, if any.
        TODO: f.parent_id, f.label can be removed from all these get_by* methods
        """
        if not share_id:
            return self.layouts

        conn = Connection()
        cursor = conn.get_cursor()

        qry = """
              SELECT l.id, l.label, l.is_current, l.user_id, l.share_id, l.is_domain, l.is_public,
                     f.id, f.parent_id, f.label, count(lm.id)
                FROM layout l
                     LEFT JOIN layout_members lm ON lm.layout_id=l.id
                     LEFT JOIN dataset d on lm.dataset_id=d.id
                     LEFT JOIN folder_member fm ON fm.item_id=l.id
                     LEFT JOIN folder f ON f.id=fm.folder_id
               WHERE l.share_id = %s
                 AND (fm.item_type = 'layout' or fm.item_type is NULL)
                 AND d.marked_for_removal = 0
            GROUP BY l.id, l.label, l.is_current, l.user_id, l.share_id, l.is_domain, l.is_public, f.id, f.parent_id, f.label
        """
        cursor.execute(qry, (share_id,))

        for row in cursor:
            # This layout could appear in multiple places in thet tree, within folders. If foldered,
            #  make sure it's a folder in this root node.  Else set into the root node.
            if row[7]:
                layout_root_node = self._get_root_folder_id(row[7])

                if layout_root_node == int(this.servercfg['folders']['profile_shared_master_id']):
                    folder_id = row[7]
                else:
                    folder_id = int(this.servercfg['folders']['profile_shared_master_id'])
            else:
                folder_id = int(this.servercfg['folders']['profile_shared_master_id'])

            layout = Layout(
                id=row[0],
                label=row[1],
                is_current=row[2],
                user_id=row[3],
                share_id=row[4],
                is_domain=row[5],
                is_public=row[6],
                folder_id=folder_id,
                folder_parent_id=row[8],
                folder_label=row[9]
            )

            layout.dataset_count = row[10]
            self.layouts.append(layout)

        cursor.close()
        conn.close()
        return self.layouts

    def get_by_user(self, user=None):
        """
        Gets all the layouts owned by a user
        """
        if not isinstance(user, User):
            raise Exception("LayoutCollection.get_by_user() requires an instance of User to be passed.")

        conn = Connection()
        cursor = conn.get_cursor()

        qry = """
              SELECT l.id, l.label, l.is_current, l.user_id, l.share_id, l.is_domain, l.is_public,
                     f.id, f.parent_id, f.label, count(lm.id)
                FROM layout l
                     LEFT JOIN layout_members lm ON lm.layout_id=l.id
                     LEFT JOIN dataset d on lm.dataset_id=d.id
                     LEFT JOIN folder_member fm ON fm.item_id=l.id
                     LEFT JOIN folder f ON f.id=fm.folder_id
               WHERE l.user_id = %s
                 AND (fm.item_type = 'layout' or fm.item_type is NULL)
                 AND d.marked_for_removal = 0
            GROUP BY l.id, l.label, l.is_current, l.user_id, l.share_id, l.is_domain, l.is_public, f.id, f.parent_id, f.label
        """
        cursor.execute(qry, (user.id,))

        for row in cursor:
            # This layout could appear in multiple places in thet tree, within folders. If foldered,
            #  make sure it's a folder in this root node.  Else set into the root node.
            if row[7]:
                layout_root_node = self._get_root_folder_id(row[7])

                if layout_root_node == int(this.servercfg['folders']['profile_user_master_id']):
                    folder_id = row[7]
                else:
                    folder_id = int(this.servercfg['folders']['profile_user_master_id'])
            else:
                folder_id = int(this.servercfg['folders']['profile_user_master_id'])

            layout = Layout(
                id=row[0],
                label=row[1],
                is_current=row[2],
                user_id=row[3],
                share_id=row[4],
                is_domain=row[5],
                is_public=row[6],
                folder_id=folder_id,
                folder_parent_id=row[8],
                folder_label=row[9]
            )

            layout.dataset_count = row[10]
            self.layouts.append(layout)

        cursor.close()
        conn.close()
        return self.layouts

    def get_by_users_groups(self, user=None, append=True):
        """
        Queries the DB to get all the groups of which the passed user is a member, then
        gets all layouts in those groups.
        If the append argument is set to False, the class' layouts attribute will be
        cleared before these are aded.
        """
        if not isinstance(user, User):
            raise Exception("LayoutCollection.get_by_users_groups() requires an instance of User to be passed.")

        if append == False:
            self.layouts = list()

        conn = Connection()
        cursor = conn.get_cursor()

        qry = """
              SELECT l.id, l.label, l.is_current, l.user_id, l.share_id, l.is_domain, l.is_public,
                     f.id, f.parent_id, f.label, count(lm.id)
                FROM ggroup g
                     JOIN user_group_membership ugm ON ugm.group_id=g.id
                     JOIN guser u ON u.id=ugm.user_id
                     JOIN layout_group_membership lgm ON lgm.group_id=g.id
                     JOIN layout l ON lgm.layout_id=l.id
                     JOIN layout_members lm ON lm.layout_id=l.id
                     JOIN dataset d ON lm.dataset_id=d.id
                     LEFT JOIN folder_member fm ON fm.item_id=l.id
                     LEFT JOIN folder f ON f.id=fm.folder_id
               WHERE u.id = %s
                 AND (fm.item_type = 'layout' or fm.item_type is NULL)
                 AND d.marked_for_removal = 0
              GROUP BY l.id, l.label, l.is_current, l.user_id, l.share_id, l.is_domain, l.is_public, f.id, f.parent_id, f.label
        """
        cursor.execute(qry, (user.id,))

        for row in cursor:
            # This layout could appear in multiple places in thet tree, within folders. If foldered,
            #  make sure it's a folder in this root node.  Else set into the root node.
            if row[7]:
                layout_root_node = self._get_root_folder_id(row[7])

                if layout_root_node == int(this.servercfg['folders']['profile_group_master_id']):
                    folder_id = row[7]
                else:
                    folder_id = int(this.servercfg['folders']['profile_group_master_id'])
            else:
                folder_id = int(this.servercfg['folders']['profile_group_master_id'])

            layout = Layout(
                id=row[0],
                label=row[1],
                is_current=row[2],
                user_id=row[3],
                share_id=row[4],
                is_domain=row[5],
                is_public=row[6],
                folder_id=folder_id,
                folder_parent_id=row[8],
                folder_label=row[9]
            )
<<<<<<< HEAD

            layout.folder_root_id=layout_root_node
=======
            
            layout.folder_root_id=folder_id
>>>>>>> e0772445
            layout.dataset_count = row[10]

            self.layouts.append(layout)

        cursor.close()
        conn.close()
        return self.layouts

    def get_domains(self):
        """
        Queries the DB to get all the site domain layouts.
        """
        conn = Connection()
        cursor = conn.get_cursor()

        qry = """
              SELECT l.id, l.label, l.is_current, l.user_id, l.share_id, l.is_domain, l.is_public,
                     f.id, f.parent_id, f.label, count(lm.id)
                FROM layout l
                     LEFT JOIN layout_members lm ON lm.layout_id=l.id
                     LEFT JOIN dataset d on lm.dataset_id=d.id
                     LEFT JOIN folder_member fm ON fm.item_id=l.id
                     LEFT JOIN folder f ON f.id=fm.folder_id
               WHERE l.is_domain = 1
                 AND (fm.item_type = 'layout' or fm.item_type is NULL)
                 AND d.marked_for_removal = 0
            GROUP BY l.id, l.label, l.is_current, l.user_id, l.share_id, l.is_domain, l.is_public, f.id, f.parent_id, f.label
        """
        cursor.execute(qry)

        for row in cursor:
            # This layout could appear in multiple places in thet tree, within folders. If foldered,
            #  make sure it's a folder in this root node.  Else set into the root node.
            if row[7]:
                layout_root_node = self._get_root_folder_id(row[7])

                if layout_root_node == int(this.servercfg['folders']['profile_domain_master_id']):
                    folder_id = row[7]
                else:
                    folder_id = int(this.servercfg['folders']['profile_domain_master_id'])
            else:
                folder_id = int(this.servercfg['folders']['profile_domain_master_id'])

            layout = Layout(
                id=row[0],
                label=row[1],
                is_current=row[2],
                user_id=row[3],
                share_id=row[4],
                is_domain=row[5],
                is_public=row[6],
                folder_id=folder_id,
                folder_parent_id=row[8],
                folder_label=row[9]
            )

            layout.dataset_count = row[10]
            self.layouts.append(layout)

        cursor.close()
        conn.close()
        return self.layouts

    def get_public(self):
        """
        Queries the DB to get all the site domain layouts.
        """
        conn = Connection()
        cursor = conn.get_cursor()

        qry = """
              SELECT l.id, l.label, l.is_current, l.user_id, l.share_id, l.is_domain, l.is_public,
                     f.id, f.parent_id, f.label, count(lm.id)
                FROM layout l
                     LEFT JOIN layout_members lm ON lm.layout_id=l.id
                     LEFT JOIN dataset d on lm.dataset_id=d.id
                     LEFT JOIN folder_member fm ON fm.item_id=l.id
                     LEFT JOIN folder f ON f.id=fm.folder_id
               WHERE l.is_public = 1
                 AND (fm.item_type = 'layout' or fm.item_type is NULL)
                 AND d.marked_for_removal = 0
            GROUP BY l.id, l.label, l.is_current, l.user_id, l.share_id, l.is_domain, l.is_public, f.id, f.parent_id, f.label
        """
        cursor.execute(qry)

        for row in cursor:
            # This layout could appear in multiple places in thet tree, within folders. If foldered,
            #  make sure it's a folder in this root node.  Else set into the root node.
            if row[7]:
                layout_root_node = self._get_root_folder_id(row[7])

                if layout_root_node == int(this.servercfg['folders']['profile_public_master_id']):
                    folder_id = row[7]
                else:
                    folder_id = int(this.servercfg['folders']['profile_public_master_id'])
            else:
                folder_id = int(this.servercfg['folders']['profile_public_master_id'])

            layout = Layout(
                id=row[0],
                label=row[1],
                is_current=row[2],
                user_id=row[3],
                share_id=row[4],
                is_domain=row[5],
                is_public=row[6],
                folder_id=folder_id,
                folder_parent_id=row[8],
                folder_label=row[9]
            )

            layout.dataset_count = row[10]
            self.layouts.append(layout)

        cursor.close()
        conn.close()
        return self.layouts

@dataclass
class Folder:
    id: int = None
    parent_id: int = None
    label: str = None

    def __repr__(self):
        return json.dumps(self.__dict__)

    def _serialize_json(self):
        return self.__dict__

@dataclass
class FolderCollection:
    folders: List[Folder] = field(default_factory=list)

    def __repr__(self):
        return json.dumps(self.__dict__)

    def _serialize_json(self):
        # Called when json modules attempts to serialize
        return self.__dict__

    def get_by_folder_ids(self, ids=None):
        """
        Populates the self.folders attribute with the passed list of
        folder IDs. Resets self.folders on each execution.
        """
        conn = Connection()
        cursor = conn.get_cursor(use_dict=True)
        self.folders = list()

        ## Sanitize the IDs
        cleaned = [ str(x) for x in ids if isinstance(x, int) ]

        qry = """
              SELECT id, parent_id, label
                FROM folder
               WHERE id in ({0})
        """.format(",".join(cleaned))

        cursor.execute(qry)

        for row in cursor:
            folder = Folder(row)
            self.folders.append(folder)

        cursor.close()
        conn.close()
        return self.folders

    def get_root_folders(self, folder_type=None):
        """
        Returns a list of Folder elements for the root folders.
        These should all map to entries within gear.ini -> [folders]
        folder_type should be either 'cart' or 'profile'
        """
        conn = Connection()
        cursor = conn.get_cursor(use_dict=True)

        qry = "SELECT id, label FROM folder WHERE parent_id IS NULL";
        cursor.execute(qry)

        # Create an index of all the root folders.  Still need to filter/map
        # them based on their type
        rfs = dict()
        for row in cursor:
            rfs[row['id']] = row['label']

        for scope in ['domain', 'user', 'group', 'shared', 'public']:
            config_key = "{0}_{1}_master_id".format(folder_type, scope)
            folder_id = int(this.servercfg['folders'][config_key])

            if folder_id in rfs:
                folder = Folder(id=folder_id,
                                parent_id=None,
                                label=rfs[folder_id])
                self.folders.append(folder)

        cursor.close()
        conn.close()
        return self.folders

    def get_tree_by_folder_ids(self, ids=None, folder_type=None):
        """
        Similar to get_by_folder_ids() but this gets the entire tree for any folder IDs
        passed. Higher query cost than just running get_by_folder_ids().
        Also always returns the root folders, even if they're empty.
        This link looked like a good solution to handle within the database directly but
        couldn't get it to work across MySQL/MariaDB and versions.  Too delicate:
        https://stackoverflow.com/a/60019201/1368079
        """
        conn = Connection()
        cursor = conn.get_cursor(use_dict=True)
        self.get_root_folders(folder_type=folder_type)
        all_ids = list()

        # Remember the root folders so we don't duplicate them
        for folder in self.folders:
            all_ids.append(folder.id)

        new_ids_found = ids

        while len(new_ids_found) > 0:
            cleaned = [ str(x) for x in new_ids_found if isinstance(x, int) ]

            qry = """
                  SELECT id, parent_id, label
                    FROM folder
                   WHERE id in ({0})
            """.format(",".join(cleaned))

            cursor.execute(qry)
            new_ids_found = list()

            for row in cursor:
                folder = Folder(id=row['id'], parent_id=row['parent_id'], label=row['label'])

                if folder.id not in all_ids:
                    all_ids.append(folder.id)
                    self.folders.append(folder)

                if folder.parent_id and folder.parent_id not in all_ids:
                    new_ids_found.append(folder.parent_id)

        cursor.close()
        conn.close()
        return self.folders

@dataclass
class DatasetLink:
    id: int = None
    dataset_id: str = None
    resource: str = None
    label: str = None
    url: str = None

    def __repr__(self):
        return json.dumps(self.__dict__)

    def _serialize_json(self):
        return self.__dict__

@dataclass
class DatasetDisplay:
    id: int = None
    dataset_id: str = None
    user_id: int = None
    label: str = None
    plot_type: str = None
    plotly_config: str = None

    def __repr__(self):
        return json.dumps(self.__dict__)

    def _serialize_json(self):
        return self.__dict__

    def save(self):
        """
        Currently assumes the display already exists and what you're saving here is a change
        to it.
        """
        if self.id is None:
            # TODO: implement new saves
            raise Exception("Can only save changes to existing dataset displays currently")
        else:
            # gene_cart_member entries are deleted by foreign key cascade
            conn = Connection()
            cursor = conn.get_cursor()

            sql = """
                  UPDATE dataset_display
                     SET dataset_id = %s,
                         user_id = %s,
                         label = %s,
                         plot_type = %s,
                         plotly_config = %s
                   WHERE id = %s
            """
            cursor.execute(sql, (
                self.dataset_id, self.user_id, self.label,
                self.plot_type, self.plotly_config, self.id
            ))

            conn.commit()
            cursor.close()
            conn.close()

@dataclass
class Dataset:
    id: str
    owner_id: int = None
    title: str = None
    organism_id: int = None
    pubmed_id: str = None
    geo_id: str = None
    is_public: int = None
    ldesc: str = None
    date_added: datetime.datetime = None
    dtype: str = None
    schematic_image: str = None
    share_id: str = None
    math_default: str = None
    marked_for_removal: int = None
    load_status: str = None
    has_h5ad: int = None
    platform_id: str = None
    instrument_model: str = None
    library_selection: str = None
    library_source: str = None
    library_strategy: str = None
    contact_email: str = None
    contact_institute: str = None
    contact_name: str = None
    annotation_source: str = None
    plot_default: str = None
    annotation_release: int = None
    # derived, here for convenience
    gene_count: int = None
    obs_count: int = None
    has_tarball: int = 0
    displays: List[DatasetDisplay] = field(default_factory=list)
    tags: List[str] = field(default_factory=list)
    layouts: List[Layout] = field(default_factory=list)
    links: List[DatasetLink] = field(default_factory=list)

    def __repr__(self):
        return json.dumps(self.__dict__)

    def _serialize_json(self):
        return self.__dict__

    def get_displays(self):
        """
        Populates the dataset displays attribute, a list of DatasetDisplay objects
        related to this dataset.
        """
        conn = Connection()
        cursor = conn.get_cursor()

        qry = """
              SELECT id, user_id, label, plot_type, plotly_config
                FROM dataset_display
               WHERE dataset_id = %s
        """
        cursor.execute(qry, (self.id,))
        self.displays.clear()

        for (display_id, user_id, label, plot_type, plotly_config) in cursor:
            display = DatasetDisplay(
                id=display_id,
                dataset_id=self.id,
                user_id=user_id,
                label=label,
                plot_type=plot_type,
                plotly_config=plotly_config
            )

            self.displays.append(display)

        return self.displays

        cursor.close()
        conn.close()

        return self.displays

    def get_file_path(self, session_id=None):
        """
        The file path of a dataset can depend on the dataset type as well as whether we
        are looking at the primary file or one generated by a user session during an
        analysis.

        If a session_id is passed, it's assumed that we'll look for a session-specific copy.
        If one isn't found, the original source file is returned.

        This returns where the path SHOULD be, it doesn't check that it's actually there. This
        allows for it to be used also for any process which wants to know where to write it.
        """
        if session_id is None:
            h5ad_file_path = "{0}/../www/datasets/{1}.h5ad".format(
                os.path.dirname(os.path.abspath(__file__)), self.id)
        else:
            h5ad_file_path = "{0}/{1}/{2}.h5ad".format(this.analysis_base_dir, session_id, self.id)

        return h5ad_file_path

    def get_tarball_path(self):
        """
        This returns where the path of where a dataset's tarball SHOULD be, it doesn't check that
        it's actually there. This allows for it to be used also for any process which wants to
        know where to write it.
        """
        tarball_file_path = "{0}/../www/datasets/{1}.tar.gz".format(
            os.path.dirname(os.path.abspath(__file__)), self.id)

        return tarball_file_path

    def get_layouts(self, user=None):
        """
        Populates the dataset layouts attribute, a list of Layout objects in which
        this dataset can be found (only those which the user has rights to see.)

        First checks to see if self.layouts is empty.  If already populated, it is
        just returned.
        """
        if len(self.layouts) < 1:
            conn = Connection()
            cursor = conn.get_cursor()

            if user:
                qry = """
                      SELECT l.id, l.user_id, l.is_domain, l.label, l.is_current, l.share_id
                        FROM layout l
                             JOIN layout_members lm ON lm.layout_id=l.id
                       WHERE lm.dataset_id = %s
                             AND (user_id = 0 OR user_id = %s)
                    ORDER BY l.label
                """
                cursor.execute(qry, (self.id, user.id))
            else:
                qry = """
                      SELECT l.id, l.user_id, l.is_domain, l.label, l.is_current, l.share_id
                        FROM layout l
                             JOIN layout_members lm ON lm.layout_id=l.id
                       WHERE lm.dataset_id = %s
                             AND user_id = 0
                    ORDER BY l.label
                """
                cursor.execute(qry, (self.id,))

            for row in cursor:
                l = Layout(id=row[0], user_id=row[1], is_domain=row[2], label=row[3],
                           is_current=row[4], share_id=row[5])
                self.layouts.append(l)

            cursor.close()

        return self.layouts

    def get_links(self):
        """
        Populates the dataset links attribute, a list of DatasetLink objects
        associated with this dataset.

        First checks to see if self.links is empty.  If already populated, it is
        just returned.
        """
        if len(self.links) < 1:
            conn = Connection()
            cursor = conn.get_cursor()

            qry = "SELECT id, resource, label, url FROM dataset_link WHERE dataset_id = %s"
            cursor.execute(qry, (self.id,))

            for (id, resource, label, url) in cursor:
                dsl = DatasetLink(dataset_id=self.id, resource=resource, label=label, url=url)
                self.links.append(dsl)

            cursor.close()

        return self.links

    def get_shape(self, session_id=None):
        """
        Queries the dataset's source expression matrix in order to get its shape.

        This updates the gene_count and obs_count attributes, returns a string
        like '10000x20000' in format genes x obs
        """
        if self.dtype is None:
            raise Exception("Error: can't get shape for a dataset of unknown type")
        elif self.has_h5ad:
            ## File is under datasets/${id}.h5ad
            h5ad_file_path = self.get_file_path(session_id=session_id)

            import scanpy as sc
            sc.settings.verbosity = 0
            adata = sc.read_h5ad(h5ad_file_path)
            (n_obs, n_vars) = adata.shape

            self.gene_count = n_vars
            self.obs_count = n_obs

            return "{0}x{1}".format(self.gene_count, self.obs_count)

    def to_json(self):
        return str(self)

    def remove(self):
        """
        Removes a dataset and its dependencies from the database
        """
        raise Exception("Support not yet added to remove dataset via the API")

    def save_change(self, attribute=None, value=None):
        """
        Update a dataset attribute, both in the object and the relational database
        """
        if self.id is None:
            raise Exception("Error: no dataset id. Cannot save change.")
        if attribute is None:
            raise Exception("Error: no attribute given. Cannot save change.")

        ## quick sanitization of attribute
        attribute = re.sub('[^a-zA-Z0-9_]', '_', attribute)
        setattr(self, attribute, value)

        conn = Connection()
        cursor = conn.get_cursor()

        save_sql = """
            UPDATE dataset
            SET {0} = %s
            WHERE id = %s
        """.format(attribute)
        cursor.execute(save_sql, (str(value), self.id))

        conn.commit()
        cursor.close()
        conn.close()


@dataclass
class DatasetCollection:
    datasets: List[Dataset] = field(default_factory=list)

    def __repr__(self):
        return json.dumps(self.__dict__)

    def _serialize_json(self):
        # Called when json modules attempts to serialize
        return self.__dict__

    def apply_layout(self, layout=None):
        """
        Applying a layout to a dataset collection adds the following attributes to
        each of the datasets according to that layout:

          - grid_position
          - grid_width
          - mg_grid_width

        """
        if layout is None:
            raise Exception("A layout must be passed to DatasetCollection.apply_layout()")

        lm_idx = dict()

        for lm in layout.members:
            lm_idx[lm.dataset_id] = lm

        for d in self.datasets:
            if d.id in lm_idx:
                d.grid_position = lm_idx[d.id].grid_position
                d.grid_width = lm_idx[d.id].grid_width
                d.mg_grid_width = lm_idx[d.id].mg_grid_width

    def filter_by_types(self, types=None):
        """
        Filters the collection by one or more dataset types (a list).
        """
        datasets_to_keep = []

        for dataset in self.datasets:
            if dataset.dtype in types:
                datasets_to_keep.append(dataset)

        self.datasets = datasets_to_keep

    def get_by_dataset_ids(self, ids=None, get_links=False):
        conn = Connection()
        cursor = conn.get_cursor()

        # I tried but couldn't make this work in a single query with IN () instead.
        qry = """
           SELECT d.id, d.title, o.label, d.pubmed_id, d.geo_id, d.is_public, d.ldesc,
                  d.dtype, u.id, u.user_name, d.schematic_image, d.share_id,
                  d.math_default, d.marked_for_removal, d.date_added, d.load_status,
                  IFNULL(GROUP_CONCAT(t.label), 'NULL') as tags,
                  d.annotation_source, d.annotation_release, d.organism_id
             FROM dataset d
                  JOIN organism o ON d.organism_id=o.id
                  JOIN guser u ON d.owner_id=u.id
                  LEFT JOIN dataset_tag dt ON dt.dataset_id = IFNULL(d.id, 'NULL')
                  LEFT JOIN tag t ON t.id = IFNULL(dt.tag_id, 'NULL')
            WHERE d.id = %s
              AND d.marked_for_removal != 1
        GROUP BY d.id, d.title, o.label, d.pubmed_id, d.geo_id, d.is_public, d.ldesc,
                   d.dtype, u.id, u.user_name, d.schematic_image, d.share_id,
                   d.math_default, d.marked_for_removal, d.date_added, d.load_status,
                   d.annotation_source, d.annotation_release, d.organism_id
        """
        for id in ids:
            cursor.execute(qry, (id,))

            for row in cursor:
                if row[5] == 1:
                    access_level = 'Public'
                else:
                    access_level = 'Private'

                date_added = row[14].isoformat()

                if row[16] == 'NULL':
                    tag_list = None
                else:
                    tag_list = row[16].replace(',', ', ')

                # valid pubmed IDs are numeric
                m = re.match("\d+", str(row[3]))
                if m:
                    pubmed_id = row[3]
                else:
                    pubmed_id = None

                dataset = Dataset(id=row[0],
                                  title=row[1],
                                  organism_id=row[19],
                                  pubmed_id=pubmed_id,
                                  geo_id=row[4],
                                  is_public=row[5],
                                  ldesc=row[6],
                                  dtype=row[7],
                                  owner_id=row[8],
                                  schematic_image=row[10],
                                  share_id=row[11],
                                  math_default=row[12],
                                  date_added=date_added,
                                  load_status=row[15],
                                  annotation_source=row[17],
                                  annotation_release=row[18]
                )

                # Add supplemental attributes this method created previously
                dataset.organism = row[2]
                dataset.tags = row[16].split(',')
                dataset.access = 'access_level'
                dataset.user_name = row[9]

                if os.path.exists(dataset.get_tarball_path()):
                    dataset.has_tarball = 1
                else:
                    dataset.has_tarball = 0

                if os.path.exists(dataset.get_file_path()):
                    dataset.has_h5ad = 1
                else:
                    dataset.has_h5ad = 0

                #  TODO: These all need to be tracked through the code and removed
                dataset.dataset_id = dataset.id
                dataset.user_id = dataset.owner_id
                dataset.math_format = dataset.math_default
                # plot_default needs to be removed everywhere
                # load_status needs to be removed everywhere
                # schematic_image ?

                if get_links:
                    dataset.get_links()

                self.datasets.append(dataset)

        cursor.close()
        conn.close()
        return self.datasets

    def get_public(self, has_h5ad=None, n=None, order_by=None, types=None):
        """
        Populates the DatasetCollection's datasets list with those datasets which are marked
        as public (with optional filtering arguments.)

        Does NOT clear the existing internal list first, so a few methods could be called to
        make custom collections.

        order_by: ['title' (default), 'date_added']

        types: ['single-cell-rnaseq', 'microarray']

        If ordering by date_added, the newest will be first.
        """

        if order_by is None:
            order_by = 'title'

        conn = Connection()
        cursor = conn.get_cursor(use_dict=True)

        qry = """
              SELECT id, owner_id, title, organism_id, pubmed_id, geo_id, is_public, ldesc,
                     date_added, dtype, schematic_image, share_id, math_default, marked_for_removal,
                     load_status, has_h5ad
                FROM dataset d
               WHERE d.is_public = 1
                 AND d.marked_for_removal = 0
        """
        qry_args = []

        if has_h5ad is not None:
            qry += " AND d.has_h5ad = %s"
            qry_args.append(has_h5ad)

        if order_by == 'title':
            qry += " ORDER BY d.title"
        elif order_by == 'date_added':
            qry += " ORDER BY d.date_added DESC"

        if n is not None:
            qry += " LIMIT {0}".format(n)

        cursor.execute(qry, qry_args)
        for r in cursor:
            dataset = Dataset(id=r['id'], owner_id=r['owner_id'], title=r['title'],
                              organism_id=r['organism_id'], pubmed_id=r['pubmed_id'],
                              geo_id=r['geo_id'], is_public=r['is_public'], ldesc=r['ldesc'],
                              date_added=r['date_added'], dtype=r['dtype'],
                              schematic_image=r['schematic_image'], share_id=r['share_id'],
                              math_default=r['math_default'], marked_for_removal=r['marked_for_removal'],
                              load_status=r['load_status'], has_h5ad=r['has_h5ad'])
            self.datasets.append(dataset)

        if types is not None:
            self.filter_by_types(types=types)

        cursor.close()
        conn.close()

    def get_owned_by_user(self, has_h5ad=None, user=None, types=None):
        conn = Connection()
        cursor = conn.get_cursor(use_dict=True)

        qry = """
              SELECT d.id, d.owner_id, d.title, organism_id, pubmed_id, geo_id, is_public, ldesc,
                     date_added, dtype, schematic_image, share_id, math_default, marked_for_removal,
                     load_status, has_h5ad
                FROM dataset d
               WHERE d.owner_id = %s
                 AND d.marked_for_removal = 0
        """
        qry_args = [user.id]

        if has_h5ad is not None:
            qry += " AND d.has_h5ad = %s"
            qry_args.append(has_h5ad)

        qry += " ORDER BY d.title"

        cursor.execute(qry, qry_args)
        for r in cursor:
            dataset = Dataset(id=r['id'], owner_id=r['owner_id'], title=r['title'],
                              organism_id=r['organism_id'], pubmed_id=r['pubmed_id'],
                              geo_id=r['geo_id'], is_public=r['is_public'], ldesc=r['ldesc'],
                              date_added=r['date_added'], dtype=r['dtype'],
                              schematic_image=r['schematic_image'], share_id=r['share_id'],
                              math_default=r['math_default'], marked_for_removal=r['marked_for_removal'],
                              load_status=r['load_status'], has_h5ad=r['has_h5ad'])
            self.datasets.append(dataset)

        if types is not None:
            self.filter_by_types(types=types)

        cursor.close()
        conn.close()


    def get_shared_with_user(self, has_h5ad=None, user=None, types=None):
        conn = Connection()
        cursor = conn.get_cursor(use_dict=True)

        qry = """
              SELECT d.id, d.owner_id, d.title, organism_id, pubmed_id, geo_id, is_public, ldesc,
                     date_added, dtype, schematic_image, share_id, math_default, marked_for_removal,
                     load_status, has_h5ad
                FROM dataset d
                     JOIN dataset_shares ds ON d.id=ds.dataset_id
               WHERE ds.user_id = %s
                 AND ds.is_allowed = 1
                 AND d.marked_for_removal = 0
        """
        qry_args = [user.id]

        if has_h5ad is not None:
            qry += " AND d.has_h5ad = %s"
            qry_args.append(has_h5ad)

        qry += " ORDER BY d.title"

        cursor.execute(qry, qry_args)
        for r in cursor:
            dataset = Dataset(id=r['id'], owner_id=r['owner_id'], title=r['title'],
                              organism_id=r['organism_id'], pubmed_id=r['pubmed_id'],
                              geo_id=r['geo_id'], is_public=r['is_public'], ldesc=r['ldesc'],
                              date_added=r['date_added'], dtype=r['dtype'],
                              schematic_image=r['schematic_image'], share_id=r['share_id'],
                              math_default=r['math_default'], marked_for_removal=r['marked_for_removal'],
                              load_status=r['load_status'], has_h5ad=r['has_h5ad'])
            self.datasets.append(dataset)

        if types is not None:
            self.filter_by_types(types=types)

        cursor.close()
        conn.close()

    def to_json(self):
        return str(self)

@dataclass
class Gene:
    id: int = None
    ensembl_id: str = None
    ensembl_version: str = None
    ensembl_release: int = None
    genbank_acc: str = None
    organism_id: int = None
    molecule: str = None
    start: int = None
    stop: int = None
    gene_symbol: str = None
    product: str = None
    biotype: str = None

    # derived, not in the relational DB
    go_terms: List[dict] = field(default_factory=list)
    dbxrefs: List[dict] = field(default_factory=list)
    aliases: List[dict] = field(default_factory=list)

    def __repr__(self):
        return json.dumps(self.__dict__)

    def load_aliases(self):
        self.aliases = list()

        qry = "SELECT label FROM gene_symbol WHERE gene_id = %s AND is_primary = 0"
        conn = Connection()
        cursor = conn.get_cursor()
        cursor.execute(qry, (self.id, ))

        for (alias,) in cursor:
            self.aliases.append({'label': alias})

        cursor.close()
        conn.close()

    def load_dbxrefs(self):
        self.dbxrefs = list()

        qry = "SELECT dbxref FROM gene_dbxref WHERE gene_id = %s"
        conn = Connection()
        cursor = conn.get_cursor()
        cursor.execute(qry, (self.id, ))

        for (dbxref,) in cursor:
            dbxref_parts = dbxref.split(':')
            source = dbxref_parts[0]
            identifier = dbxref_parts[1]
            self.dbxrefs.append({'source': source, 'identifier': identifier, 'url': None})

        cursor.close()
        conn.close()

    def load_dbxref_links(self):
        """
        Loads the database references for the current gene and also forms URL strings for
        each where we have a mapping from the source to a URL.  If there are no current
        dbxrefs it pulls them first.  If some are present, it trusts that is the list
        to use and doesn't query the database for them.

        Each link element has these attributes:

        - source: The label which will show
        - identifier: What will be used in URL building, usually the gene symbol
        - url: Well, the URL
        - title: What shows on hover, often an expansion of the source (optional)
        """
        if len(self.dbxrefs) == 0:
            self.load_dbxrefs()

        # Do the Ensembl one
        self.dbxrefs.append({'source': 'ENSEMBL', 'identifier': self.ensembl_id,
                             'url': "https://www.ensembl.org/id/{0}".format(self.ensembl_id)})

        # Add a PubMed search term link
        self.dbxrefs.append({'source': 'PubMed', 'identifier': self.gene_symbol,
                             'url': "http://www.ncbi.nlm.nih.gov/pubmed/?term={0}".format(self.gene_symbol)})

        # Does the user want Homologene links?
        if 'HomoloGene' in this.links_out and this.links_out['HomoloGene'] is True:
            hg_url = 'https://www.ncbi.nlm.nih.gov/homologene/?term=' + self.gene_symbol.upper()
            self.dbxrefs.append({'source': 'HomoloGene', 'identifier': self.gene_symbol, 'url': hg_url})

        if this.domain_label == 'gear':
            # Add one for the SHIELD
            self.dbxrefs.append({'source': 'SHIELD', 'identifier': self.gene_symbol, 'url': None})

            # Hack to add DVD links until they have SSL enabled and we can use their API instead
            if 'DVD' in this.links_out and this.links_out['DVD'] is True:
                dvd_genes = ["ACTG1","ADCY1","ADGRV1","GPR98","AIFM1","ALMS1","ATP2B2","ATP6V1B1","BDP1","BSND","C10orf2","CABP2","CACNA1D","CCDC50","CD164","CDC14A","CDH23","CEACAM16","CIB2","CISD2","CLDN14","CLIC5","CLPP","CLRN1","COCH","COL11A1","COL11A2","COL2A1","COL4A3","COL4A4","COL4A5","COL4A6","COL9A1","COL9A2","CRYM","DCDC2","DFNA5","DFNB31 (WHRN)","DFNB59 (PJVK)","DIABLO","DIAPH1","DIAPH3","DSPP","EDN3","EDNRB","ELMOD3","EPS8","EPS8L2","ESPN","ESRRB","EYA1","EYA4","FAM65B","FGF3","FGFR1","FGFR2","FOXI1","GATA3","GIPC3","GJB2","GJB3","GJB6","GPSM2","GRHL2","GRXCR1","GRXCR2","HARS2","HGF","HOMER2","HSD17B4","ILDR1","KARS","KCNE1","KCNJ10","KCNQ1","KCNQ4","KITLG","LARS2","LHFPL5","LOXHD1","LOXL3","LRTOMT","MARVELD2","MCM2","MET","MIR96","MITF","MSRB3","MT-RNR1","MT-TL1","MT-TS1","MYH14","MYH9","MYO15A","MYO3A","MYO6","MYO7A","NARS2","NLRP3","OPA1","OSBPL2","OTOA","OTOF","OTOG","OTOGL","P2RX2","PAX3","PCDH15","PDZD7","PEX1","PEX6","PNPT1","POLR1C","POLR1D","POU3F4","POU4F3","PRPS1","PTPRQ","RDX","ROR1","S1PR2","SERPINB6","SIX1","SIX5","SLC17A8","SLC22A4","SLC26A4","SLC26A5","SLITRK6","SMPX","SNAI2","SOX10","STRC","SYNE4","TBC1D24","TBX1","TCOF1","TECTA","TECTB","TIMM8A","TJP2","TMC1","TMEM132E","TMIE","TMPRSS3","TNC","TPRN","TRIOBP","TSPEAR","USH1C","USH1G","USH2A","WFS1"]
                if self.gene_symbol.upper() in dvd_genes:
                    dvd_url = 'http://deafnessvariationdatabase.org/gene/' + self.gene_symbol.upper()
                    self.dbxrefs.append({'source': 'DVD', 'identifier': self.gene_symbol, 'url': dvd_url, 'title': 'Deafness Variation Database'})

        elif this.domain_label == 'nemo':
            # Add one for UCSC Cell Browser, BrainSpan
            self.dbxrefs.append({'source': 'UCSC Cell Browser', 'identifier': self.gene_symbol.upper(), 'url': None})
            self.dbxrefs.append({'source': 'BrainSpan', 'identifier': self.gene_symbol.upper(), 'url': None})
            self.dbxrefs.append({'source': 'Cortecon', 'identifier': self.gene_symbol.upper(), 'url': None})

        for dbxref in self.dbxrefs:
            source = dbxref['source']

            if source == 'CCDS':
                dbxref['url'] = "https://www.ncbi.nlm.nih.gov/CCDS/CcdsBrowse.cgi?REQUEST=CCDS&GO=MainBrowse&DATA={0}".format(dbxref['identifier'])
            elif source == 'SHIELD':
                dbxref['url'] = "https://shield.hms.harvard.edu/viewgene.html?gene={0}".format(dbxref['identifier'])
            elif source == 'UCSC':
                if self.organism_id == 1:
                    dbxref['url'] = ("http://genome.ucsc.edu/cgi-bin/hgTracks?org=mouse&db=mm10&"
                                     "singleSearch=knownCanonical&position={0}".format(dbxref['identifier']))
            elif source == 'UCSC Cell Browser':
                dbxref['url'] = "https://cells.ucsc.edu/?ds=cortex-dev&gene={0}".format(dbxref['identifier'])
            elif source == 'BrainSpan':
                dbxref['url'] = "http://www.brainspan.org/rnaseq/searches?exact_match=true&search_term={0}&search_type=gene".format(dbxref['identifier'])
            elif source == 'Cortecon':
                dbxref['url'] = "http://cortecon.neuralsci.org/index.php?genestring={0}&cort_mode=genesearch".format(dbxref['identifier'])
            elif source == 'UniParc':
                dbxref['url'] = "https://www.uniprot.org/uniparc/{0}?sort=score".format(dbxref['identifier'])
            elif source == 'Uniprot/SWISSPROT':
                dbxref['url'] = "https://www.uniprot.org/uniprot/{0}".format(dbxref['identifier'])

                # Bonus, all swissprot entries are also indexed in Phosphosite
                phospho_url = "https://www.phosphosite.org/uniprotAccAction?id={0}".format(dbxref['identifier'])
                self.dbxrefs.append({'source': 'PhosphoSite', 'identifier': self.gene_symbol, 'url': phospho_url})

    def load_go_terms(self):
        self.go_terms = list()

        qry = """
              SELECT go.go_id, go.name
               FROM gene_go_link ggl
                    JOIN go ON ggl.go_id = go.go_id
               WHERE ggl.gene_id = %s
        """
        conn = Connection()
        cursor = conn.get_cursor()
        cursor.execute(qry, (self.id, ))

        for (go_id, go_name) in cursor:
            self.go_terms.append({'go_id':go_id, 'name':go_name})

        cursor.close()
        conn.close()



@dataclass
class GeneCollection:
    genes: List[Gene] = field(default_factory=list)

    def add_gene(self, gene):
        self.genes.append(gene)

    def get_by_gene_symbol(self, gene_symbol=None, exact=None):
        """
        Searches the database by gene symbol and populates the GeneCollection.genes attribute.

        The 'gene_symbol' argument can be a space-separated list
        """
        conn = Connection()
        cursor = conn.get_cursor()

        # Keeps track of those we've found already so we don't show duplicates.
        #  The count is how many of that gene symbol were in that release.
        # h{gene_symbol}{organism_id} = {'ensembl_release': 93, count: 3}
        found = defaultdict(dict)

        gene_symbols = gene_symbol.split(' ')

        for gene_symbol in gene_symbols:
            if len(gene_symbol) == 0:
                continue

            # this comes from javascript as a string true/false
            if exact in [True, 'true', 1, "1"]:
                qry = """
                  SELECT id, ensembl_id, ensembl_version, ensembl_release, genbank_acc, organism_id,
                         molecule, start, stop, gene_symbol, product, biotype
                    FROM gene
                   WHERE gene_symbol = %s
                  ORDER BY gene_symbol, organism_id, ensembl_release DESC
                """
                cursor.execute(qry, (gene_symbol,))
            else:
                qry = """
                  SELECT id, ensembl_id, ensembl_version, ensembl_release, genbank_acc, organism_id,
                         molecule, start, stop, gene_symbol, product, biotype
                    FROM gene
                   WHERE gene_symbol LIKE %s
                  ORDER BY gene_symbol, organism_id, ensembl_release DESC
                """
                cursor.execute(qry, ('%' + gene_symbol + '%',))

            for (id, ensembl_id, ensembl_version, ensembl_release, genbank_acc, organism_id,
                 molecule, start, stop, gene_symbol, product, biotype) in cursor:

                lc_gene_symbol = gene_symbol.lower()

                if organism_id in found[lc_gene_symbol]:
                    if found[lc_gene_symbol][organism_id]['ensembl_release'] == ensembl_release:
                        found[lc_gene_symbol][organism_id]['count'] += 1

                    continue
                else:
                    found[lc_gene_symbol][organism_id] = {'ensembl_release': ensembl_release,
                                                          'count': 1}

                gene = Gene(id=id, ensembl_id=ensembl_id, ensembl_version=ensembl_version,
                            ensembl_release=ensembl_release, genbank_acc=genbank_acc,
                            organism_id=organism_id, molecule=molecule, start=start,
                            stop=stop, gene_symbol=gene_symbol, product=product,
                            biotype=biotype)

                self.add_gene(gene)

        cursor.close()
        conn.close()


class GeneCart:
    def __init__(self, id=None, user_id=None, gctype=None, label=None, ldesc=None, organism_id=None,
                 genes=None, share_id=None, is_public=None, is_domain=None, date_added=None,
                 folder_id=None, folder_parent_id=None, folder_label=None):
        self.id = id
        self.user_id = user_id
        self.gctype = gctype
        self.label = label
        self.organism_id = organism_id
        self.ldesc = ldesc
        self.share_id = share_id
        self.is_public = is_public
        self.is_domain = is_domain
        self.date_added = date_added

        if not share_id:
            self.share_id = str(uuid.uuid4()).split('-')[0]

        # TODO: This should be a reference to a GeneCollection
        if not genes:
            self.get_genes()

        # The are derived, populated by GeneCartCollection methods
        self.folder_id = folder_id
        self.folder_parent_id = folder_parent_id
        self.folder_label = folder_label

    def __repr__(self):
        return json.dumps(self.__dict__)

    def add_gene(self, gene):
        self.genes.append(gene)

    def get_genes(self):
        conn = Connection()
        cursor = conn.get_cursor()

        qry = "SELECT gene_symbol FROM gene_cart_member WHERE gene_cart_id = %s"
        cursor.execute(qry, (self.id,))

        self.genes = list()

        for row in cursor:
            self.genes.append(row[0])

        cursor.close()
        conn.close()

    def remove(self):
        """
        Removes a gene cart and its dependencies from the database.  Requires object's
        'id' attribute to be defined.
        """
        if not self.id:
            raise Exception("Failed to delete a gene cart without an ID")

        # gene_cart_member entries are deleted by foreign key cascade
        conn = Connection()
        cursor = conn.get_cursor()

        sql = "DELETE FROM gene_cart WHERE id = %s"
        cursor.execute(sql, (self.id,))

        conn.commit()
        cursor.close()
        conn.close()

    def save(self):
        """
        Will perform a save or an update depending on whether the ID attribute is
        defined.
        """
        conn = Connection()
        cursor = conn.get_cursor()

        gcm_insert_qry = "INSERT INTO gene_cart_member (gene_cart_id, gene_symbol) VALUES (%s, %s)"

        if self.id is None:
            # ID is empty, this is a new one
            #  Insert the cart and then add the members
            gc_insert_qry = """
                            INSERT INTO gene_cart (user_id, label, organism_id, share_id, is_public, is_domain, gctype)
                            VALUES (%s, %s, %s, %s, %s, %s, %s)
            """

            cursor.execute(gc_insert_qry, (self.user_id, self.label, self.organism_id, self.share_id, self.is_public, self.is_domain, self.gctype))
            self.id = cursor.lastrowid

            for gene in self.genes:
                cursor.execute(gcm_insert_qry, (self.id, gene.gene_symbol))

        else:
            # ID already populated
            #  Update cart properties, delete existing members, add current ones
            raise Exception("Called feature not yet implemented")

        cursor.close()
        conn.commit()
        conn.close()

    def save_change(self, attribute=None, value=None):
        """
        Update a cart attribute, both in the object and the relational database
        """
        if self.id is None:
            raise Exception("Error: no gene cart id. Cannot save change.")
        if attribute is None:
            raise Exception("Error: no attribute given. Cannot save change.")

        ## quick sanitization of attribute
        attribute = re.sub('[^a-zA-Z0-9_]', '_', attribute)
        setattr(self, attribute, value)

        conn = Connection()
        cursor = conn.get_cursor()

        save_sql = """
            UPDATE gene_cart
            SET {0} = %s
            WHERE id = %s
        """.format(attribute)
        cursor.execute(save_sql, (str(value), self.id))

        conn.commit()
        cursor.close()
        conn.close()

    def update_from_json(self, json_obj):
        """
        Takes an existing GeneCart object and updates/overrides any attributes provided by the
        passed data structure.

        Assumes json_obj is a parsed version of a string like this:
        {"label": "Test",
         "session_id": "e385305c-4387-433e-8b62-4bcf7c30ac52",
         "genes":
           [{"id": 2804, "gene_symbol": "Otor"},
            {"id": 2957, "gene_symbol": "Tgfbi"},
            {"id": 15772, "gene_symbol": "H19"},
            {"id": 168014, "gene_symbol": "Kctd12"}]
        }
        """
        if 'label' in json_obj:
            self.label = json_obj['label']

        if 'organism_id' in json_obj:
            self.organism_id = json_obj['organism_id']

        if 'session_id' in json_obj and not self.user_id:
            user_logged_in = get_user_from_session_id(json_obj['session_id'])
            self.user_id = user_logged_in.id

        if 'gctype' in json_obj:
            self.gctype = json_obj['gctype']

        if 'is_public' in json_obj:
            self.is_public = json_obj['is_public']

        if 'is_domain' in json_obj:
            self.is_domain = json_obj['is_domain']

        if 'genes' in json_obj:
            self.genes = list()

            for gene_dict in json_obj['genes']:
                gene = Gene(gene_symbol=gene_dict['gene_symbol'])
                self.add_gene(gene)


@dataclass
class GeneCartCollection:
    carts: List[GeneCart] = field(default_factory=list)

    def __repr__(self):
        return json.dumps(self.__dict__)

    def _serialize_json(self):
        # Called when json modules attempts to serialize
        return self.__dict__

    def _row_to_cart_object(self, row):
        """
        Utility function so we don't have to repeat the SQL->Python object conversion
        """
        cart = GeneCart(
                    id=row['id'],
                    user_id=row['user_id'],
                    organism_id=row['organism_id'],
                    gctype=row['gctype'],
                    label=row['label'],
                    ldesc=row['ldesc'],
                    share_id=row['share_id'],
                    is_public=row['is_public'],
                    is_domain=row['is_domain'],
                    date_added=row['date_added'].isoformat(),
                    folder_id=row['folder_id'],
                    folder_parent_id=row['parent_id'],
                    folder_label=row['folder_label']
                )
        return cart

    def get_by_cart_ids(self, ids=None):
        conn = Connection()
        cursor = conn.get_cursor(use_dict=True)

        qry = """
              SELECT gc.id, gc.user_id, gc.organism_id, gc.gctype, gc.label, gc.ldesc, gc.share_id,
                     gc.is_public, gc.is_domain, gc.date_added, f.id as folder_id, f.parent_id,
                     f.label as folder_label
                FROM gene_cart gc
                     LEFT JOIN folder_member fm ON fm.item_id=gc.id
                     LEFT JOIN folder f ON f.id=fm.folder_id
               WHERE gc.id = %s
                 AND (fm.item_type = 'genecart' or fm.item_type is NULL)
            ORDER BY gc.label
        """

        for id in ids:
            cursor.execute(qry, (id,))

            for row in cursor:
                cart = self._row_to_cart_object(row)
                self.carts.append(cart)

        cursor.close()
        conn.close()
        return self.carts

    def get_by_share_ids(self, share_ids=None):
        conn = Connection()
        cursor = conn.get_cursor(use_dict=True)

        qry = """
              SELECT gc.id, gc.user_id, gc.organism_id, gc.gctype, gc.label, gc.ldesc, gc.share_id,
                     gc.is_public, gc.is_domain, gc.date_added, f.id as folder_id, f.parent_id,
                     f.label as folder_label
                FROM gene_cart gc
                     LEFT JOIN folder_member fm ON fm.item_id=gc.id
                     LEFT JOIN folder f ON f.id=fm.folder_id
               WHERE gc.share_id = %s
                 AND (fm.item_type = 'genecart' or fm.item_type is NULL)
            ORDER BY gc.label
        """

        for share_id in share_ids:
            cursor.execute(qry, (share_id,))

            for row in cursor:
                cart = self._row_to_cart_object(row)
                self.carts.append(cart)

        cursor.close()
        conn.close()
        return self.carts

    def get_by_user(self, user=None):
        conn = Connection()
        cursor = conn.get_cursor(use_dict=True)

        qry = """
              SELECT gc.id, gc.user_id, gc.organism_id, gc.gctype, gc.label, gc.ldesc, gc.share_id,
                     gc.is_public, gc.is_domain, gc.date_added, f.id as folder_id, f.parent_id,
                     f.label as folder_label
                FROM gene_cart gc
                     LEFT JOIN folder_member fm ON fm.item_id=gc.id
                     LEFT JOIN folder f ON f.id=fm.folder_id
               WHERE gc.user_id = %s
                 AND (fm.item_type = 'genecart' or fm.item_type is NULL)
            ORDER BY gc.label
        """

        cursor.execute(qry, (user.id,))

        for row in cursor:
            cart = self._row_to_cart_object(row)
            #print("Adding cart with label: {0}".format(cart.label))
            self.carts.append(cart)

        cursor.close()
        conn.close()
        return self.carts

    def get_by_user_groups(self, user=None):
        """
        Put here as it will be needed in the future. User groups not yet supported.
        """
        conn = Connection()
        cursor = conn.get_cursor(use_dict=True)

        qry = """
              SELECT gc.id, gc.user_id, gc.organism_id, gc.gctype, gc.label, gc.ldesc,
                     gc.share_id, gc.is_public, gc.is_domain, gc.date_added, f.id as folder_id,
                     f.parent_id, f.label as folder_label
                FROM ggroup g
                     JOIN user_group_membership ugm ON ugm.group_id=g.id
                     JOIN guser u ON u.id=ugm.user_id
                     JOIN gene_cart_group_membership gcgm ON gcgm.group_id=g.id
                     JOIN gene_cart gc ON gcgm.gene_cart_id=gc.id
                     LEFT JOIN folder_member fm ON fm.item_id=gc.id
                     LEFT JOIN folder f ON f.id=fm.folder_id
               WHERE u.id = %s
                 AND (fm.item_type = 'genecart' or fm.item_type is NULL)
            ORDER BY gc.label
        """
        cursor.execute(qry, (user.id,))

        for row in cursor:
            cart = self._row_to_cart_object(row)
            self.carts.append(cart)

        cursor.close()
        conn.close()
        return self.carts

    def get_domain(self):
        conn = Connection()
        cursor = conn.get_cursor(use_dict=True)

        qry = """
              SELECT gc.id, gc.user_id, gc.organism_id, gc.gctype, gc.label, gc.ldesc, gc.share_id,
                     gc.is_public, gc.is_domain, gc.date_added, f.id as folder_id, f.parent_id,
                     f.label as folder_label
                FROM gene_cart gc
                     LEFT JOIN folder_member fm ON fm.item_id=gc.id
                     LEFT JOIN folder f ON f.id=fm.folder_id
               WHERE gc.is_domain = 1
                 AND (fm.item_type = 'genecart' or fm.item_type is NULL)
            ORDER BY gc.label
        """
        cursor.execute(qry)

        for row in cursor:
            cart = self._row_to_cart_object(row)
            self.carts.append(cart)

        cursor.close()
        conn.close()
        return self.carts

    def get_public(self):
        conn = Connection()
        cursor = conn.get_cursor(use_dict=True)

        qry = """
              SELECT gc.id, gc.user_id, gc.organism_id, gc.gctype, gc.label, gc.ldesc, gc.share_id,
                     gc.is_public, gc.is_domain, gc.date_added, f.id as folder_id, f.parent_id,
                     f.label as folder_label
                FROM gene_cart gc
                     LEFT JOIN folder_member fm ON fm.item_id=gc.id
                     LEFT JOIN folder f ON f.id=fm.folder_id
               WHERE gc.is_public = 1
                 AND (fm.item_type = 'genecart' or fm.item_type is NULL)
            ORDER BY gc.label
        """
        cursor.execute(qry)

        for row in cursor:
            cart = self._row_to_cart_object(row)
            self.carts.append(cart)

        cursor.close()
        conn.close()
        return self.carts


class LayoutMember:
    def __init__(self, id=None, dataset_id=None, grid_position=None, grid_width=None, mg_grid_width=None):
        self.id = id
        self.dataset_id = dataset_id
        self.grid_position = grid_position
        self.grid_width = grid_width
        self.mg_grid_width = mg_grid_width

    def __repr__(self):
        return json.dumps(self.__dict__)

    def remove(self):
        """
        Deletes the current layout member from the database
        """
        conn = Connection()
        cursor = conn.get_cursor()

        qry = """
              DELETE FROM layout_members
              WHERE id = %s
        """
        cursor.execute(qry, (self.id,))

        cursor.close()
        conn.commit()
        conn.close()

    def save(self, layout=None):
        """
        Will perform a save or an update depending on whether the ID attribute is
        defined.  If ID is already present, it's assumed to be an existing row which
        needs to be updated.
        """
        if layout is None:
            raise Exception("You must pass a layout member object to save a layout member")

        conn = Connection()
        cursor = conn.get_cursor()

        if self.id is None:
            lm_insert_qry = """
            INSERT INTO layout_members (layout_id, dataset_id, grid_position, grid_width, mg_grid_width)
            VALUES (%s, %s, %s, %s)
            """
            cursor.execute(lm_insert_qry, (layout.id, self.dataset_id, self.grid_position,
                                           self.grid_width, self.mg_grid_width))
            self.id = cursor.lastrowid
        else:
            # ID already populated
            # Update Layout properties, delete existing members, add current ones
            raise Exception("LayoutMember.save() not yet implemented for update mode")

        cursor.close()
        conn.commit()
        conn.close()


class User:
    """
    Important note.  Because 'pass' is a reserved word in Python this field differs from the database
    table column name.
    """
    def __init__(self, id=None, user_name=None, email=None, institution=None, password=None,
                 updates_wanted=None, is_admin=None, is_gear_curator=None, help_id=None):
        self.id = id
        self.user_name = user_name
        self.email = email
        self.institution = institution
        self.password = password
        self.updates_wanted = updates_wanted
        self.is_admin = is_admin
        self.is_gear_curator = is_gear_curator
        self.help_id = help_id

        # This is a DatasetCollection and is NOT guaranteed to be all the user's datasets
        #  It depends on the options passed when calling self.datasets()
        self._datasets = None

        # This is a list of Layout objects
        self._layouts = None

    def __repr__(self):
        return json.dumps(self.__dict__)

    def datasets(self, has_h5ad=None, types=None):
        # populate it if we haven't already
        if self._datasets is None:
            self._datasets = DatasetCollection()
            self._datasets.get_owned_by_user(has_h5ad=has_h5ad, user=self, types=types)

        return self._datasets
<|MERGE_RESOLUTION|>--- conflicted
+++ resolved
@@ -1320,13 +1320,8 @@
                 folder_parent_id=row[8],
                 folder_label=row[9]
             )
-<<<<<<< HEAD
-
-            layout.folder_root_id=layout_root_node
-=======
-            
+
             layout.folder_root_id=folder_id
->>>>>>> e0772445
             layout.dataset_count = row[10]
 
             self.layouts.append(layout)
