--- conflicted
+++ resolved
@@ -62,24 +62,13 @@
 
             target_r_index = ro.conversion.py2rpy(target_df.index)
             loading_r_index = ro.conversion.py2rpy(loading_df.index)
-<<<<<<< HEAD
+        # Need a ruleset without pandas with auto-converts the R matrix to a numpy array
 
-        # Need a ruleset without pandas with auto-converts the R matrix to a numpy array
-        with localconverter(ro.default_converter):
-            try:
-
-                # data.frame to data.matrix (projectR has no data.frame signature)
-                target_r_matrix = convert_r_df_to_r_matrix(target_r_df)
-                loading_r_matrix = convert_r_df_to_r_matrix(loading_r_df)
-
-=======
-        # Need a ruleset without pandas with auto-converts the R matrix to a numpy array
         with localconverter(ro.default_converter):
             try:
                 # data.frame to data.matrix (projectR has no data.frame signature)
                 target_r_matrix = convert_r_df_to_r_matrix(target_r_df)
                 loading_r_matrix = convert_r_df_to_r_matrix(loading_r_df)
->>>>>>> 3da7d3c9
                 # Assign Rownames to each matrix
                 target_r_matrix.rownames = target_r_index
                 loading_r_matrix.rownames = loading_r_index
@@ -87,19 +76,11 @@
                 # print stacktrace with line numbers
                 traceback.print_exc(file=sys.stderr)
                 raise RError("Error: Could not assign rownames to matrix.\tReason: {}".format(str(e)))
-<<<<<<< HEAD
 
-
-=======
->>>>>>> 3da7d3c9
             # The NMF projectR method signature is based on the LinearEmbeddedMatrix class,
             # Which has a featureLoadings property. That matrix is loaded and the default
             # projectR signature is returned and used. So we can just pass the matrix as-is.
             # https://rdrr.io/bioc/SingleCellExperiment/man/LinearEmbeddingMatrix.html
-<<<<<<< HEAD
-
-=======
->>>>>>> 3da7d3c9
             # Run project R command.  Get projectionPatterns matrix
             try:
                 if algorithm == "nmf":
@@ -108,10 +89,6 @@
                 elif algorithm == "fixednmf":
                     sjd = importr('SJD')
                     loading_list = ro.ListVector({"genesig": loading_r_matrix})
-<<<<<<< HEAD
-
-=======
->>>>>>> 3da7d3c9
                     projection = sjd.projectNMF(proj_dataset=target_r_matrix, proj_group=True, list_component=loading_list)
                     projection_patterns_r_matrix = projection.rx2("proj_score_list").rx2("genesig")
                 else:
@@ -120,18 +97,12 @@
                 # print stacktrace with line numbers
                 traceback.print_exc(file=sys.stderr)
                 raise RError("Error: Could not run projectR command.\tReason: {}".format(str(e)))
-<<<<<<< HEAD
 
             # matrix back to data.frame
             projection_patterns_r_df = convert_r_matrix_to_r_df(projection_patterns_r_matrix)
 
         with local_rules:
             # Convert from R data.frame to pandas dataframe
-=======
-            # matrix back to data.frame
-            projection_patterns_r_df = convert_r_matrix_to_r_df(projection_patterns_r_matrix)
-        with local_rules:
->>>>>>> 3da7d3c9
             projection_patterns_df = ro.conversion.rpy2py(projection_patterns_r_df)
 
             return projection_patterns_df
