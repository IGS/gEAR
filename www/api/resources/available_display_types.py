--- conflicted
+++ resolved
@@ -44,28 +44,6 @@
         ds = geardb.Dataset(id=dataset_id, has_h5ad=1)
         h5_path = ds.get_file_path()
 
-<<<<<<< HEAD
-        # Have a public dataset or user_saved dataset
-        if analysis_id:
-            # session_id = request.cookies.get('gear_session_id')
-            user = geardb.get_user_from_session_id(session_id)
-
-            ana = geardb.Analysis(id=analysis_id, dataset_id=dataset_id, session_id=session_id, user_id=user.id)
-            ana.discover_type()
-
-            ### Not needed for MG yet
-
-        else:
-          # Dataset is primary type
-          if not os.path.exists(h5_path):
-              # Let's not fail if the file isn't there
-              return {
-                  "success": -1,
-                  'message': "No h5 file found for this dataset"
-              }
-          ana = geardb.Analysis(type='primary', dataset_id=dataset_id)
-          adata = ana.get_adata(backed=True)
-=======
         try:
             adata = get_adata_shadow(analysis_id, dataset_id, session_id, h5_path)
         except FileNotFoundError:
@@ -73,7 +51,6 @@
                 "success": -1,
                 'message': "No h5 file found for this dataset"
             }
->>>>>>> ba5b1626
 
         columns = adata.obs.columns.tolist()
 
@@ -154,17 +131,6 @@
         if full_svg_path.startswith(base_path) and os.path.exists(full_svg_path):
           svg_exists = True
 
-<<<<<<< HEAD
-        # Have a public dataset or user_saved dataset
-        if analysis_id:
-            # session_id = request.cookies.get('gear_session_id')
-            user = geardb.get_user_from_session_id(session_id)
-
-            ana = geardb.Analysis(id=analysis_id, dataset_id=dataset_id, session_id=session_id, user_id=user.id)
-            ana.discover_type()
-
-            adata = ana.get_adata(backed=True)
-=======
         try:
             adata = get_adata_shadow(analysis_id, dataset_id, session_id, h5_path)
         except FileNotFoundError:
@@ -174,7 +140,6 @@
             }
 
         if analysis_id:
->>>>>>> ba5b1626
             if hasattr(adata, 'obsm') and 'X_tsne' in adata.obsm:
                 tsne_static = True
                 tsne_umap_pca_dynamic = True
@@ -184,21 +149,6 @@
             elif hasattr(adata, 'obsm') and 'X_pca' in adata.obsm:
                 pca_static = True
                 tsne_umap_pca_dynamic = True
-<<<<<<< HEAD
-        else:
-          ds = geardb.Dataset(id=dataset_id, has_h5ad=1)
-          h5_path = ds.get_file_path()
-
-          # Let's not fail if the file isn't there
-          if not os.path.exists(h5_path):
-                return {
-                    "success": -1,
-                    'message': "No h5 file found for this dataset"
-                }
-          ana = geardb.Analysis(type='primary', dataset_id=dataset_id)
-          adata = ana.get_adata(backed=True)
-=======
->>>>>>> ba5b1626
 
         columns = adata.obs.columns.tolist()
 
