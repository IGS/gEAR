--- conflicted
+++ resolved
@@ -22,29 +22,6 @@
         session_id = request.cookies.get('gear_session_id')
         user = geardb.get_user_from_session_id(session_id)
 
-<<<<<<< HEAD
-        if analysis_id:
-            ana = geardb.Analysis(
-                id=analysis_id,
-                dataset_id=dataset_id,
-                session_id=session_id,
-                user_id=user.id
-            )
-
-            ana.discover_type()
-            adata = ana.get_adata(backed=True)
-        else:
-            ds = geardb.Dataset(id=dataset_id, has_h5ad=1)
-            h5_path = ds.get_file_path()
-            # Let's not fail if the file isn't there
-            if not os.path.exists(h5_path):
-                return {
-                    "success": -1,
-                    "message": "No h5 file found for this dataset"
-                }
-            ana = geardb.Analysis(type='primary', dataset_id=dataset_id)
-            adata = ana.get_adata(backed=True)
-=======
         ds = geardb.Dataset(id=dataset_id, has_h5ad=1)
         h5_path = ds.get_file_path()
 
@@ -55,7 +32,6 @@
                 "success": -1,
                 'message': "No h5 file found for this dataset"
             }
->>>>>>> ba5b1626
 
         return {
             "success": 1,
