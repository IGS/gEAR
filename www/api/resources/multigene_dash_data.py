from flask import request
from flask_restful import Resource
import pandas as pd
import geardb

import json, os
<<<<<<< HEAD
from gear.mg_plotting import PlotError
=======
from gear.mg_plotting import get_config, PlotError
>>>>>>> ec21d755
import gear.mg_plotting as mg

from plotly.utils import PlotlyJSONEncoder


# SAdkins - 2/15/21 - This is a list of datasets already log10-transformed where if selected will use log10 as the default dropdown option
# This is meant to be a short-term solution until more people specify their data is transformed via the metadata
LOG10_TRANSFORMED_DATASETS = [
"320ca057-0119-4f32-8397-7761ea084ed1"
, "df726e89-b7ac-d798-83bf-2bd69d7f3b52"
, "bad48d04-db27-26bc-2324-e88506f751fd"
, "dbd715bf-778a-4923-6fe7-c587987cdb00"
, "c8d99d13-394f-a87f-5d3a-395968fdb619"
, "bee735e5-d180-332c-7892-dd751dd76bb8"
, "c4f16a12-9e98-47be-4335-b8321282919e"
, "17a07bf4-b41a-d9c3-9aa7-b4729390f57a"
, "6a0a2bca-0f86-59d0-4e3d-4457be3a71ff"
, "39e01b71-415f-afa7-0c64-f0e996be0fb7"
, "6482c608-a6bd-d8b1-6bc1-5b53c34ed61c"
, "0c5a4c18-c2a9-930c-6e52-ef411f54eb67"
, "3c02d449-61ab-4bcd-f100-5f5937b1794e"
, "23e3797f-3016-8142-cbe8-69b03131ad95"
, "b16eeb8d-d68e-c7c9-9dc9-a3f4821e9192"
, "b96f448a-315d-549d-6e8a-83cdf1ce1b5c"
, "b0420910-a0fa-e920-152d-420b6275d3af"
, "f1ce4e63-3577-8020-8307-e88f1fb98953"
, "2f79f784-f7f7-7dc3-9b3e-4c87a4346d91"
, "c32835d3-cac4-bb0e-a90a-0b41dec6617a"
#, "fbe1296e-572c-d388-b9d1-6e2a6bf10b0a"
, "1b12dde9-1762-7564-8fbd-1b07b750505f"
, "a2dd9f06-5223-0779-8dfc-8dce7a3897e1"
, "f7de7db2-b4cb-ebe3-7f1f-b278f46f1a7f"
, "e34fa5c6-1083-cacb-eedf-23f59f2e005f"
, "0c5fb6b0-31ab-6bfc-075d-76756ccd56b4"
, "a183b2e6-ab38-458a-52a6-5eb014d073da"
, "c4f16a12-9e98-47be-4335-b8321282919e"
, "2a25e445-2776-8913-076f-9a147a43e8b4"
, "2786d849-f11c-2de6-b22e-12c940aafe07"
, "2e3423b3-74db-d436-8357-abb3031d47e9"
, "4cb2ac62-c283-86a9-83cb-2c1b381948f2"
, "d0659d69-1a33-8b84-252c-f7ded46aa3d6"
, "cee5325d-434f-fefe-d2e6-e0be39421951"    # Unsure if log2 or log10 but necessary for correct output
, "34f8f131-8158-db83-7df9-db9003797dff"    # same as above
, "7ddb4965-e710-faf7-ee26-4ce95d7602a8"    # same as above
, "f122cac5-c79f-8ea2-166e-42415916db11"    # ""
, "173ab634-a2b1-87bc-f1ef-d288de0bcd1a"    # ""
, "80eadbe6-49ac-8eaf-f2fb-e07706cf117b"    # HRP dataset
]

def order_by_time_point(obs_df):
    """Order observations by time point column if it exists."""
    # check if time point order is intially provided in h5ad
    time_point_order = obs_df.get('time_point_order')
    if (time_point_order is not None and 'time_point' in obs_df.columns):
        sorted_df = obs_df.drop_duplicates().sort_values(by='time_point_order')
        # Safety check. Make sure time point is categorical before
        # calling .cat
        obs_df['time_point'] = pd.Categorical(obs_df['time_point'])
        col = obs_df['time_point'].cat
        obs_df['time_point'] = col.reorder_categories(
            sorted_df.time_point.drop_duplicates(), ordered=True)
        obs_df = obs_df.drop(['time_point_order'], axis=1)
    return obs_df

def get_analysis(analysis, dataset_id, session_id, analysis_owner_id):
    """Return analysis object based on various factors."""
    # If an analysis is posted we want to read from its h5ad
    if analysis:
        ana = geardb.Analysis(id=analysis['id'], dataset_id=dataset_id,
                                session_id=session_id, user_id=analysis_owner_id)

        try:
            ana.type = analysis['type']
        except:
            user = geardb.get_user_from_session_id(session_id)
            ana.discover_type(current_user_id=user.id)
    else:
        ds = geardb.Dataset(id=dataset_id, has_h5ad=1)
        h5_path = ds.get_file_path()

        # Let's not fail if the file isn't there
        if not os.path.exists(h5_path):
            raise PlotError("No h5 file found for this dataset")
        ana = geardb.Analysis(type='primary', dataset_id=dataset_id)
    return ana

def create_projection_adata(dataset_adata, projection_csv):
    # Create AnnData object out of readable CSV file
    # ? Does it make sense to put this in the geardb/Analysis class?
    try:
        import scanpy as sc
        projection_adata = sc.read_csv("/tmp/{}".format(projection_csv))
    except:
        raise PlotError("Could not create projection AnnData object from CSV.")

    projection_adata.obs = dataset_adata.obs
    projection_adata.var["gene_symbol"] = projection_adata.var_names
    return projection_adata

class MultigeneDashData(Resource):
    """Resource for retrieving data from h5ad to be used to draw charts on UI.
    Parameters
    ----------
    gene_symbols: str
        Genes to search in adata.
    plot_type: str
        Plot type (heatmap, mg_violin, volcano)
    Returns
    -------
    dict
        Plot data
    """

    def post(self, dataset_id):
        session_id = request.cookies.get('gear_session_id')
        req = request.get_json()
        analysis = req.get('analysis', None)
        analysis_owner_id = req.get('analysis_owner_id', None)
        plot_type = req.get('plot_type')
        gene_symbols = req.get('gene_symbols', [])
        filters = req.get('obs_filters', {})    # Dict of lists
        primary_col = req.get('primary_col', None)
        secondary_col = req.get('secondary_col', None)
        sort_order = req.get('sort_order', {})
        # Heatmap opts
        clusterbar_fields = req.get('clusterbar_fields', [])
        matrixplot = req.get('matrixplot', False)
        center_around_zero = req.get('center_around_zero', False)
        cluster_obs = req.get('cluster_obs', False)
        cluster_genes = req.get('cluster_genes', False)
        flip_axes = req.get('flip_axes', False)
        distance_metric = req.get('distance_metric', "euclidean")
        # Quadrant plot options
        compare_group1 = req.get("compare1_condition", None)
        compare_group2 = req.get("compare2_condition", None)
        fc_cutoff = float(req.get("fold_change_cutoff", 2))
        fdr_cutoff = float(req.get("fdr_cutoff", 0.05))
        include_zero_fc = req.get("include_zero_fc", True)
        # Volcano plot options
        pval_threshold = float(req.get("pvalue_threshold", 0.05))
        lower_logfc_threshold = float(req.get("lower_logfc_threshold", -2))
        upper_logfc_threshold = float(req.get("upper_logfc_threshold", 2))
        query_condition = req.get('query_condition', None)
        ref_condition = req.get('ref_condition', None)
        de_test_algo = req.get("de_test_algo", "t-test")
        use_adj_pvals = req.get('adj_pvals', True)
        annotate_nonsignificant = req.get('annotate_nonsignificant', True)
        # Violin plot options
        stacked_violin = req.get('stacked_violin', False)
        violin_add_points = req.get('violin_add_points', False)
        # Misc options
        title = req.get('plot_title', None)
        legend_title = req.get('legend_title', None)
        projection_csv = req.get('projection_csv', None)    # as CSV file
        kwargs = req.get("custom_props", {})    # Dictionary of custom properties to use in plot

        try:
            ana = get_analysis(analysis, dataset_id, session_id, analysis_owner_id)
        except PlotError as pe:
            return {
                'success': -1,
                'message': str(pe),
            }

        # Using adata with "backed" mode does not work with volcano plot
        adata = ana.get_adata(backed=False)

        adata.obs = order_by_time_point(adata.obs)

        # Reorder the categorical values in the observation dataframe
        if sort_order:
            obs_keys = sort_order.keys()
            for key in obs_keys:
                col = adata.obs[key]
                try:
                    # Some columns might be numeric, therefore
                    # we don't want to reorder these
                    reordered_col = col.cat.reorder_categories(
                        sort_order[key], ordered=True)
                    adata.obs[key] = reordered_col

                    # Ensure filter order aligns with sort order
                    # NOTE: Off-chance sort order may have more elements than filter key
                    # if filters are changed after sort order list is generated.
                    filters[key] = sort_order[key]
                except:
                    pass

        # get a map of all levels for each column
        columns = adata.obs.select_dtypes(include="category").columns.tolist()

        if 'replicate' in columns:
            columns.remove('replicate')

        if not columns:
            return {
                "success": -1,
                "message": "There are no categorical-datatype conditions found in this dataset."
            }

        # Ensure datasets are not doubly log-transformed
        # In the case of projection inputs, we don't want to log-transform either
        is_log10 = False
        if dataset_id in LOG10_TRANSFORMED_DATASETS or projection_csv:
            is_log10 = True

        success = 1
        message = ""

        if projection_csv:
            try:
                adata = create_projection_adata(adata, projection_csv)
            except PlotError as pe:
                return {
                    'success': -1,
                    'message': str(pe),
                }


        # Success levels
        # -1 Failure
        # 1 Success
        # 2 Warning - duplicate genes found
        # 3 Warning - One or more genes could not be processed
        # NOTE: The success level in a warning can be overridden by another warning or error

        # TODO: How to deal with a gene mapping to multiple Ensemble IDs
        try:

            if not gene_symbols and plot_type in ["dotplot", "heatmap", "mg_violin"]:
                raise PlotError('Must pass in some genes before creating a plot of type {}'.format(plot_type))

            if len(gene_symbols) == 1 and plot_type == "heatmap":
                raise PlotError('Heatmaps require 2 or more genes as input')

            # Some datasets have multiple ensemble IDs mapped to the same gene.
            # Drop dups to prevent out-of-bounds index errors downstream
            #var = adata.var.drop_duplicates(subset=['gene_symbol'])
            gene_filter, success, message = mg.create_dataframe_gene_mask(adata.var, gene_symbols)
        except PlotError as pe:
            return {
                'success': -1,
                'message': str(pe),
            }

        # ADATA - Observations are rows, genes are columns
        selected = adata

        # These plot types filter to only the specific genes.
        # The other plot types use all genes and rather annotate the specific ones.
        if plot_type in ['dotplot', 'heatmap', 'mg_violin'] and gene_filter is not None:
            selected = selected[:, gene_filter]

            if plot_type == "heatmap" and len(selected.var) == 1:
                raise PlotError("Only one gene from the searched gene symbols was found in dataset.  The heatmap option require at least 2 genes to plot.")

        # Make a composite index of all categorical types
        selected.obs['composite_index'] = selected.obs[columns].apply(lambda x: ';'.join(map(str,x)), axis=1)
        selected.obs['composite_index'] = selected.obs['composite_index'].astype('category')
        columns.append("composite_index")

        # Filter dataframe on the chosen observation filters
        if filters:
            # Create a special composite index for the specified filters
            selected.obs['filters_composite'] = selected.obs[filters.keys()].apply(lambda x: ';'.join(map(str,x)), axis=1)
            selected.obs['filters_composite'] = selected.obs['filters_composite'].astype('category')
            columns.append("filters_composite")
            unique_composite_indexes = selected.obs["filters_composite"].unique()

            # Only want to keep indexes that match chosen filters
            # However if no filters were chosen, just use everything
            filtered_composite_indexes = mg.create_filtered_composite_indexes(filters, unique_composite_indexes.tolist())
            if filtered_composite_indexes:
                condition_filter = selected.obs["filters_composite"].isin(filtered_composite_indexes)
                selected = selected[condition_filter, :]

        var_index = selected.var.index.name

        if plot_type == "volcano":
            try:
                key, query_val, ref_val = mg.validate_volcano_conditions(query_condition, ref_condition)
                df = mg.prep_volcano_dataframe(selected
                    , key
                    , query_val
                    , ref_val
                    , de_test_algo
                    , is_log10
                    )
            except PlotError as pe:
                return {
                    'success': -1,
                    'message': str(pe),
                }

            # Volcano plot expects specific parameter names (unless we wish to change the options)
            fig = mg.create_volcano_plot(df
                , query_val
                , ref_val
                , pval_threshold
                , [lower_logfc_threshold, upper_logfc_threshold]
                , use_adj_pvals
                )
            mg.modify_volcano_plot(fig, query_val, ref_val)

            if gene_symbols:
                dataset_genes = df['gene_symbol'].unique().tolist()
                normalized_genes_list, _found_genes = mg.normalize_searched_genes(dataset_genes, gene_symbols)
                mg.add_gene_annotations_to_volcano_plot(fig, normalized_genes_list, annotate_nonsignificant)

        elif plot_type == "dotplot":
            df = selected.to_df()

            if not primary_col:
                return {
                    'success': -1,
                    'message': "The 'primary_col' option required for dot plots."
                }

            groupby_filters = [primary_col]
            if secondary_col and not primary_col == secondary_col:
                groupby_filters.append(secondary_col)

            for gb in groupby_filters:
                df[gb] = selected.obs[gb]

            # 1) Flatten to long-form
            # 2) Create a gene symbol column by mapping to the Ensembl IDs
            df = df.melt(id_vars=groupby_filters)
            ensm_to_gene = selected.var.to_dict()["gene_symbol"]
            df["gene_symbol"] = df[var_index].map(ensm_to_gene)

            # Percent of all cells in this group where the gene has expression
            percent = lambda row: round(len([num for num in row if num > 0]) / len(row) * 100, 2)
            groupby = ["gene_symbol"]
            groupby.extend(groupby_filters)
            grouped = df.groupby(groupby)
            df = grouped.agg(['mean', 'count', ('percent', percent)]) \
                .fillna(0) \
                .reset_index()

            fig = mg.create_dot_plot(df, groupby_filters, is_log10, title)

        elif plot_type == "quadrant":
            # Get list of normalized genes before dataframe filtering takes place
            if gene_symbols:
                dataset_genes = adata.var['gene_symbol'].unique().tolist()
                normalized_genes_list, _found_genes = mg.normalize_searched_genes(dataset_genes, gene_symbols)
            try:
                key, control_val, compare1_val, compare2_val = mg.validate_quadrant_conditions(ref_condition, compare_group1, compare_group2)
                df = mg.prep_quadrant_dataframe(selected
                        , key
                        , control_val
                        , compare1_val
                        , compare2_val
                        , de_test_algo
                        , fc_cutoff
                        , fdr_cutoff
                        , include_zero_fc
                        , is_log10
                        )
            except PlotError as pe:
                return {
                    'success': -1,
                    'message': str(pe),
                }

            fig = mg.create_quadrant_plot(df, control_val, compare1_val, compare2_val)
            # Annotate selected genes
            if gene_symbols:
                genes_not_found, genes_none_none = mg.add_gene_annotations_to_quadrant_plot(fig, normalized_genes_list)
                if genes_not_found:
                    success = 2
                    message += "<li>One or more genes did not pass cutoff filters to be in the plot: {}</li>".format(', '.join(genes_not_found))
                if genes_none_none:
                    success = 2
                    message += "<li>One or more genes had no fold change in both comparisons and will not be annotated: {}</li>".format(', '.join(genes_none_none))


        elif plot_type == "heatmap":
            # Filter genes and slice the adata to get a dataframe
            # with expression and its observation metadata
            df = selected.to_df()

            # Sort alphabetically. Other plot types don't need sorting or sort via groupby
            gene_symbols.sort()
            ensm_to_gene = selected.var.to_dict()["gene_symbol"]
            # Since genes were restricted to one Ensembl ID we can invert keys and vals
            gene_to_ensm = {y:x for x,y in ensm_to_gene.items()}

            # Reorder the dataframe columns based on sorted gene symbols
            dataset_genes = adata.var['gene_symbol'].unique().tolist()
            normalized_genes_list, _found_genes = mg.normalize_searched_genes(dataset_genes, gene_symbols)
            sorted_ensm = map(lambda x: gene_to_ensm[x], normalized_genes_list)
            df = df[sorted_ensm]

            groupby_index = "composite_index"
            groupby_fields = columns
            # Create a composite to groupby
            if filters and matrixplot:
                union_fields = mg.union(list(filters.keys()), clusterbar_fields)
                selected.obs['groupby_composite'] = selected.obs[union_fields].apply(lambda x: ';'.join(map(str,x)), axis=1)
                selected.obs['groupby_composite'] = selected.obs['groupby_composite'].astype('category')
                columns.append("groupby_composite")
                groupby_index = "groupby_composite"
                union_fields.extend([groupby_index, "filters_composite"])   # Preserve filters index for downstream labeling
                groupby_fields = union_fields

            # Remove composite index so that the label is not duplicated.
            for cat in columns:
                df[cat] = selected.obs[cat]

            # Groupby to remove the replicates
            # Ensure the composite index is used as the index for plot labeling
            if matrixplot:
                grouped = df.groupby(groupby_fields)
                df = grouped.agg('mean') \
                    .dropna() \
                    .reset_index() \
                    .set_index(groupby_index)

            # Since this is the new index in the matrixplot, it does not exist as a droppable series
            # These two statements ensure that the current columns are the same if that option is set or not
            groupby_fields.remove(groupby_index)
            if not matrixplot:
                df = df.drop(columns=groupby_index)

            sort_fields = []
            if primary_col:
                sort_fields.append(primary_col)
            if secondary_col and not primary_col == secondary_col:
                sort_fields.append(secondary_col)

            # Sort the dataframe before plotting
            sortby = groupby_fields
            if sort_fields:
                sortby = sort_fields

            sorted_df = df.sort_values(by=sortby)
            df = df.reindex(sorted_df.index.tolist())

            # Drop the obs metadata now that the dataframe is sorted
            # They cannot be in there when the clustergram is made
            # But save it to add back in later
            df_cols = pd.concat([df.pop(cat) for cat in groupby_fields], axis=1)

            # "df" must be obs label for rows and genes for cols only
            fig = mg.create_clustergram(df
                , gene_symbols
                , is_log10
                , cluster_obs
                , cluster_genes
                , flip_axes
                , center_around_zero
                , distance_metric
                )

            # The current clustergram palette used when centering values around zero should be reversed
            fig.data[-1]["reversescale"] = center_around_zero
            if center_around_zero:
                fig.data[-1]["zmid"] = 0
            else:
                # both zmin and zmax are required
                fig.data[-1]["zmin"] = 0
                fig.data[-1]["zmax"] = max(map(max, fig.data[-1]["z"])) # Highest z-value in 2D array

            # Clustergram has a bug where the space where dendrograms should appear is still whitespace
            # Need to adjust the domains of those subplots if no clustering is required
            if not (cluster_genes or cluster_obs):
                fig.layout["xaxis4"]["domain"] = [0,0]
                fig.layout["xaxis5"]["domain"] = [0,0.95]
                fig.layout["yaxis2"]["domain"] = [1,1]
                fig.layout["yaxis5"]["domain"] = [0,1]

            # Need the obs metadata again for mapping clusterbars to indexes
            df = pd.concat([df, df_cols], axis=1)

            clusterbar_indexes = mg.build_obs_group_indexes(df, filters, clusterbar_fields)

            # Create labels based only on the included filters
            obs_labels = None
            if "filters_composite" in df and matrixplot:
                obs_labels = mg.create_clustergram_observation_labels(df, fig, "filters_composite", flip_axes)

            mg.add_clustergram_cluster_bars(fig, clusterbar_indexes, obs_labels, is_log10, flip_axes)

        elif plot_type == "mg_violin":
            df = selected.to_df()

            if not primary_col:
                return {
                    'success': -1,
                    'message': "The 'primary_col' option required for violin plots."
                }

            groupby_filters = [primary_col]
            if secondary_col and not primary_col == secondary_col:
                groupby_filters.append(secondary_col)

            for gb in groupby_filters:
                df[gb] = selected.obs[gb]

            # 1) Flatten to long-form
            # 2) Create a gene symbol column by mapping to the Ensembl IDs
            df = df.melt(id_vars=groupby_filters)
            ensm_to_gene = selected.var.to_dict()["gene_symbol"]
            df["gene_symbol"] = df[var_index].map(ensm_to_gene)

            violin_func = mg.create_violin_plot
            if stacked_violin:
                violin_func = mg.create_stacked_violin_plot

            fig = violin_func(df
                , groupby_filters
                , is_log10
                )

            # Add jitter-based args (to make beeswarm plot)
            if violin_add_points:
                fig.update_traces(
                    jitter=0.25
                    , points="all"
                    , pointpos=0
                    , marker=dict(
                        color="#000000"
                        , size = 6 if len(groupby_filters) == 1 else 3
                    )
                )
        else:
            return {
                'success': -1,
                'message': "Plot type {} is not a valid multi-gene plot option".format(plot_type)
            }

        # If figure is actualy a JSON error message, send that instead
        if "success" in fig and fig["success"] == -1:
            return fig

        fig.update_layout(autosize=True)

        # change background to pure white
        # Heatmap/Clustergram already does this, but this option adds extra ticks
        if not plot_type == "heatmap":
            fig.update_layout(
                template="simple_white"
            )

        # Title is addressed in the creation of dotplot subplots
        # But we can add it here for other plots
        if title and not plot_type == "dotplot":
            fig.update_layout(
                title={
                    "text":title
                    ,"x":0.5
                    ,"xref":"paper"
                    ,"y":0.9
                }
            )

        if legend_title:
            fig.update_layout(
                legend={
                    "text":legend_title
                }
            )

        # Pop any default height and widths being added
        fig["layout"].pop("height", None)
        fig["layout"].pop("width", None)

        plot_json = json.dumps(fig, cls=PlotlyJSONEncoder)

        # NOTE: With volcano plots, the Chrome "devtools" cannot load the JSON response occasionally
        return {
            "success": success
            , "message": message
            , 'gene_symbols': gene_symbols
            , 'plot_json': json.loads(plot_json)
        }<|MERGE_RESOLUTION|>--- conflicted
+++ resolved
@@ -4,11 +4,7 @@
 import geardb
 
 import json, os
-<<<<<<< HEAD
 from gear.mg_plotting import PlotError
-=======
-from gear.mg_plotting import get_config, PlotError
->>>>>>> ec21d755
 import gear.mg_plotting as mg
 
 from plotly.utils import PlotlyJSONEncoder
