import re
from flask import request
from flask_restful import Resource
from pathlib import Path
import pandas as pd
import geardb

<<<<<<< HEAD
import json, os, sys
=======
import json, os
>>>>>>> e79df884
from gear.mg_plotting import PlotError
import gear.mg_plotting as mg

from plotly.utils import PlotlyJSONEncoder


# SAdkins - 2/15/21 - This is a list of datasets already log10-transformed where if selected will use log10 as the default dropdown option
# This is meant to be a short-term solution until more people specify their data is transformed via the metadata
LOG10_TRANSFORMED_DATASETS = [
"320ca057-0119-4f32-8397-7761ea084ed1"
, "df726e89-b7ac-d798-83bf-2bd69d7f3b52"
, "bad48d04-db27-26bc-2324-e88506f751fd"
, "dbd715bf-778a-4923-6fe7-c587987cdb00"
, "c8d99d13-394f-a87f-5d3a-395968fdb619"
, "bee735e5-d180-332c-7892-dd751dd76bb8"
, "c4f16a12-9e98-47be-4335-b8321282919e"
, "17a07bf4-b41a-d9c3-9aa7-b4729390f57a"
, "6a0a2bca-0f86-59d0-4e3d-4457be3a71ff"
, "39e01b71-415f-afa7-0c64-f0e996be0fb7"
, "6482c608-a6bd-d8b1-6bc1-5b53c34ed61c"
, "0c5a4c18-c2a9-930c-6e52-ef411f54eb67"
, "3c02d449-61ab-4bcd-f100-5f5937b1794e"
, "23e3797f-3016-8142-cbe8-69b03131ad95"
, "b16eeb8d-d68e-c7c9-9dc9-a3f4821e9192"
, "b96f448a-315d-549d-6e8a-83cdf1ce1b5c"
, "b0420910-a0fa-e920-152d-420b6275d3af"
, "f1ce4e63-3577-8020-8307-e88f1fb98953"
, "2f79f784-f7f7-7dc3-9b3e-4c87a4346d91"
, "c32835d3-cac4-bb0e-a90a-0b41dec6617a"
, "48bab518-439e-4a17-b868-6b225abf2c73"    # Carlo dataset
, "1b12dde9-1762-7564-8fbd-1b07b750505f"
, "a2dd9f06-5223-0779-8dfc-8dce7a3897e1"
, "f7de7db2-b4cb-ebe3-7f1f-b278f46f1a7f"
, "e34fa5c6-1083-cacb-eedf-23f59f2e005f"
, "0c5fb6b0-31ab-6bfc-075d-76756ccd56b4"
, "a183b2e6-ab38-458a-52a6-5eb014d073da"
, "c4f16a12-9e98-47be-4335-b8321282919e"
, "2a25e445-2776-8913-076f-9a147a43e8b4"
, "2786d849-f11c-2de6-b22e-12c940aafe07"
, "2e3423b3-74db-d436-8357-abb3031d47e9"
, "4cb2ac62-c283-86a9-83cb-2c1b381948f2"
, "d0659d69-1a33-8b84-252c-f7ded46aa3d6"
, "cee5325d-434f-fefe-d2e6-e0be39421951"    # Unsure if log2 or log10 but necessary for correct output
, "34f8f131-8158-db83-7df9-db9003797dff"    # same as above
, "7ddb4965-e710-faf7-ee26-4ce95d7602a8"    # same as above
, "f122cac5-c79f-8ea2-166e-42415916db11"    # ""
, "173ab634-a2b1-87bc-f1ef-d288de0bcd1a"    # ""
, "80eadbe6-49ac-8eaf-f2fb-e07706cf117b"    # HRP dataset
]

TWO_LEVELS_UP = 2
abs_path_www = Path(__file__).resolve().parents[TWO_LEVELS_UP] # web-root dir
PROJECTIONS_BASE_DIR = abs_path_www.joinpath('projections')

def order_by_time_point(obs_df):
    """Order observations by time point column if it exists."""
    # check if time point order is intially provided in h5ad
    time_point_order = obs_df.get('time_point_order')
    if (time_point_order is not None and 'time_point' in obs_df.columns):
        sorted_df = obs_df.drop_duplicates().sort_values(by='time_point_order')
        # Safety check. Make sure time point is categorical before
        # calling .cat
        obs_df['time_point'] = pd.Categorical(obs_df['time_point'])
        col = obs_df['time_point'].cat
        obs_df['time_point'] = col.reorder_categories(
            sorted_df.time_point.drop_duplicates(), ordered=True)
        obs_df = obs_df.drop(['time_point_order'], axis=1)
    return obs_df

def get_analysis(analysis, dataset_id, session_id, analysis_owner_id):
    """Return analysis object based on various factors."""
    # If an analysis is posted we want to read from its h5ad
    if analysis:
        ana = geardb.Analysis(id=analysis['id'], dataset_id=dataset_id,
                                session_id=session_id, user_id=analysis_owner_id)

        try:
            ana.type = analysis['type']
        except:
            user = geardb.get_user_from_session_id(session_id)
            ana.discover_type(current_user_id=user.id)
    else:
        ds = geardb.Dataset(id=dataset_id, has_h5ad=1)
        h5_path = ds.get_file_path()

        # Let's not fail if the file isn't there
        if not os.path.exists(h5_path):
            raise PlotError("No h5 file found for this dataset")
        ana = geardb.Analysis(type='primary', dataset_id=dataset_id)
    return ana

def create_projection_adata(dataset_adata, dataset_id, projection_csv):
    # Create AnnData object out of readable CSV file
    # ? Does it make sense to put this in the geardb/Analysis class?
    try:
        import scanpy as sc
        projection_adata = sc.read_csv("/{}/by_dataset/{}/{}".format(PROJECTIONS_BASE_DIR, dataset_id, projection_csv))
    except:
        raise PlotError("Could not create projection AnnData object from CSV.")

    projection_adata.obs = dataset_adata.obs
    projection_adata.var["gene_symbol"] = projection_adata.var_names
    return projection_adata

class MultigeneDashData(Resource):
    """Resource for retrieving data from h5ad to be used to draw charts on UI.
    Parameters
    ----------
    gene_symbols: str
        Genes to search in adata.
    plot_type: str
        Plot type (heatmap, mg_violin, volcano)
    Returns
    -------
    dict
        Plot data
    """

    def post(self, dataset_id):
        session_id = request.cookies.get('gear_session_id')
        req = request.get_json()
        analysis = req.get('analysis', None)
        analysis_owner_id = req.get('analysis_owner_id', None)
        plot_type = req.get('plot_type')
        gene_symbols = req.get('gene_symbols', [])
        filters = req.get('obs_filters', {})    # Dict of lists
        primary_col = req.get('primary_col', None)
        secondary_col = req.get('secondary_col', None)
        sort_order = req.get('sort_order', {})
        colorscale = req.get('colorscale', None)    # If None, this can override the "reverse_colorscale" param by using defaults.
        reverse_colorscale = req.get('reverse_colorscale', False)
        # Heatmap opts
        clusterbar_fields = req.get('clusterbar_fields', [])
        matrixplot = req.get('matrixplot', False)
        center_around_zero = req.get('center_around_zero', False)
        cluster_obs = req.get('cluster_obs', False)
        cluster_genes = req.get('cluster_genes', False)
        flip_axes = req.get('flip_axes', False)
        distance_metric = req.get('distance_metric', "euclidean")
        # Quadrant plot options
        compare_group1 = req.get("compare1_condition", None)
        compare_group2 = req.get("compare2_condition", None)
        fc_cutoff = float(req.get("fold_change_cutoff", 2))
        fdr_cutoff = float(req.get("fdr_cutoff", 0.05))
        include_zero_fc = req.get("include_zero_fc", True)
        # Volcano plot options
        pval_threshold = float(req.get("pvalue_threshold", 0.05))
        lower_logfc_threshold = float(req.get("lower_logfc_threshold", -2))
        upper_logfc_threshold = float(req.get("upper_logfc_threshold", 2))
        query_condition = req.get('query_condition', None)
        ref_condition = req.get('ref_condition', None)
        de_test_algo = req.get("de_test_algo", "t-test")
        use_adj_pvals = req.get('adj_pvals', True)
        annotate_nonsignificant = req.get('annotate_nonsignificant', True)
        # Violin plot options
        stacked_violin = req.get('stacked_violin', False)
        violin_add_points = req.get('violin_add_points', False)
        # Misc options
        title = req.get('plot_title', None)
        legend_title = req.get('legend_title', None)
        projection_id = req.get('projection_id', None)    # projection id of csv output
        kwargs = req.get("custom_props", {})    # Dictionary of custom properties to use in plot

        try:
            ana = get_analysis(analysis, dataset_id, session_id, analysis_owner_id)
        except PlotError as pe:
            return {
                'success': -1,
                'message': str(pe),
            }

        # Using adata with "backed" mode does not work with volcano plot
        adata = ana.get_adata(backed=False)

        adata.obs = order_by_time_point(adata.obs)

        # get a map of all levels for each column
        columns = adata.obs.select_dtypes(include="category").columns.tolist()

        if 'replicate' in columns:
            columns.remove('replicate')

        if not columns:
            return {
                "success": -1,
                "message": "There are no categorical-datatype conditions found in this dataset."
            }

        # Ensure datasets are not doubly log-transformed
        # In the case of projection inputs, we don't want to log-transform either
        is_log10 = False
        if dataset_id in LOG10_TRANSFORMED_DATASETS or projection_id:
            is_log10 = True

        success = 1
        message = ""

        if projection_id:
            projection_csv = "{}.csv".format(projection_id)
            try:
                adata = create_projection_adata(adata, dataset_id, projection_csv)
            except PlotError as pe:
                return {
                    'success': -1,
                    'message': str(pe),
                }

        # Success levels
        # -1 Failure
        # 1 Success
        # 2 Warning - duplicate genes found
        # 3 Warning - One or more genes could not be processed
        # NOTE: The success level in a warning can be overridden by another warning or error

        # TODO: How to deal with a gene mapping to multiple Ensemble IDs
        try:
            if not gene_symbols and plot_type in ["dotplot", "heatmap", "mg_violin"]:
                raise PlotError('Must pass in some genes before creating a plot of type {}'.format(plot_type))

            if len(gene_symbols) == 1 and plot_type == "heatmap":
                raise PlotError('Heatmaps require 2 or more genes as input')

            # Some datasets have multiple ensemble IDs mapped to the same gene.
            # Drop dups to prevent out-of-bounds index errors downstream
            #var = adata.var.drop_duplicates(subset=['gene_symbol'])
            gene_filter, success, message = mg.create_dataframe_gene_mask(adata.var, gene_symbols)
        except PlotError as pe:
            return {
                'success': -1,
                'message': str(pe),
            }

        # ADATA - Observations are rows, genes are columns
        selected = adata

        # These plot types filter to only the specific genes.
        # The other plot types use all genes and rather annotate the specific ones.
        if plot_type in ['dotplot', 'heatmap', 'mg_violin'] and gene_filter is not None:
            selected = selected[:, gene_filter]

            if plot_type == "heatmap" and len(selected.var) == 1:
                raise PlotError("Only one gene from the searched gene symbols was found in dataset.  The heatmap option require at least 2 genes to plot.")

            # Get a list of sorted ensembld IDs based on the specified gene symbol order
            ensm_to_gene = selected.var.to_dict()["gene_symbol"]
            # Since genes were restricted to one Ensembl ID we can invert keys and vals
            gene_to_ensm = {y:x for x,y in ensm_to_gene.items()}

            # Collect all genes from the unfiltered dataset
            dataset_genes = adata.var['gene_symbol'].unique().tolist()
            # Gene symbols list may have genes not in the dataset.
            normalized_genes_list, _found_genes = mg.normalize_searched_genes(dataset_genes, gene_symbols)
            # Sort ensembl IDs based on the gene symbol order
            sorted_ensm = map(lambda x: gene_to_ensm[x], normalized_genes_list)

        # Make a composite index of all categorical types
        selected.obs['composite_index'] = selected.obs[columns].apply(lambda x: ';'.join(map(str,x)), axis=1)
        selected.obs['composite_index'] = selected.obs['composite_index'].astype('category')
        columns.append("composite_index")

        # Filter dataframe on the chosen observation filters
        if filters:
            # Create a special composite index for the specified filters
            selected.obs['filters_composite'] = selected.obs[filters.keys()].apply(lambda x: ';'.join(map(str,x)), axis=1)
            selected.obs['filters_composite'] = selected.obs['filters_composite'].astype('category')
            columns.append("filters_composite")
            unique_composite_indexes = selected.obs["filters_composite"].unique()

            # Only want to keep indexes that match chosen filters
            # However if no filters were chosen, just use everything
            filtered_composite_indexes = mg.create_filtered_composite_indexes(filters, unique_composite_indexes.tolist())
            if filtered_composite_indexes:
                condition_filter = selected.obs["filters_composite"].isin(filtered_composite_indexes)
                selected = selected[condition_filter, :]

        # Reorder the categorical values in the observation dataframe
        if sort_order:
            # Ensure selected primary and secondary columns are in the correct order
            sort_fields = []
            if primary_col:
                sort_fields.append(primary_col)
            if secondary_col and secondary_col != primary_col:
                sort_fields.append(secondary_col)
            # Add the rest of the sort order observation keys if any others exist.
            # Currently this should only consist of the primary and secondary columns, but may be extended in the future.
            obs_keys = sort_order.keys()
            for key in obs_keys:
                if key not in sort_fields:
                    sort_fields.append(key)

            # Now reorder the dataframe
            for key in sort_fields:
                col = selected.obs[key]
                try:
                    # Some columns might be numeric, therefore
                    # we don't want to reorder these
                    reordered_col = col.cat.reorder_categories(
                        sort_order[key], ordered=True)
                    selected.obs[key] = reordered_col
                except:
                    pass

            # Sort selected.obs based on reordered categorical columns
            selected.obs = selected.obs.sort_values(by=sort_fields)

        var_index = selected.var.index.name

        if plot_type == "volcano":
            try:
                key, query_val, ref_val = mg.validate_volcano_conditions(query_condition, ref_condition)
                df = mg.prep_volcano_dataframe(selected
                    , key
                    , query_val
                    , ref_val
                    , de_test_algo
                    , is_log10
                    )
            except PlotError as pe:
                return {
                    'success': -1,
                    'message': str(pe),
                }

            # Volcano plot expects specific parameter names (unless we wish to change the options)
            fig = mg.create_volcano_plot(df
                , query_val
                , ref_val
                , pval_threshold
                , [lower_logfc_threshold, upper_logfc_threshold]
                , use_adj_pvals
                )
            mg.modify_volcano_plot(fig, query_val, ref_val)

            if gene_symbols:
                dataset_genes = df['gene_symbol'].unique().tolist()
                normalized_genes_list, _found_genes = mg.normalize_searched_genes(dataset_genes, gene_symbols)
                mg.add_gene_annotations_to_volcano_plot(fig, normalized_genes_list, annotate_nonsignificant)

        elif plot_type == "quadrant":
            # Get list of normalized genes before dataframe filtering takes place
            if gene_symbols:
                dataset_genes = adata.var['gene_symbol'].unique().tolist()
                normalized_genes_list, _found_genes = mg.normalize_searched_genes(dataset_genes, gene_symbols)
            try:
                key, control_val, compare1_val, compare2_val = mg.validate_quadrant_conditions(ref_condition, compare_group1, compare_group2)
                df = mg.prep_quadrant_dataframe(selected
                        , key
                        , control_val
                        , compare1_val
                        , compare2_val
                        , de_test_algo
                        , fc_cutoff
                        , fdr_cutoff
                        , include_zero_fc
                        , is_log10
                        )
            except PlotError as pe:
                return {
                    'success': -1,
                    'message': str(pe),
                }

            fig = mg.create_quadrant_plot(df, control_val, compare1_val, compare2_val)
            # Annotate selected genes
            if gene_symbols:
                genes_not_found, genes_none_none = mg.add_gene_annotations_to_quadrant_plot(fig, normalized_genes_list)
                if genes_not_found:
                    success = 2
                    message += "<li>One or more genes did not pass cutoff filters to be in the plot: {}</li>".format(', '.join(genes_not_found))
                if genes_none_none:
                    success = 2
                    message += "<li>One or more genes had no fold change in both comparisons and will not be annotated: {}</li>".format(', '.join(genes_none_none))

        elif plot_type == "dotplot":
            df = selected.to_df()

            # Sort Ensembl ID columns by the gene symbol order
            df = df[sorted_ensm]

            if not primary_col:
                return {
                    'success': -1,
                    'message': "The 'primary_col' option required for dot plots."
                }

            groupby_filters = [primary_col]
            if secondary_col and not primary_col == secondary_col:
                groupby_filters.append(secondary_col)

            for gb in groupby_filters:
                df[gb] = selected.obs[gb]

            # 1) Flatten to long-form
            # 2) Create a gene symbol column by mapping to the Ensembl IDs
            df = df.melt(id_vars=groupby_filters)

            # Add "gene_symbol" as a column, make it categorical to ensure the sort order is preserved when melted
            df["gene_symbol"] = df[var_index].map(ensm_to_gene).astype('category')
            df["gene_symbol"] = df["gene_symbol"].cat.reorder_categories(
                        gene_symbols, ordered=True)
            df = df.sort_values(by=["gene_symbol"])

            # Percent of all cells in this group where the gene has expression
            percent = lambda row: round(len([num for num in row if num > 0]) / len(row) * 100, 2)
            groupby = ["gene_symbol"]
            groupby.extend(groupby_filters)

            grouped = df.groupby(groupby)
            df = grouped.agg(['mean', 'count', ('percent', percent)]) \
                .fillna(0) \
                .reset_index()

            fig = mg.create_dot_plot(df, groupby_filters, is_log10, title, colorscale, reverse_colorscale)

        elif plot_type == "heatmap":
            # Filter genes and slice the adata to get a dataframe
            # with expression and its observation metadata
            df = selected.to_df()

            # Sort Ensembl ID columns by the gene symbol order
            df = df[sorted_ensm]

            groupby_index = "composite_index"
            groupby_fields = columns
            # Create a composite to groupby
            if filters and matrixplot:
                union_fields = mg.union(list(filters.keys()), clusterbar_fields)
                selected.obs['groupby_composite'] = selected.obs[union_fields].apply(lambda x: ';'.join(map(str,x)), axis=1)
                selected.obs['groupby_composite'] = selected.obs['groupby_composite'].astype('category')
                columns.append("groupby_composite")
                groupby_index = "groupby_composite"
                union_fields.extend([groupby_index, "filters_composite"])   # Preserve filters index for downstream labeling
                groupby_fields = union_fields

            # Remove composite index so that the label is not duplicated.
            for cat in columns:
                df[cat] = selected.obs[cat]

            # Groupby to remove the replicates
            # Ensure the composite index is used as the index for plot labeling
            if matrixplot:
                grouped = df.groupby(groupby_fields)
                df = grouped.agg('mean') \
                    .dropna() \
                    .reset_index() \
                    .set_index(groupby_index)

            # Since this is the new index in the matrixplot, it does not exist as a droppable series
            # These two statements ensure that the current columns are the same if that option is set or not
            groupby_fields.remove(groupby_index)
            if not matrixplot:
                df = df.drop(columns=groupby_index)

            # Drop the obs metadata now that the dataframe is sorted
            # They cannot be in there when the clustergram is made
            # But save it to add back in later
            df_cols = pd.concat([df.pop(cat) for cat in groupby_fields], axis=1)

            # "df" must be obs label for rows and genes for cols only
            fig = mg.create_clustergram(df
                , normalized_genes_list
                , is_log10
                , cluster_obs
                , cluster_genes
                , flip_axes
                , center_around_zero
                , distance_metric
                , colorscale
                , reverse_colorscale
                )

            # Need the obs metadata again for mapping clusterbars to indexes
            df = pd.concat([df, df_cols], axis=1)

            clusterbar_indexes = mg.build_obs_group_indexes(df, filters, clusterbar_fields)

            # Create labels based only on the included filters
            obs_labels = None
            if "filters_composite" in df and matrixplot:
                obs_labels = mg.create_clustergram_observation_labels(df, fig, "filters_composite", flip_axes)

            mg.add_clustergram_cluster_bars(fig, clusterbar_indexes, obs_labels, is_log10, flip_axes)

        elif plot_type == "mg_violin":
            df = selected.to_df()

            # Sort Ensembl ID columns by the gene symbol order
            df = df[sorted_ensm]

            if not primary_col:
                return {
                    'success': -1,
                    'message': "The 'primary_col' option required for violin plots."
                }

            groupby_filters = [primary_col]
            if secondary_col and not primary_col == secondary_col:
                groupby_filters.append(secondary_col)

            for gb in groupby_filters:
                df[gb] = selected.obs[gb]

            # 1) Flatten to long-form
            # 2) Create a gene symbol column by mapping to the Ensembl IDs
            df = df.melt(id_vars=groupby_filters)

            # Add "gene_symbol" as a column, make it categorical to ensure the sort order is preserved when melted
            df["gene_symbol"] = df[var_index].map(ensm_to_gene).astype('category')
            df["gene_symbol"] = df["gene_symbol"].cat.reorder_categories(
                        gene_symbols, ordered=True)
            df = df.sort_values(by=["gene_symbol"])

            violin_func = mg.create_stacked_violin_plot if stacked_violin else mg.create_violin_plot

            fig = violin_func(df
                , groupby_filters
                , is_log10
                , colorscale
                , reverse_colorscale
                )

            # Add jitter-based args (to make beeswarm plot)
            if violin_add_points:
                fig.update_traces(
                    jitter=0.25
                    , points="all"
                    , pointpos=0
                    , marker=dict(
                        color="#000000"
                        , size = 6 if len(groupby_filters) == 1 else 3
                    )
                )
        else:
            return {
                'success': -1,
                'message': "Plot type {} is not a valid multi-gene plot option".format(plot_type)
            }

        # If figure is actualy a JSON error message, send that instead
        if "success" in fig and fig["success"] == -1:
            return fig

        fig.update_layout(autosize=True)

        # change background to pure white
        # Heatmap/Clustergram already does this, but this option adds extra ticks
        if not plot_type == "heatmap":
            fig.update_layout(
                template="simple_white"
            )

        # Title is addressed in the creation of dotplot subplots
        # But we can add it here for other plots
        if title and not plot_type == "dotplot":
            fig.update_layout(
                title={
                    "text":title
                    ,"x":0.5
                    ,"xref":"paper"
                    ,"y":0.9
                }
            )

        if legend_title:
            fig.update_layout(
                legend={
                    "text":legend_title
                }
            )

        # Change plot elements to indicuate projections instead of genes
        if projection_id:
            fig.update_layout(
                legend_title_text=fig.layout.legend.title.text.replace("gene", "projection").replace("Gene", "Projection") if fig.layout.legend.title.text else None
                , title_text=fig.layout.title.text.replace("gene", "projection").replace("Gene", "Projection") if fig.layout.title.text else None
            )
            fig.for_each_xaxis(
                lambda a: a.update(
                    title={
                        "text": a.title.text.replace("gene", "projection").replace("Gene", "Projection") if a.title.text else None

                    }
                )
            )
            fig.for_each_yaxis(
                lambda a: a.update(
                    title={
                        "text": a.title.text.replace("gene", "projection").replace("Gene", "Projection") if a.title.text else None

                    }
                )
            )


        # Pop any default height and widths being added
        fig["layout"].pop("height", None)
        fig["layout"].pop("width", None)

        plot_json = json.dumps(fig, cls=PlotlyJSONEncoder)

        # NOTE: With volcano plots, the Chrome "devtools" cannot load the JSON response occasionally
        return {
            "success": success
            , "message": message
            , 'gene_symbols': gene_symbols
            , 'plot_json': json.loads(plot_json)
<<<<<<< HEAD
        }
=======
        }

class PaletteData(Resource):
    def get(self):
        colorscale = request.args.get('colorscale', None)

        if not colorscale:
            raise Exception("No colorscale provided")

        try:
            return mg.get_colorscale(colorscale)
        except Exception as e:
            raise Exception(str(e))
>>>>>>> e79df884
<|MERGE_RESOLUTION|>--- conflicted
+++ resolved
@@ -1,15 +1,10 @@
-import re
 from flask import request
 from flask_restful import Resource
 from pathlib import Path
 import pandas as pd
 import geardb
 
-<<<<<<< HEAD
-import json, os, sys
-=======
 import json, os
->>>>>>> e79df884
 from gear.mg_plotting import PlotError
 import gear.mg_plotting as mg
 
@@ -616,9 +611,6 @@
             , "message": message
             , 'gene_symbols': gene_symbols
             , 'plot_json': json.loads(plot_json)
-<<<<<<< HEAD
-        }
-=======
         }
 
 class PaletteData(Resource):
@@ -631,5 +623,4 @@
         try:
             return mg.get_colorscale(colorscale)
         except Exception as e:
-            raise Exception(str(e))
->>>>>>> e79df884
+            raise Exception(str(e))