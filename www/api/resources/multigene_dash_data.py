--- conflicted
+++ resolved
@@ -1,10 +1,6 @@
 import json
-<<<<<<< HEAD
 import os
 from pathlib import Path
-=======
-import os, sys
->>>>>>> 971feeb5
 
 import gear.mg_plotting as mg
 import geardb
@@ -300,8 +296,6 @@
                 except:
                     pass
 
-<<<<<<< HEAD
-=======
         # Make a composite index of all categorical types
         selected.obs['composite_index'] = selected.obs[columns].apply(lambda x: ';'.join(map(str,x)), axis=1)
         selected.obs['composite_index'] = selected.obs['composite_index'].astype('category')
@@ -328,7 +322,6 @@
                 condition_filter = selected.obs["filters_composite"].isin(filtered_composite_indexes)
                 selected = selected[condition_filter, :]
 
->>>>>>> 971feeb5
         var_index = selected.var.index.name
 
         if plot_type == "volcano":
