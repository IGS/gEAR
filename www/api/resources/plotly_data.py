from flask import request
from flask_restful import Resource
from pathlib import Path
import pandas as pd
import copy, json, os, re, sys
import geardb
import numbers
from gear.plotting import generate_plot, plotly_color_map, PlotError
from plotly.utils import PlotlyJSONEncoder
import plotly.express.colors as pxc

COLOR_HEX_PTRN = r"^#(?:[0-9a-fA-F]{3}){1,2}$"

TWO_LEVELS_UP = 2
abs_path_www = Path(__file__).resolve().parents[TWO_LEVELS_UP] # web-root dir
PROJECTIONS_BASE_DIR = abs_path_www.joinpath('projections')

def create_projection_adata(dataset_adata, dataset_id, projection_csv):
    # Create AnnData object out of readable CSV file
    # ? Does it make sense to put this in the geardb/Analysis class?
    try:
        import scanpy as sc
        projection_adata = sc.read_csv("/{}/by_dataset/{}/{}".format(PROJECTIONS_BASE_DIR, dataset_id, projection_csv))
    except:
        raise PlotError("Could not create projection AnnData object from CSV.")

    projection_adata.obs = dataset_adata.obs
    projection_adata.var["gene_symbol"] = projection_adata.var_names
    return projection_adata

def get_analysis(analysis, dataset_id, session_id, analysis_owner_id):
    """Return analysis object based on various factors."""
    # If an analysis is posted we want to read from its h5ad
    if analysis:
        ana = geardb.Analysis(id=analysis['id'], dataset_id=dataset_id,
                                session_id=session_id, user_id=analysis_owner_id)

        if 'type' in analysis:
            ana.type = analysis['type']
        else:
            user = geardb.get_user_from_session_id(session_id)
            ana.discover_type(current_user_id=user.id)
    else:
        ds = geardb.Dataset(id=dataset_id, has_h5ad=1)
        h5_path = ds.get_file_path()

        # Let's not fail if the file isn't there
        if not os.path.exists(h5_path):
            raise PlotError("No h5 file found for this dataset")
        ana = geardb.Analysis(type='primary', dataset_id=dataset_id)
    return ana

def order_by_time_point(obs_df):
    """Order observations by time point column if it exists."""
    # check if time point order is intially provided in h5ad
    time_point_order = obs_df.get('time_point_order')
    if (time_point_order is not None and 'time_point' in obs_df.columns):
        sorted_df = obs_df.drop_duplicates().sort_values(by='time_point_order')
        # Safety check. Make sure time point is categorical before
        # calling .cat
        obs_df['time_point'] = pd.Categorical(obs_df['time_point'])
        col = obs_df['time_point'].cat
        obs_df['time_point'] = col.reorder_categories(
            sorted_df.time_point.drop_duplicates(), ordered=True)
        obs_df = obs_df.drop(['time_point_order'], axis=1)
    return obs_df

class PlotlyData(Resource):
    """Resource for retrieving data from h5ad to be used to draw charts on UI.
    Parameters
    ----------
    gene_symbol: str
        Gene to search in adata.
    index: list[str]
        List of column names to index on.
    colors: dict
        Dictionary mapping levels to colors.
    order: dict
        Dictionary mapping order levels.
    plot_type: str
        Plot type (bar, violin, scatter or line)
    Returns
    -------
    dict
        Plot data
    """

    def post(self, dataset_id):
        session_id = request.cookies.get('gear_session_id')
        user = geardb.get_user_from_session_id(session_id)
        req = request.get_json()
        gene_symbol = req.get('gene_symbol', None)
        plot_type = req.get('plot_type')

        # tsne/umap_dynamic is just a symlink to scatter (support legacy tsne_dynamic)
        if plot_type in [ 'tsne_dynamic', 'tsne/umap_dynamic']:
            plot_type = 'scatter'

        x_axis = req.get('x_axis')
        y_axis = req.get('y_axis', "raw_value")
        z_axis = req.get('z_axis')
        label = req.get('point_label')
        hide_x_labels = req.get('hide_x_labels', False)
        hide_y_labels = req.get('hide_y_labels', False)
        hide_legend = req.get('hide_legend', False)
        color_name = req.get('color_name')
        color_map = req.get('colors')
        palette = req.get('color_palette')
        reverse_palette = req.get('reverse_palette')
        facet_row = req.get('facet_row')
        facet_col = req.get('facet_col')
        order = req.get('order', {})
        analysis = req.get('analysis', None)
        analysis_owner_id = req.get('analysis_owner_id', None)
        size_by_group = req.get('size_by_group')
        markersize = req.get('marker_size', 3)  # 3 is default in lib/gear/plotting.py
        jitter = req.get('jitter', False)
        x_min = req.get('x_min')
        y_min = req.get('y_min')
        x_max = req.get('x_max')
        y_max = req.get('y_max')
        x_title = req.get('x_title')
        y_title = req.get('y_title')    # Will set later if not provided
        vlines = req.get('vlines', [])    # Array of vertical line dict properties
        projection_id = req.get('projection_id', None)    # projection id of csv output
<<<<<<< HEAD
=======
        colorblind_mode = req.get('colorblind_mode', False)
>>>>>>> d096a145
        kwargs = req.get("custom_props", {})    # Dictionary of custom properties to use in plot

        # Returning initial values in case plotting errors.
        # This is to help with unpredictable issues in the Vuex config where it expects to set values after the API call is done
        return_dict = {
            "success": None,
            "message": None,
            'gene_symbol': gene_symbol,
            'plot_json': None,
            "x_axis": x_axis,
            "y_axis": y_axis,
            "z_axis": z_axis,
            "x_min": x_min,
            "y_min": y_min,
            "x_max": x_max,
            "y_max": y_max,
            "x_title": x_title,
            "y_title": y_title,
            "vlines": vlines,
            "point_label": label,
            "size_by_group": size_by_group,
            "marker_size": markersize,
            "jitter": jitter,
            "hide_x_labels": hide_x_labels,
            "hide_y_labels": hide_y_labels,
            "hide_legend": hide_legend,
            "color_name": color_name,
            "facet_row": facet_row,
            "facet_col": facet_col,
            # only send back colormap for categorical color dimension
            "plot_colors": color_map if isinstance(color_map, dict) else None,
            "plot_palette": palette,
            "reverse_palette":reverse_palette,
            "plot_order": None,
        }

        if not gene_symbol or not dataset_id:
            return_dict["success"] = -1
            return_dict["message"] = "Request needs both dataset id and gene symbol."
            return return_dict

        try:
            ana = get_analysis(analysis, dataset_id, session_id, analysis_owner_id)
        except PlotError as pe:
            return_dict["success"] = -1
            return_dict["message"] = str(pe)
            return return_dict

        adata = ana.get_adata(backed=True)
        adata.obs = order_by_time_point(adata.obs)

        # Reorder the categorical values in the observation dataframe
        if order:
            obs_keys = order.keys()
            for key in obs_keys:
                col = adata.obs[key]
                try:
                    # Some columns might be numeric, therefore
                    # we don't want to reorder these
                    reordered_col = col.cat.reorder_categories(
                        order[key], ordered=True)
                    adata.obs[key] = reordered_col
                except:
                    pass

        # get a map of all levels for each column
        columns = adata.obs.select_dtypes(include="category").columns.tolist()

        if 'replicate' in columns:
            columns.remove('replicate')

        order_res = dict()
        for col in columns:
            try:
                # Some columns might be numeric, therefore
                # we don't want to reorder these
                if col in [x_axis, color_name, facet_col, facet_row]:
                    order_res[col] = adata.obs[col].cat.categories.tolist()
            except:
                pass

        if projection_id:
            projection_csv = "{}.csv".format(projection_id)
            try:
                adata = create_projection_adata(adata, dataset_id, projection_csv)
            except PlotError as pe:
                return {
                    'success': -1,
                    'message': str(pe),
                }

        gene_symbols = (gene_symbol,)

        if 'gene_symbol' in adata.var.columns:
            gene_filter = adata.var.gene_symbol.isin(gene_symbols)
            if not gene_filter.any():
                return_dict["success"] = -1
                return_dict["message"] = 'Gene not found in dataset'
                return return_dict
        else:
            return_dict["success"] = -1
            return_dict["message"] = 'Missing gene_symbol in adata.var'
            return return_dict

        # Filter genes and slice the adata to get a dataframe
        # with expression and its observation metadata
        selected = adata[:, gene_filter]

        df = selected.to_df()

        success = 1
        message = ""
        if len(df.columns) > 1:
            success = 2
            message = "WARNING: Multiple Ensemble IDs found for gene symbol '{}'.  Using the first stored Ensembl ID.".format(gene_symbol)
            df = df.iloc[:,[0]] # Note, put the '0' in a list to return a DataFrame.  Not having in list returns DataSeries instead

        df2 = pd.concat([df,selected.obs], axis=1)
        df = df2.rename(columns={df.columns[0]: "raw_value"})

        # Valid analysis column names from api/resources/h5ad.py
        analysis_tsne_columns = ['X_tsne_1', 'X_tsne_2']
        analysis_umap_columns = ['X_umap_1', 'X_umap_2']
        analysis_pca_columns = ['X_pca_1', 'X_pca_2']
        X, Y = (0, 1)

        # If analysis was performed on dataset, attempt to get coordinates from the obsm table
        if hasattr(adata, 'obsm'):
            if 'X_tsne' in adata.obsm:
                if x_axis in analysis_tsne_columns and y_axis in analysis_tsne_columns:
                    # A filtered AnnData object is an 'ArrayView' object and must
                    # be accessed as selected.obsm["X_tsne"] rather than selected.obsm.X_tsne
                    df[x_axis] = selected.obsm["X_tsne"].transpose()[X]
                    df[y_axis] = selected.obsm["X_tsne"].transpose()[Y]
            elif 'X_umap' in adata.obsm:
                if x_axis in analysis_umap_columns and y_axis in analysis_umap_columns:
                    df[x_axis] = selected.obsm["X_umap"].transpose()[X]
                    df[y_axis] = selected.obsm["X_umap"].transpose()[Y]
            elif 'X_pca' in adata.obsm:
                if x_axis in analysis_pca_columns and y_axis in analysis_pca_columns:
                    df[x_axis] = selected.obsm["X_pca"].transpose()[X]
                    df[y_axis] = selected.obsm["X_pca"].transpose()[Y]

        if color_map and color_name:
            # Validate if all color map keys are in the dataframe columns
            # Ran into an issue where the color map keys were truncated compared to the dataframe column values
            col_values = set(df[color_name].unique())
            diff = col_values.difference(color_map.keys())
            if diff:
                message =  "WARNING: Color map has values not in the dataframe column '{}': {}\n".format(color_name, diff)
                message += "Will set color map key values to the unique values in the dataframe column."
                print(message, file=sys.stderr)
                # Sort both the colormap and dataframe column alphabetically
                sorted_column_values = sorted(col_values)
                updated_color_map = {}
                # Replace all the colormap values with the dataframe column values
                # There is a good chance that the dataframe column values will be in the same order as the colormap values
                for idx, val in enumerate(sorted(color_map.keys())):
                    col_val = sorted_column_values[idx]
                    updated_color_map[col_val] = color_map[val]

                color_map = updated_color_map

        if color_name and not (color_map or palette):
            # For numerical color dimensions, we want to use
            # one of plotly's baked in scales.
            if isinstance(df[color_name].iloc[0], numbers.Number):
                purples = [
                    [0, 'rgb(218, 183, 193)'],
                    [0.35, 'rgb(194, 137, 166)'],
                    [0.5, 'rgb(169, 98, 151)'],
                    [0.6, 'rgb(145, 66, 143)'],
                    [0.7, 'rgb(105, 39, 122)'],
                    [1, 'rgb(63, 19, 98)']
                ]
                color_map = purples
            else:
                names = df[color_name].unique().tolist()
                color_map = plotly_color_map(names)

                # Check if color hexcodes exist and use if validated
                color_code = "{}_colors".format(color_name)
                if color_code in df.columns:
                    grouped = df.groupby([color_name, color_code])
                    # Ensure one-to-one mapping of color names to codes
                    if len(grouped) == len(names):
                        # Test if names are color hexcodes and use those if applicable
                        color_hex = df[color_code].unique().tolist()
                        if re.search(COLOR_HEX_PTRN, color_hex[0]):
                            color_map = {name[0]:name[1] for name, group in grouped}

        # Save original passed-in colormap or palette, so that it is not written by the colorblind version
        chosen_color_map = color_map if color_map else None
        chosen_palette = palette if palette else None

        # NOTE: If no color_name category, just leave color as "purple"
        # Using the reversed cividis scale so that higher expression values are darker
        if colorblind_mode:
            # Discrete scales = Viridis
            # Continuous scales = Reversed Cividis
            if palette:
                palette = "cividis_r"
            elif color_map:
                if isinstance(color_map, list):
                    color_map = pxc.get_colorscale("cividis_r")
                elif isinstance(color_map, dict):
                    num_entries = len(color_map)
                    viridis_colors =  pxc.get_colorscale("viridis")
                    sampled_colors = pxc.sample_colorscale(viridis_colors, num_entries)
                    color_map = {key: value for key, value in zip(color_map.keys(), sampled_colors)}

        if 'replicate' in df and plot_type == 'scatter':
            df = df.drop(['replicate'], axis=1)

        # kwargs will equal various options that should be passed to various plotly update functions
        # keys for kwargs: 'annotations', 'coloraxes', 'layout', 'traces', 'xaxes', 'yaxes'
        for k in ['annotations', 'coloraxes', 'layout', 'traces', 'xaxes', 'yaxes']:
            kwargs.setdefault(k, {})
        kwargs['traces']['marker'] = dict()

        # Assign custom marker size for scatter plot if passed
        if plot_type == "scatter":
            # Strip plots can only accept integer sizes
            if not jitter and size_by_group:
                # Dataframe series-based sizes
                kwargs['traces']['marker']['size'] = size_by_group
                kwargs['traces']['marker']['sizemin'] = markersize
            elif markersize:
                # Constant size
                kwargs['traces']['marker']['size'] = int(markersize)


        x_title = x_title if x_title else x_axis

        # Modification to y_axis title if title not provided
        if not y_title:
            y_title = y_axis
            if y_axis == "raw_value":
                y_title = "expression of {}".format(gene_symbol)

        if plot_type == "contour" and not z_axis:
            z_axis = "raw_value"
        elif not plot_type == "contour":
            z_axis = None   # Safeguard against unintended effects

        # Create plot
        try:
            fig = generate_plot(
                df,
                x=x_axis,
                y=y_axis,
                z=z_axis,
                color_name=color_name,
                facet_row=facet_row,
                facet_col=facet_col,
                # function has side effects and mutates colormap,
                # so we make a deepcopy so we can return the original
                # in response
                colormap=copy.deepcopy(color_map),
                palette=palette,    # NOTE: Maybe pass in colormap option and determine based on type?
                reverse_palette=True if reverse_palette else False,
                category_orders=order_res,
                plot_type=plot_type,
                text_name=label,
                jitter=jitter,
                hide_x_labels=hide_x_labels,
                hide_y_labels=hide_y_labels,
                hide_legend=hide_legend,
                x_range=[x_min, x_max],
                y_range=[y_min, y_max],
                x_title=x_title,
                y_title=y_title,
                vlines=vlines,
                **kwargs
            )
        except PlotError as pe:
            return_dict["success"] = -1
            return_dict["message"] = str(pe)
            return return_dict
        except Exception as e:
            return_dict["success"] = -1
            return_dict["message"] = "ERROR: {}. Please contact the gEAR team if you need help resolving this".format(str(e))
            return return_dict

        plot_json = json.dumps(fig, cls=PlotlyJSONEncoder)

        # Modify y-title so that gene display results plot is not misleading
        if "expression of {}".format(gene_symbol) in y_title:
            y_title = None

        return {
            "success": success,
            "message": message,
            'gene_symbol': gene_symbol,
            'plot_json': json.loads(plot_json),
            "x_axis": x_axis,
            "y_axis": y_axis,
            "z_axis": z_axis,
            "x_min": x_min,
            "y_min": y_min,
            "x_max": x_max,
            "y_max": y_max,
            "x_title": x_title,
            "y_title": y_title,
            "vlines": vlines,
            "point_label": label,
            "size_by_group": size_by_group,
            "marker_size": markersize,
            "jitter": jitter,
            "hide_x_labels": hide_x_labels,
            "hide_y_labels": hide_y_labels,
            "hide_legend": hide_legend,
            "color_name": color_name,
            "facet_row": facet_row,
            "facet_col": facet_col,
            # only send back colormap for categorical color dimension
            "plot_colors": chosen_color_map if isinstance(chosen_color_map, dict) else None,
            "plot_palette": chosen_palette,
            "reverse_palette":reverse_palette,
            "plot_order": order_res,
        }<|MERGE_RESOLUTION|>--- conflicted
+++ resolved
@@ -123,10 +123,7 @@
         y_title = req.get('y_title')    # Will set later if not provided
         vlines = req.get('vlines', [])    # Array of vertical line dict properties
         projection_id = req.get('projection_id', None)    # projection id of csv output
-<<<<<<< HEAD
-=======
         colorblind_mode = req.get('colorblind_mode', False)
->>>>>>> d096a145
         kwargs = req.get("custom_props", {})    # Dictionary of custom properties to use in plot
 
         # Returning initial values in case plotting errors.
