from flask import request
from flask_restful import Resource, reqparse
from pathlib import Path
import json, sys, fcntl
from io import StringIO
import pandas as pd
import asyncio, aiohttp
import gc

from os import getpid
from time import sleep
from more_itertools import sliced

import geardb
from gear.orthology import get_ortholog_file, map_dataframe_genes

# Parse gEAR config
# https://stackoverflow.com/a/35904211/1368079
this = sys.modules[__name__]
from gear.serverconfig import ServerConfig
this.servercfg = ServerConfig().parse()

TWO_LEVELS_UP = 2
abs_path_www = Path(__file__).resolve().parents[TWO_LEVELS_UP] # web-root dir
CARTS_BASE_DIR = abs_path_www.joinpath("carts")
PROJECTIONS_BASE_DIR = abs_path_www.joinpath("projections")
PROJECTIONS_JSON_BASENAME = "projections.json"

ANNOTATION_TYPE = "ensembl" # NOTE: This will change in the future to be varied.

# limit of asynchronous tasks that can happen at a time
# I am setting this slightly under the "MaxKeepAliveRequests" in apache.conf
SEMAPHORE_LIMIT = 50

"""
projections json format - one in each "projections/by_dataset/<dataset_id> subdirectory

{
  <abc123>: [
    configuration options dict * N configs
    ],
  <def456: [
    configuration_options dict * N configs
    ]
}

Also one in each "projections/by_genecart/<genecart_id> subdirectory.
Total number of projections in whole by_genecart directory = total number in by_dataset directory.

{
    <dataset123>: [
        configuration options dict * N configs
    ],
    <dataset456: [
        configuration options dict * N configs
    ],
}

"""

parser = reqparse.RequestParser(bundle_errors=True)
parser.add_argument('genecart_id', help='Weighted (pattern) genecart id required', type=str, required=True)
parser.add_argument('scope', type=str, required=False)
parser.add_argument('algorithm', help="An algorithm needs to be provided", type=str,  required=False)
parser.add_argument('analysis', type=str, required=False)   # not used at the moment

run_projectr_parser = parser.copy()
run_projectr_parser.add_argument('projection_id', type=str, required=False)

def build_projection_csv_path(dir_id, file_id, scope):
    """Build the path to the csv file for a given projection. Returns a Path object."""
    return Path(PROJECTIONS_BASE_DIR).joinpath("by_{}".format(scope), dir_id, "{}.csv".format(file_id))

def build_projection_json_path(dir_id, scope):
    """Build the path to the projections json for a given dataset or genecart directory. Returns a Path object."""
    return Path(PROJECTIONS_BASE_DIR).joinpath("by_{}".format(scope), dir_id, PROJECTIONS_JSON_BASENAME)

def create_lock_file(filepath):
    """Create an exclusive lock file for the given filepath.  Return the file descriptor."""
    fd = open(filepath, "w+")
    fd.write("{}\n".format(getpid()))
    fcntl.flock(fd, fcntl.LOCK_EX)
    return fd

def remove_lock_file(fd, filepath):
    """Release the lock file."""
    #fcntl.flock(fd, fcntl.LOCK_UN)
    fd.close()
    try:
        Path(filepath).unlink()
    except FileNotFoundError:
        # This is fine, as the lock file may have been removed by another process
        pass

def write_to_json(projections_dict, projection_json_file):
    with open(projection_json_file, 'w') as f:
        json.dump(projections_dict, f, ensure_ascii=False, indent=4)

def calculate_chunk_size(num_genes, num_samples):
    """
    Calculate number of chunks to divide all samples into.
    """
    TOTAL_DATA_LIMIT = 1e6
    total_data = num_genes * num_samples
    total_data_chunks = total_data / TOTAL_DATA_LIMIT
    return int(num_samples / total_data_chunks) # take floor.  returned value * num_genes < total_data_limit

def concat_fetch_results_to_dataframe(res_jsons):
    # Concatenate the dataframes back together again
    res_dfs = [pd.read_json(StringIO(res_json), orient="split", dtype="float32") for res_json in res_jsons]
    projection_patterns_df = pd.concat(res_dfs)
    return projection_patterns_df

def create_new_uuid(dataset_id, genecart_id, algorithm):
    import hashlib, uuid
    uuid_str = "{}-{}-{}".format(dataset_id, genecart_id, algorithm)
    md5 = hashlib.md5()
    md5.update(uuid_str.encode("utf-8"))
    return uuid.UUID(md5.hexdigest())

def create_unweighted_loading_df(genecart):
    # Now convert into a GeneCollection to get the Ensembl IDs (which will be the unique identifiers)
    gene_collection = geardb.GeneCollection()
    gene_collection.get_by_gene_symbol(gene_symbol=" ".join(genecart.genes), exact=True, organism_id=genecart.organism_id)

    #TODO: Need to filter by organism

    loading_data = ({"dataRowNames": gene.ensembl_id, "gene_sym":gene.gene_symbol, "unweighted":1} for gene in gene_collection.genes)
    return pd.DataFrame(loading_data)

def create_weighted_loading_df(genecart_id):
    file_path = Path(CARTS_BASE_DIR).joinpath("{}.tab".format("cart." + genecart_id))
    try:
        return pd.read_csv(file_path, sep="\t")
    except FileNotFoundError:
        raise FileNotFoundError("Could not find pattern file {}".format(file_path))

def chunk_dataframe(df, chunk_size):
    # Chunk dataset by samples/cells (cols). Is a generator function
    # Help from: https://stackoverflow.com/questions/51674751/using-requests-library-to-make-asynchronous-requests-with-python-3-7
    index_slices = sliced(range(len(df.columns)), chunk_size)
    for idx, index_slice in enumerate(index_slices):
        yield df.iloc[:,index_slice]

def limited_as_completed(coros, limit):
    """A version of asyncio.as_completed that takes a generator of coroutines instead of a list."""
    # Source: https://www.artificialworlds.net/blog/2017/05/31/python-3-large-numbers-of-tasks-with-limited-concurrency/
    # Uses far less memory than the list version (asyncio.as_completed)
    from itertools import islice

    futures = [
        asyncio.ensure_future(c)
        for c in islice(coros, 0, limit)
        ]

    async def first_to_finish():
        while True:
            await asyncio.sleep(0)
            for f in futures:
                if f.done():
                    futures.remove(f)
                    try:
                        newf = next(coros)
                        futures.append(
                            asyncio.ensure_future(newf))
                    except StopIteration as e:
                        pass
                    return f.result()
<<<<<<< HEAD
=======

>>>>>>> ba5b1626
    while futures:
        yield first_to_finish()

async def fetch_all(target_df, loading_df, algorithm, genecart_id, dataset_id, chunk_size):
    """Create coroutine tasks out of all chunked projection cloud run service POST requests."""

    async with aiohttp.ClientSession() as client:
        # Create coroutines to be executed.
        loadings_json = loading_df.to_json(orient="split")
        coros = (fetch_one(client, {
                "target": chunk_df.to_json(orient="split")
                , "loadings": loadings_json
                , "algorithm": algorithm
                , "genecart_id":genecart_id # This helps in identifying which combinations are going through
                , "dataset_id":dataset_id
                }) for chunk_df in chunk_dataframe(target_df, chunk_size))

        # This loop processes results as they come in.
        return [await res for res in limited_as_completed(coros, SEMAPHORE_LIMIT)]

async def fetch_one(client, payload):
    """
    makes an non-authorized POST request to the specified HTTP endpoint
    """

    # Cloud Run uses your service's hostname as the `audience` value
    # audience = 'https://my-cloud-run-service.run.app/'
    # For Cloud Run, `endpoint` is the URL (hostname + path) receiving the request
    # endpoint = 'https://my-cloud-run-service.run.app/my/awesome/url'

    audience=this.servercfg['projectR_service']['hostname']
    endpoint="{}/".format(audience)
    headers = {"content_type": "application/json"}

    # https://docs.aiohttp.org/en/stable/client_reference.html
    # (semaphore) https://stackoverflow.com/questions/40836800/python-asyncio-semaphore-in-async-await-function
    async with client.post(url=endpoint, json=payload, headers=headers, raise_for_status=True) as response:

        #TODO: Figure out how to get the response status code and payload to print to stderr
        if response.status != 200:
            # print payload to stderr
            print("ERROR: POST request to {} failed with status code {}".format(endpoint, response.status), file=sys.stderr)
            print("ERROR: Payload was: {}".format(payload), file=sys.stderr)

        return await response.json()

def projectr_callback(dataset_id, genecart_id, projection_id, session_id, scope, algorithm, fh):
    success = 1
    message = ""

    if not fh:
        fh=sys.stderr

<<<<<<< HEAD
=======
    if scope == "unweighted-list" and algorithm in ["nmf", "fixednmf"]:
        return {
            'success': -1
            , 'message': "Unweighted gene lists cannot be used with NMF algorithms."
        }

>>>>>>> ba5b1626
    """
    Steps

    1. Load AnnData object and transform into a dataframe of genes x observations
    2. Load pattern file (gene cart) of genes x patterns. For unweighted gene carts, all weights are 1
    3. Run projectR to get projectionPatterns matrix, which lists relative weights in the matrix dataset.
        * Output - Rows are patterns, Cols are data observations (before transposing)

    Only step 3 needs to be in R, and we use rpy2 to call that.
    """


    # Unweighted carts get a "1" weight for each gene
    genecart = geardb.get_gene_cart_by_share_id(genecart_id)
    if not genecart:
        return {
            'success': -1
            , 'message': "Could not find gene cart in database"
        }

    genecart.get_genes()

    if not len(genecart.genes):
        return {
            'success': -1
            , 'message': "No genes found within this gene cart"
        }

    # Row: Genes
    # Col: Pattern weights
    try:
        loading_df = create_unweighted_loading_df(genecart) if scope == "unweighted-list" else create_weighted_loading_df(genecart_id)
    except Exception as e:
        print(str(e), file=fh)
        import traceback
        traceback.print_exc()
        return {
            'success': -1
            , 'message': str(e)
        }

    # Assumes first column is unique identifiers. Standardize on a common index name
    loading_df.rename(columns={ loading_df.columns[0]:"dataRowNames" }, inplace=True)

    # Drop the gene symbol column
    loading_df = loading_df.drop(loading_df.columns[1], axis=1)

    loading_df.set_index('dataRowNames', inplace=True)

    # If cross-species, remap the genecart genes to the orthologous genes for the dataset's organism
    try:
        # Get the organism ID associated with the dataset.
        try:
            ds = geardb.get_dataset_by_id(dataset_id)
        except:
            raise Exception("Dataset was not found in the database. Please contact a gEAR admin.")

        if not genecart.organism_id == ds.organism_id:
            ortholog_file = get_ortholog_file(genecart.organism_id, ds.organism_id, ANNOTATION_TYPE)
            loading_df = map_dataframe_genes(loading_df, ortholog_file)
    except Exception as e:
        print(str(e), file=fh)
        import traceback
        traceback.print_exc()
        return {"success": -1, "message": str(e)}

    # Drop duplicate unique identifiers. This may happen if two unweighted gene cart genes point to the same Ensembl ID in the db
    loading_df = loading_df[~loading_df.index.duplicated(keep='first')]

    # NOTE Currently no analyses are supported yet.
    try:
        ana = geardb.get_analysis(None, dataset_id, session_id)
    except Exception as e:
        import traceback
        traceback.print_exc()
        return {
            "success": -1,
            "message": "Could not retrieve analysis."
        }

    try:
        # Using adata with "backed" mode does not work with volcano plot
        adata = ana.get_adata(backed=True)
    except Exception as e:
        import traceback
        traceback.print_exc()
        return {
            "success": -1,
            "message": "Could not retrieve AnnData object."
        }


    # If dataset genes have duplicated index names, we need to rename them to avoid errors
    # in collecting rownames in projectR (which gives invalid output)
    # This means these duplicated genes will not be in the intersection of the dataset and pattern genes
    dedup_copy = Path(ana.dataset_path().replace('.h5ad', '.dups_removed.h5ad'))
    if (adata.var.index.duplicated(keep="first") == True).any():
        if dedup_copy.exists():
            dedup_copy.unlink()
        adata = adata[:, adata.var.index.duplicated(keep="first") == False].copy(filename=dedup_copy)

    num_target_genes = adata.shape[1]
    num_loading_genes = loading_df.shape[0]

    # Perform overlap to see if there are overlaps between genes from both dataframes
    index_intersection = adata.var.index.intersection(loading_df.index)
    intersection_size = index_intersection.size

    if intersection_size == 0:
        message = "No common genes between the target dataset ({} genes) and the pattern file ({} genes).".format(num_target_genes, num_loading_genes)
        return {
            "success": -1
            , "message": message
            , "num_common_genes": intersection_size
            , "num_genecart_genes": num_loading_genes
            , "num_dataset_genes": num_target_genes
        }

    message = "Found {} common genes between the target dataset ({} genes) and the pattern file ({} genes).".format(intersection_size, num_target_genes, num_loading_genes)

    # Reduce the size of both dataframes before POSTing
    adata = adata[:,index_intersection]
    loading_df = loading_df.loc[index_intersection]

    # Ensure target dataset has genes as rows
    # ! The to_df() seems to be a memory_chokepoint, doubling the memory used by the adata object
    target_df = adata.to_df().transpose()

    # Close dataset adata so that we do not have a stale opened object
    adata.file.close()

    dataset_projection_csv = build_projection_csv_path(dataset_id, projection_id, "dataset")

    # Create lock file if it does not exist
    lockfile = str(dataset_projection_csv) + ".lock"
    if Path(lockfile).exists():
        print("INFO: Found lockfile for another current projectR run of {}.  Going to wait for that run to finish and steal its output.".format(projection_id), file=fh)
        try:
            # Test to see if the exclusive lock has expired
            lock_fh = create_lock_file(lockfile)
            print("INFO: Lock for {} seems to be stale".format(projection_id), file=fh)
            remove_lock_file(lock_fh, lockfile)
        except:
            print("INFO: Lock for {} seems to be valid.".format(projection_id), file=fh)
            # If lock belongs to a valid run, wait for lock to be removed,
            # then return info that is normally returned after projectR is run
            while True:
                sleep(1)
                if not Path(lockfile).exists():
                    return {
                        "success": 2
                        , "message": message
                        , "projection_id": projection_id
                        , "num_common_genes": intersection_size
                        , "num_genecart_genes": num_loading_genes
                        , "num_dataset_genes": num_target_genes
                    }

    try:
        lock_fh = create_lock_file(lockfile)
        # NOTE: Will not trigger if process crashes or is forcibly killed off.
    except IOError:
        # This should ideally never be encountered as the previous code should handle existing locked files
        message = "Could not create lock file for this projectR run."
        return {
            'success': -1
            , 'message': message
            , "num_common_genes": intersection_size
            , "num_genecart_genes": num_loading_genes
            , "num_dataset_genes": num_target_genes
        }

    # Chunk size needs to adjusted by how many genes are present, so that the payload always stays under the body size limit
    chunk_size = calculate_chunk_size(len(target_df.index), len(target_df.columns))
    if len(target_df.columns) < chunk_size:
        chunk_size = len(target_df.columns)

    print("TARGET: {}\nGENECART: {}\nTARGET DF (genes,samples): {}\nSAMPLES PER CHUNK: {}".format(dataset_id, genecart_id, target_df.shape, chunk_size), file=fh)

    # shuffle target dataframe rows.  Needed to balance out the chunks in the NMF algorithms
    target_df = target_df.sample(frac=1)

    if algorithm == "fixednmf":
        # Normalize the target_df by the minimum sum of each expression column
        columns_sums = target_df.sum(axis=0)
        normalized_columns_sums = columns_sums / columns_sums.min()
        target_df = target_df.div(normalized_columns_sums, axis=1)

    if this.servercfg['projectR_service']['cloud_run_enabled'].startswith("1"):
        loop = asyncio.new_event_loop()
        asyncio.set_event_loop(loop)

        try:
            results = loop.run_until_complete(fetch_all(target_df, loading_df, algorithm, genecart_id, dataset_id, chunk_size))
            print("INFO: All fetch tasks have completed", file=fh)
        except Exception as e:
            print(str(e), file=fh)
            # Raises as soon as one "gather" task has an exception
            remove_lock_file(lock_fh, lockfile)
            return {
                'success': -1
                , 'message': "Something went wrong with the projection-creating step."
                , "num_common_genes": intersection_size
                , "num_genecart_genes": num_loading_genes
                , "num_dataset_genes": num_target_genes
            }
        finally:
            # Wait 250 ms for the underlying SSL connections to close
            loop.run_until_complete(asyncio.sleep(0.250))
            loop.stop() # prevent "Task was destroyed but it is pending!" messages
            loop.close()

        print("INFO: Concatenating results to dataframe", file=fh)
        projection_patterns_df = concat_fetch_results_to_dataframe(results)

        del results
        gc.collect()    # trying to clear memory

        if len(projection_patterns_df.index) != len(adata.obs.index):
            message = "Not all chunked sample rows were returned by projectR.  Cannot proceed."
            print(message, file=sys.stderr)
            return {
                'success': -1
                , 'message': message
                , "num_common_genes": intersection_size
                , "num_genecart_genes": num_loading_genes
                , "num_dataset_genes": num_target_genes
            }

        # There is a good chance the samples are now out of order, which will break
        # the copying of the dataset observation metadata when this output is converted
        # to an AnnData object. So reorder back to dataset sample order.
        projection_patterns_df = projection_patterns_df.reindex(adata.obs.index.tolist())
    else:
        # If not using the cloud run service, do this on the server
        abs_path_gear = Path(__file__).resolve().parents[3]
        service_path = abs_path_gear.joinpath('services')
        # abs_path_lib is a Path object so we need to convert to string
        sys.path.insert(0, str(service_path))

        # https://github.com/IGS/gEAR/issues/442#issuecomment-1317239909
        # Basically this is a stopgap until projectR has an option to remove
        # centering around zero for PCA loadings.  Chunking the data breaks
        # the output due to the centering around zero step.
        try:
            if algorithm == "pca":
                from projectr.main import do_pca_projection
                projection_patterns_df = do_pca_projection(target_df,loading_df)
            elif algorithm == "binary":
                from projectr.main import do_binary_projection
                projection_patterns_df = do_binary_projection(target_df,loading_df)
            elif algorithm == "2silca":
                pass
            elif algorithm in ["nmf", "fixednmf"]:
                from projectr.rfuncs import run_projectR_cmd
                projection_patterns_df = run_projectR_cmd(target_df, loading_df, algorithm).transpose()
            else:
                raise ValueError("Algorithm {} is not supported".format(algorithm))
        except Exception as e:
            # clear lock file
            remove_lock_file(lock_fh, lockfile)

            print(str(e), file=sys.stderr)
            return {
                'success': -1
                , 'message': "Something went wrong with the projection-creating step."
                , "num_common_genes": intersection_size
                , "num_genecart_genes": num_loading_genes
                , "num_dataset_genes": num_target_genes
            }

    adata.close()
    if dedup_copy.exists():
        dedup_copy.unlink()

    # Have had cases where the column names are x1, x2, x3, etc. so load in the original pattern names
    projection_patterns_df = projection_patterns_df.set_axis(loading_df.columns, axis="columns")

    print("INFO: Writing projection patterns to {}".format(dataset_projection_csv), file=fh)
    projection_patterns_df.to_csv(dataset_projection_csv)

    del projection_patterns_df
    gc.collect()    # trying to clear memory

    dataset_projection_json_file = build_projection_json_path(dataset_id, "dataset")

    # Add new configuration to the list for this dictionary key
    dataset_projection_json_file = build_projection_json_path(dataset_id, "dataset")
    with open(dataset_projection_json_file) as projection_fh:
            dataset_projections_dict = json.load(projection_fh)
    dataset_projections_dict.setdefault(genecart_id, []).append({
        "uuid": projection_id
        , "algorithm": algorithm
        , "num_common_genes": intersection_size
        , "num_genecart_genes": num_loading_genes
        , "num_dataset_genes": num_target_genes
    })
    write_to_json(dataset_projections_dict, dataset_projection_json_file)

    # Do the same for the genecart version
    genecart_projection_csv = build_projection_csv_path(genecart_id, projection_id, "genecart")
    genecart_projection_json_file = build_projection_json_path(genecart_id, "genecart")

    # Symlink dataset_projection_csv to genecart_projection_csv (this syntax feels like it's in reverse but it is correct)
    # NOTE: In the Docker instance, symlink reflects path to the mounted volume, not the local path
    try:
        genecart_projection_csv.symlink_to(dataset_projection_csv)
    except FileExistsError:
        print("Symlink already exists for {}".format(dataset_projection_csv), file=fh)

    with open(genecart_projection_json_file) as projection_fh:
        genecart_projections_dict = json.load(projection_fh)
    genecart_projections_dict.setdefault(dataset_id, []).append({
        "uuid": projection_id
        , "algorithm": algorithm
        , "num_common_genes": intersection_size
        , "num_genecart_genes": num_loading_genes
        , "num_dataset_genes": num_target_genes
    })
    write_to_json(genecart_projections_dict, genecart_projection_json_file)

    # Remove file lock
    print("INFO: Removing lock file for {}".format(projection_id), file=fh)
    remove_lock_file(lock_fh, lockfile)

    return {
        "success": success
        , "message": message
        , "projection_id": projection_id
        , "num_common_genes": intersection_size
        , "num_genecart_genes": num_loading_genes
        , "num_dataset_genes": num_target_genes
    }

class ProjectROutputFile(Resource):
    """
    Get or create path to output file. Will mkdir if the directory does not currently exist.
    """

    def post(self, dataset_id):
        args = parser.parse_args()
        genecart_id = args['genecart_id']
        algorithm = args['algorithm']

        # Create the directory if it doesn't exist
        # NOTE: The "mkdir" and "touch" commands are not atomic. Do not fail if directory or file was created by another process.
        dataset_projection_json_file = build_projection_json_path(dataset_id, "dataset")
        if not dataset_projection_json_file.parent.is_dir():
            dataset_projection_json_file.parent.mkdir(parents=True, exist_ok=True)

        genecart_projection_json_file = build_projection_json_path(genecart_id, "genecart")
        if not genecart_projection_json_file.parent.is_dir():
            genecart_projection_json_file.parent.mkdir(parents=True, exist_ok=True)

        # Create the genecart projection json file if it doesn't exist
        # We will use the dataset json file as a check if a projection already exists though
        if not genecart_projection_json_file.is_file():
            genecart_projection_json_file.touch(exist_ok=True)
            write_to_json({}, genecart_projection_json_file) # create empty json file

        # If the dataset json file exists, we can read it and get the output file path
        if not dataset_projection_json_file.is_file():
            dataset_projection_json_file.touch(exist_ok=True)
            write_to_json({}, dataset_projection_json_file) # create empty json file
            return {
                "projection_id": None
            }

        with open(dataset_projection_json_file) as projection_fh:
            projections_dict = json.load(projection_fh)

        # If the pattern was not projected onto this dataset, initialize a list of configs
        # "cart.{projection_id}" added for backwards compatability
        if not (genecart_id in projections_dict or "cart.{}".format(genecart_id) in projections_dict):
            # NOTE: tried to write JSON with empty list but it seems that empty keys are skipped over.

            return {
                "projection_id": None
            }

        # If legacy version exists, copy to current format.
        if (not genecart_id in projections_dict) and "cart.{}".format(genecart_id) in projections_dict:
            print("Copying legacy cart.{} to {} in the projection json file.".format(genecart_id, genecart_id), file=sys.stderr)
            projections_dict[genecart_id] == projections_dict["cart.{}".format(genecart_id)]
            projections_dict.pop("cart.{}".format(genecart_id), None)
            # move legacy genecart projection stuff to new version
            print("Moving legacy cart.{} contents to {} in the projection genecart directory.".format(genecart_id, genecart_id), file=sys.stderr)
            old_genecart_projection_json_file = build_projection_json_path("cart.{}".format(genecart_id), "genecart")
            old_genecart_projection_json_file.parent.rename(dataset_projection_json_file.parent)

        for config in projections_dict[genecart_id]:
            # Handle legacy algorithm
            if "is_pca" in config:
                config["algorithm"] = "pca" if config["is_pca"] == 1 else "nmf"

            if algorithm == config["algorithm"]:
                projection_id = config['uuid']
                dataset_projection_csv = build_projection_csv_path(dataset_id, projection_id, "dataset")
                return {
                    "projection_id": projection_id  if Path(dataset_projection_csv).is_file() else None
                }

        # If we get here, we didn't find a file for this config
        return {
            "projection_id": None
        }

class ProjectR(Resource):
    """
    Formats inputs to prep for projectR API call running on Google Cloud Run
    """

    def post(self, dataset_id):
        session_id = request.cookies.get('gear_session_id')
        args = run_projectr_parser.parse_args()

        genecart_id = args['genecart_id']
        algorithm = args['algorithm']
        projection_id = args['projection_id']
        scope = args['scope']

        projection_id = projection_id or create_new_uuid(dataset_id, genecart_id, algorithm)
        dataset_projection_csv = build_projection_csv_path(dataset_id, projection_id, "dataset")
        dataset_projection_json_file = build_projection_json_path(dataset_id, "dataset")

        # If projectR has already been run, we can just load the csv file.  Otherwise, let it rip!
        if Path(dataset_projection_csv).is_file():
            print("INFO: Found exisitng dataset_projection_csv file {}, loading it.".format(dataset_projection_csv))

            # Projection already exists, so we can just return info we want to return in a message
            with open(dataset_projection_json_file) as projection_fh:
                projections_dict = json.load(projection_fh)
            common_genes = None
            genecart_genes = None
            dataset_genes = None
<<<<<<< HEAD
            for config in projections_dict[genecart_id]:
                # Handle legacy algorithm
                if "is_pca" in config:
                    config["algorithm"] = "pca" if config["is_pca"] == 1 else "nmf"

                if algorithm == config["algorithm"]:
                    common_genes = config.get('num_common_genes', None)
                    genecart_genes = config.get('num_genecart_genes', -1)
                    dataset_genes = config.get('num_dataset_genes', -1)
                    break

=======

            # Get projection info from the json file if it already exists
            if genecart_id in projections_dict:
                for config in projections_dict[genecart_id]:
                    # Handle legacy algorithm
                    if "is_pca" in config:
                        config["algorithm"] = "pca" if config["is_pca"] == 1 else "nmf"

                    if algorithm == config["algorithm"]:
                        common_genes = config.get('num_common_genes', None)
                        genecart_genes = config.get('num_genecart_genes', -1)
                        dataset_genes = config.get('num_dataset_genes', -1)
                        break

            message = ""
>>>>>>> ba5b1626
            if common_genes:
                message = "Found {} common genes between the target dataset ({} genes) and the pattern file ({} genes).".format(common_genes, dataset_genes, genecart_genes)

            return {
                "success": 1
                , "message": message
                , "projection_id": projection_id
                , "num_common_genes": common_genes
                , "num_genecart_genes": genecart_genes
                , "num_dataset_genes": dataset_genes
            }


        # Create a messaging queue if necessary. Make it persistent across the lifetime of the Flask server.
        # Channels will be spawned during each task.
        if this.servercfg['projectR_service']['queue_enabled'].startswith("1"):
            import gearqueue
            host = this.servercfg['projectR_service']['queue_host']
            try:
                # Connect as a blocking RabbitMQ publisher
                connection = gearqueue.Connection(host=host, publisher_or_consumer="publisher")
            except Exception as e:
                return {
                    'success': -1
                , 'message': str(e)
                }
            # Connect as a blocking RabbitMQ publisher
            with connection:
                connection.open_channel()
                task_finished = False
                response = {}
                def _on_response(channel, method_frame, properties, body):
                    nonlocal task_finished
                    nonlocal response
                    task_finished = True
                    response = json.loads(body)
                    print("[x] - Received response for dataset {} and genecart {}".format(payload["dataset_id"], payload["genecart_id"]), file=sys.stderr)

                # Create a "reply-to" consumer
                # see https://pika.readthedocs.io/en/stable/examples/direct_reply_to.html?highlight=reply_to#direct-reply-to-example
                try:
                    connection.replyto_consume(
                        on_message_callback=_on_response
                    )
                except Exception as e:
                    return {
                        'success': -1
                    , 'message': str(e)
                    }

                # Create the publisher
                payload = dict()
                payload["dataset_id"] = dataset_id
                payload["session_id"] = session_id
                payload["projection_id"] = projection_id    # the "arg" was assigned and potentially modified
                payload["genecart_id"] = genecart_id
                payload["scope"] = scope
                payload["algorithm"] = algorithm

                try:
                    connection.publish(
                        queue_name="projectr"
                        , reply_to="amq.rabbitmq.reply-to"
                        , message=payload   # method dumps JSON
                    )
                    print("[x] Requesting for dataset {} and genecart {}".format(dataset_id, genecart_id), file=sys.stderr)
                except Exception as e:
                    return {
                        'success': -1
                    , 'message': str(e)
                    }
                # Wait for callback to finish, then return the response
                while not task_finished:
                    pass
                print("[x] sending payload response back to client for dataset {} and genecart {}".format(dataset_id, genecart_id), file=sys.stderr)
                return response
        else:
            return projectr_callback(dataset_id, genecart_id, projection_id, session_id, scope, algorithm, sys.stderr)<|MERGE_RESOLUTION|>--- conflicted
+++ resolved
@@ -166,10 +166,6 @@
                     except StopIteration as e:
                         pass
                     return f.result()
-<<<<<<< HEAD
-=======
-
->>>>>>> ba5b1626
     while futures:
         yield first_to_finish()
 
@@ -223,15 +219,12 @@
     if not fh:
         fh=sys.stderr
 
-<<<<<<< HEAD
-=======
     if scope == "unweighted-list" and algorithm in ["nmf", "fixednmf"]:
         return {
             'success': -1
             , 'message': "Unweighted gene lists cannot be used with NMF algorithms."
         }
 
->>>>>>> ba5b1626
     """
     Steps
 
@@ -667,19 +660,6 @@
             common_genes = None
             genecart_genes = None
             dataset_genes = None
-<<<<<<< HEAD
-            for config in projections_dict[genecart_id]:
-                # Handle legacy algorithm
-                if "is_pca" in config:
-                    config["algorithm"] = "pca" if config["is_pca"] == 1 else "nmf"
-
-                if algorithm == config["algorithm"]:
-                    common_genes = config.get('num_common_genes', None)
-                    genecart_genes = config.get('num_genecart_genes', -1)
-                    dataset_genes = config.get('num_dataset_genes', -1)
-                    break
-
-=======
 
             # Get projection info from the json file if it already exists
             if genecart_id in projections_dict:
@@ -695,7 +675,6 @@
                         break
 
             message = ""
->>>>>>> ba5b1626
             if common_genes:
                 message = "Found {} common genes between the target dataset ({} genes) and the pattern file ({} genes).".format(common_genes, dataset_genes, genecart_genes)
 
