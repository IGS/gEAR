--- conflicted
+++ resolved
@@ -1,10 +1,4 @@
-<<<<<<< HEAD
-from flask import request
-from flask_restful import Resource
-from pathlib import Path
-
-import scanpy as sc
-=======
+
 import base64
 import io
 import os
@@ -14,9 +8,9 @@
 import geardb
 import matplotlib.colors as mcolors
 import matplotlib.pyplot as plt
->>>>>>> a3a7044a
 import numpy as np
 import scanpy as sc
+
 from flask import request
 from flask_restful import Resource
 from matplotlib import cm
