from turtle import left
from flask import request
from flask_restful import Resource

import scanpy as sc
import matplotlib.pyplot as plt
import numpy as np
from matplotlib import cm
from matplotlib.colors import ListedColormap

import io, json, os, re, sys
import geardb
import base64
from math import ceil

sc.settings.set_figure_params(dpi=100)

PLOT_TYPE_TO_BASIS = {
    "tsne_static": "tsne",
    "tsne": "tsne",             # legacy
    "umap_static": "umap",
    "pca_static": "pca"
}
COLOR_HEX_PTRN = r"^#(?:[0-9a-fA-F]{3}){1,2}$"

NUM_LEGENDS_PER_COL = 12    # Max number of legend items per column allowed in vertical legend
NUM_HORIZONTAL_COLS = 8 # Number of columns in horizontal legend

class PlotError(Exception):
    """Error based on plotting issues."""
    def __init__(self, message="") -> None:
        self.message = message
        super().__init__(self.message)

def get_analysis(analysis, dataset_id, session_id, analysis_owner_id):
    """Return analysis object based on various factors."""
    # If an analysis is posted we want to read from its h5ad
    if analysis:
        ana = geardb.Analysis(id=analysis['id'], dataset_id=dataset_id,
                                session_id=session_id, user_id=analysis_owner_id)

        if 'type' in analysis:
            ana.type = analysis['type']
        else:
            user = geardb.get_user_from_session_id(session_id)
            ana.discover_type(current_user_id=user.id)
    else:
        ds = geardb.Dataset(id=dataset_id, has_h5ad=1)
        h5_path = ds.get_file_path()

        # Let's not fail if the file isn't there
        if not os.path.exists(h5_path):
            raise PlotError("No h5 file found for this dataset")
        ana = geardb.Analysis(type='primary', dataset_id=dataset_id)
    return ana

def calculate_figure_height(num_plots):
    """Determine height of tsne plot based on number of group elements."""
    return (num_plots * 4) + (num_plots -1)

def calculate_figure_width(num_plots):
    """Determine width of tsne plot based on number of group elements."""
    return (num_plots * 6) + (num_plots -1)

def calculate_num_legend_cols(group_len):
    """Determine number of columns legend should have in tSNE plot."""
    return ceil(group_len / NUM_LEGENDS_PER_COL)

def create_colorscale_with_zero_gray(colorscale):
    """Take a predefined colorscale, and change the 0-value color to gray, and return."""
    # Create custom colorscale with gray at the 0.0 level
    # Src: https://matplotlib.org/tutorials/colors/colormap-manipulation.html
    ylorrd = cm.get_cmap(colorscale, 256)
    newcolors = ylorrd(np.linspace(0, 1, 256))  # split colormap into 256 parts over 0:1 range
    gray = np.array([192/256, 192/256, 192/256, 1])
    newcolors[0, :] = gray
    return ListedColormap(newcolors)

def create_projection_adata(dataset_adata, projection_csv):
    # Create AnnData object out of readable CSV file
    # ? Does it make sense to put this in the geardb/Analysis class?
    try:
        projection_adata = sc.read_csv("/tmp/{}".format(projection_csv))
    except:
        raise PlotError("Could not create projection AnnData object from CSV.")

    projection_adata.obs = dataset_adata.obs
    projection_adata.var["gene_symbol"] = projection_adata.var_names
    return projection_adata

def sort_legend(figure, sort_order, horizontal_legend=False):
    """Sort legend of plot."""
    handles, labels = figure.get_legend_handles_labels()
    new_handles = [handles[idx] for idx, name in enumerate(sort_order)]
    new_labels = [labels[idx] for idx, name in enumerate(sort_order)]

    # If horizontal legend, we need to sort in a way to have labels read from left to right
    if horizontal_legend:
        leftover_cards = len(new_handles) % NUM_HORIZONTAL_COLS
        num_chunks = int(len(new_handles) / NUM_HORIZONTAL_COLS)

<<<<<<< HEAD
=======
        # If number of groups is less than num_cols, they can just be put on a single line
        if num_chunks == 0:
           return (new_handles, new_labels)

>>>>>>> e757ebc0
        # Split into relatively equal chumks.
        handles_sublists = np.array_split(np.array(new_handles), num_chunks)
        labels_sublists = np.array_split(np.array(new_labels), num_chunks)

        # Zipping gets weird if there's a remainder so remove those leftover items and add back later
        if leftover_cards:
            handles_leftover = new_handles[-leftover_cards:]
            labels_leftover = new_labels[-leftover_cards:]

            handles_sublists = np.array_split(np.array(new_handles[:-leftover_cards]), num_chunks)
            labels_sublists = np.array_split(np.array(new_labels[:-leftover_cards]), num_chunks)

        # Zip numpy arrays, then flatten into a 1D list.  Add leftover cards as well to end
        new_handles = np.column_stack(handles_sublists).flatten().tolist()
        new_labels = np.column_stack(labels_sublists).flatten().tolist()

        # Insert leftover cards back into the list. Start from back to front so indexes are not manipulated.
        for i in reversed(range(leftover_cards)):
            new_handles.insert(num_chunks * (i+1), handles_leftover[i])
            new_labels.insert(num_chunks * (i+1), labels_leftover[i])

    return (new_handles, new_labels)

class TSNEData(Resource):
    """Resource for retrieving tsne data from an analysis.

    Returns
    -------
      Byte stream image data
    """
    def post(self, dataset_id):
        req = request.get_json()

<<<<<<< HEAD
        gene_symbol = req.get('gene', None)
        plot_type = req.get('plot_type', "tsne_static")
        analysis_id = req.get('analysis')
        colorize_by = req.get('colorize_by')
=======
        gene_symbol = req.get('gene_symbol', None)
        plot_type = req.get('plot_type', "tsne_static")
        analysis_id = req.get('analysis')
        colorize_by = req.get('colorize_legend_by')
>>>>>>> e757ebc0
        skip_gene_plot = req.get('skip_gene_plot', False)
        plot_by_group = req.get('plot_by_group', None) # One expression plot per group
        max_columns = req.get('max_columns')   # Max number of columns before plotting to a new row
        colors = req.get('colors')
        order = req.get('order', {})
        x_axis = req.get('x_axis', 'tSNE_1')   # Add here in case old tSNE plotly configs are missing axes data
        y_axis = req.get('y_axis', 'tSNE_2')
        horizontal_legend = req.get('horizontal_legend', False)
        session_id = request.cookies.get('gear_session_id')
        user = geardb.get_user_from_session_id(session_id)
        analysis_owner_id = req.get('analysis_owner_id')
        projection_csv = req.get('projection_csv', None)   # As CSV path
        sc.settings.figdir = '/tmp/'

        if not gene_symbol or not dataset_id:
            return {
                "success": -1,
                "message": "Request needs both dataset id and gene symbol."
            }

        try:
            ana = get_analysis(analysis_id, dataset_id, session_id, analysis_owner_id)
        except PlotError as pe:
            return {
                "success": -1,
                "message": str(pe)
            }

        adata = ana.get_adata(backed=True)

        if projection_csv:
            try:
                adata = create_projection_adata(adata, projection_csv)
            except PlotError as pe:
                return {
                    'success': -1,
                    'message': str(pe),
                }

        gene_symbols = (gene_symbol,)
        if 'gene_symbol' in adata.var.columns:
            gene_filter = adata.var.gene_symbol.isin(gene_symbols)
            if not gene_filter.any():
                return {
                    'success': -1,
                    'message': 'Gene not found',
                }

        else:
            return {
                'success': -1,
                'message': 'Missing gene_symbol in adata.var'
            }

        # Primary dataset - find tSNE_1 and tSNE_2 in obs and build X_tsne
        if analysis_id is None or analysis_id in ["null", "undefined", dataset_id]:
            for ds in [x_axis, y_axis]:
                if ds not in adata.obs:
                    return {
                        'success': -1,
                        'message': 'Dataseries {} was selected but not present in adata.obs'.format(ds)
                    }
            adata.obsm['X_tsne'] = adata.obs[[x_axis, y_axis]].values
            adata.obsm['X_umap'] = adata.obs[[x_axis, y_axis]].values
            adata.obsm['X_pca'] = adata.obs[[x_axis, y_axis]].values

        # We also need to change the adata's Raw var dataframe
        # We can't explicitly reset its index so we reinitialize it with
        # the newer adata object.
        # https://github.com/theislab/anndata/blob/master/anndata/base.py#L1020-L1022
        if adata.raw is not None:
            adata.raw = adata

        # Reorder the categorical values in the observation dataframe
        # Currently in UI only "plot_by_group" has reordering capabilities
        if order:
<<<<<<< HEAD
            order = order
=======
>>>>>>> e757ebc0
            obs_keys = order.keys()
            for key in obs_keys:
                col = adata.obs[key]
                try:
                    # Some columns might be numeric, therefore
                    # we don't want to reorder these
                    reordered_col = col.cat.reorder_categories(
                        order[key], ordered=True)
                    adata.obs[key] = reordered_col
                except:
                    pass

        selected = adata[:, gene_filter]
        df = selected.to_df()
        success = 1
        message = ""
        if len(df.columns) > 1:
            success = 2
            message = "WARNING: Multiple Ensemble IDs found for gene symbol '{}'.  Using the first stored Ensembl ID.".format(gene_symbol)

        # Drop duplicate gene symbols so that only 1 ensemble ID is used in scanpy
        adata.var = adata.var.reset_index().set_index('gene_symbol')
        # Currently the ensembl_id column is still called 'index', which could be confusing when looking at the new .index
        # Rename to end the confusion
        adata.var = adata.var.rename(columns={adata.var.columns[0]: "ensembl_id"})
        # Modify the AnnData object to not include any duplicated gene symbols (keep only first entry)
        if len(df.columns) > 1:
            scanpy_copy = ana.dataset_path().replace('.h5ad', '.scanpy_dups_removed.h5ad')
            if os.path.exists(scanpy_copy):
                os.remove(scanpy_copy)
            adata = adata[:, adata.var.index.duplicated() == False].copy(filename=scanpy_copy)

        io_fig = None
        try:
            basis = PLOT_TYPE_TO_BASIS[plot_type]
        except:
            raise("{} was not a valid plot type".format(plot_type))

        # NOTE: This may change in the future if users want plots by group w/o the colorize_by plot added
        if plot_by_group:
            skip_gene_plot = None

        new_YlOrRd = create_colorscale_with_zero_gray("YlOrRd")

        # If colorize_by is passed we need to generate that image first, before the index is reset
        #  for gene symbols, then merge them.
        if colorize_by:
            # were custom colors passed?  the color index is the 'colorize_by' label but with '_colors' appended
            color_idx_name = "{0}_colors".format(colorize_by)

            ## why 2?  Handles the cases of a stringified "{}" or actual keyed JSON
            if colors is not None and len(colors) > 2:
<<<<<<< HEAD
                colors = colors
=======
>>>>>>> e757ebc0
                adata.uns[color_idx_name] = [colors[idx] for idx in adata.obs[colorize_by].cat.categories]

            elif color_idx_name in adata.obs:
                # Alternative method.  Associate with hexcodes already stored in the dataframe
                # Making the assumption that these values are hexcodes
                grouped = adata.obs.groupby([colorize_by, color_idx_name])
                # Ensure one-to-one mapping between category and hexcodes
                if len(adata.obs[colorize_by].unique()) == len(grouped):
                    # Test if names are color hexcodes and use those if applicable (if first is good, assume all are)
                    color_hex = adata.obs[color_idx_name].unique().tolist()
                    if re.search(COLOR_HEX_PTRN, color_hex[0]):
                        color_map = {name[0]:name[1] for name, group in grouped}
                        adata.uns[color_idx_name] = [color_map[k] for k in adata.obs[colorize_by].cat.categories]

            # Calculate the number of columns in the legend (if applicable)
            num_cols = calculate_num_legend_cols(len(adata.obs[colorize_by].unique()))

            # Get for legend order.
            colorize_by_order = adata.obs[colorize_by].unique()

            """
            NOTE: Quick note about legend "loc" and "bbox_to_anchor" attributes:

            bbox_to_anchor is the location of the legend relative to the plot frame.
            If x and y are 0, that is the lower-left corner of the plot.
            If bbox_to_anchor has 4 options, they are x, y, width, and height.  The last two are ratios relative to the plot. And x and y are the lower corner of the bounding box

            loc is the portion of the legend that will be at the bbox_to_anchor point.
            So, if x=0, y=0, and loc = "lower_left", the lower left corner of the legend will be anchored to the lower left corner of the plot
            """

            # If plotting by group the plot dimensions need to be determined
            if plot_by_group:
                column_order = adata.obs[plot_by_group].unique()
                group_len = len(column_order)
                num_plots = group_len + 2

                max_cols = num_plots
                if max_columns:
                    max_cols = min(int(max_columns), num_plots)
                max_rows = ceil((num_plots) / max_cols)

                # Set up the figure specs
                figwidth = calculate_figure_width(max_cols)
                figheight = calculate_figure_height(max_rows)
                io_fig = plt.figure(figsize=(figwidth,figheight))
                spec = io_fig.add_gridspec(ncols=max_cols, nrows=max_rows)

                adata.obs["gene_expression"] = [float(x) for x in adata[:,adata.var.index.isin([gene_symbol])].X]
                max_expression = max(adata.obs["gene_expression"].tolist())

                row_counter = 0
                col_counter = 0

                # Filter expression data by "plot_by_group" group and plot each instance
                if order and plot_by_group in order:
                    column_order = order[plot_by_group]

                for _,name in enumerate(column_order):
                    # Copy gene expression dataseries to observation
                    # Filter only expression values for a particular group.
                    adata.obs["split_by_group"] = adata.obs.apply(lambda row: row["gene_expression"] if row[plot_by_group] == name else 0, axis=1)
                    f = io_fig.add_subplot(spec[row_counter, col_counter])
                    sc.pl.embedding(adata, basis=basis, color=["split_by_group"], color_map=new_YlOrRd, ax=f, show=False, use_raw=False, title=name, vmax=max_expression)
                    col_counter += 1
                    # Increment row_counter when the previous row is filled.
                    if col_counter % max_cols == 0:
                        row_counter += 1
                        col_counter = 0
                # Add total gene plot and color plots
                if not skip_gene_plot:
                    f_gene = io_fig.add_subplot(spec[row_counter, col_counter])    # final plot with colorize-by group
                    sc.pl.embedding(adata, basis=basis, color=[gene_symbol], color_map=new_YlOrRd, ax=f_gene, show=False, use_raw=False) # Max expression is vmax by default
                    col_counter += 1
                    # Increment row_counter when the previous row is filled.
                    if col_counter % max_cols == 0:
                        row_counter += 1
                        col_counter = 0
                f_color = io_fig.add_subplot(spec[row_counter, col_counter])    # final plot with colorize-by group
                sc.pl.embedding(adata, basis=basis, color=[colorize_by], ax=f_color, show=False, use_raw=False)
                (handles, labels) = sort_legend(f_color, colorize_by_order, horizontal_legend)
                f_color.legend(ncol=num_cols, bbox_to_anchor=[1, 1], frameon=False, handles=handles, labels=labels)
                if horizontal_legend:
                    io_fig.legend(loc="upper center", bbox_to_anchor=[0, 0, 1, 0], frameon=False, ncol=NUM_HORIZONTAL_COLS, handles=handles, labels=labels)
                    f_color.get_legend().remove()  # Remove legend added by scanpy
            else:
                # If 'skip_gene_plot' is set, only the colorize_by plot is printed, otherwise print gene symbol and colorize_by plots
                if skip_gene_plot:
                    # the figsize options here (paired with dpi spec above) dramatically affect the definition of the image
                    io_fig = plt.figure(figsize=(6, 4))
                    if len(adata.obs[colorize_by].cat.categories) > 10:
                        io_fig = plt.figure(figsize=(13, 4))
                    spec = io_fig.add_gridspec(ncols=1, nrows=1)
                    f1 = io_fig.add_subplot(spec[0,0])
                    sc.pl.embedding(adata, basis=basis, color=[colorize_by], ax=f1, show=False, use_raw=False)
                    (handles, labels) = sort_legend(f1, colorize_by_order, horizontal_legend)
                    f1.legend(ncol=num_cols, bbox_to_anchor=[1, 1], frameon=False, handles=handles, labels=labels)
                    if horizontal_legend:
                        io_fig.legend(loc="upper center", bbox_to_anchor=[0, 0, 1, 0], frameon=False, ncol=NUM_HORIZONTAL_COLS, handles=handles, labels=labels)
                        f1.get_legend().remove()  # Remove legend added by scanpy
                else:
                    # the figsize options here (paired with dpi spec above) dramatically affect the definition of the image
                    io_fig = plt.figure(figsize=(13, 4))
                    spec = io_fig.add_gridspec(ncols=2, nrows=1, width_ratios=[1.1, 1])
                    f1 = io_fig.add_subplot(spec[0,0])
                    f2 = io_fig.add_subplot(spec[0,1])
                    sc.pl.embedding(adata, basis=basis, color=[gene_symbol], color_map=new_YlOrRd, ax=f1, show=False, use_raw=False)
                    sc.pl.embedding(adata, basis=basis, color=[colorize_by], ax=f2, show=False, use_raw=False)
                    (handles, labels) = sort_legend(f2, colorize_by_order, horizontal_legend)
                    f2.legend(ncol=num_cols, bbox_to_anchor=[1, 1], frameon=False, handles=handles, labels=labels)
                    if horizontal_legend:
                        io_fig.legend(loc="upper center", bbox_to_anchor=[0, 0, 1, 0], frameon=False, ncol=NUM_HORIZONTAL_COLS, handles=handles, labels=labels)
                        f2.get_legend().remove()  # Remove legend added by scanpy
        else:
            io_fig = sc.pl.embedding(adata, basis=basis, color=[gene_symbol], color_map=new_YlOrRd, return_fig=True, use_raw=False)

        io_pic = io.BytesIO()
        io_fig.tight_layout()   # This crops out much of the whitespace around the plot. The next line does this with the legend too
        io_fig.savefig(io_pic, format='png', bbox_inches="tight")
        io_pic.seek(0)
        plt.close() # Prevent zombie plots, which can cause issues

        return {
            "success": success,
            "message": message,
            "image": base64.b64encode(io_pic.read()).decode("utf-8")
        }






<|MERGE_RESOLUTION|>--- conflicted
+++ resolved
@@ -99,13 +99,10 @@
         leftover_cards = len(new_handles) % NUM_HORIZONTAL_COLS
         num_chunks = int(len(new_handles) / NUM_HORIZONTAL_COLS)
 
-<<<<<<< HEAD
-=======
         # If number of groups is less than num_cols, they can just be put on a single line
         if num_chunks == 0:
            return (new_handles, new_labels)
 
->>>>>>> e757ebc0
         # Split into relatively equal chumks.
         handles_sublists = np.array_split(np.array(new_handles), num_chunks)
         labels_sublists = np.array_split(np.array(new_labels), num_chunks)
@@ -139,17 +136,10 @@
     def post(self, dataset_id):
         req = request.get_json()
 
-<<<<<<< HEAD
-        gene_symbol = req.get('gene', None)
-        plot_type = req.get('plot_type', "tsne_static")
-        analysis_id = req.get('analysis')
-        colorize_by = req.get('colorize_by')
-=======
         gene_symbol = req.get('gene_symbol', None)
         plot_type = req.get('plot_type', "tsne_static")
         analysis_id = req.get('analysis')
         colorize_by = req.get('colorize_legend_by')
->>>>>>> e757ebc0
         skip_gene_plot = req.get('skip_gene_plot', False)
         plot_by_group = req.get('plot_by_group', None) # One expression plot per group
         max_columns = req.get('max_columns')   # Max number of columns before plotting to a new row
@@ -226,10 +216,7 @@
         # Reorder the categorical values in the observation dataframe
         # Currently in UI only "plot_by_group" has reordering capabilities
         if order:
-<<<<<<< HEAD
             order = order
-=======
->>>>>>> e757ebc0
             obs_keys = order.keys()
             for key in obs_keys:
                 col = adata.obs[key]
@@ -282,10 +269,6 @@
 
             ## why 2?  Handles the cases of a stringified "{}" or actual keyed JSON
             if colors is not None and len(colors) > 2:
-<<<<<<< HEAD
-                colors = colors
-=======
->>>>>>> e757ebc0
                 adata.uns[color_idx_name] = [colors[idx] for idx in adata.obs[colorize_by].cat.categories]
 
             elif color_idx_name in adata.obs:
