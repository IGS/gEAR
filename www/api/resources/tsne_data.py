--- conflicted
+++ resolved
@@ -4,11 +4,8 @@
 
 import scanpy as sc
 import numpy as np
-<<<<<<< HEAD
-=======
 from matplotlib import cm
 import matplotlib.colors as mcolors
->>>>>>> d096a145
 
 import io, os, re
 import geardb
@@ -169,10 +166,7 @@
         user = geardb.get_user_from_session_id(session_id)
         analysis_owner_id = req.get('analysis_owner_id')
         projection_id = req.get('projection_id', None)    # projection id of csv output
-<<<<<<< HEAD
-=======
         colorblind_mode = req.get('colorblind_mode', False)
->>>>>>> d096a145
         sc.settings.figdir = '/tmp/'
 
         if not gene_symbol or not dataset_id:
