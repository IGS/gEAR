#!/opt/bin/python3
'''
Given a dataset's ID, this allows for the download of that dataset's tarball
or H5AD file.

'''

import os
import sys
import cgi, html

lib_path = os.path.abspath(os.path.join('..', '..', 'lib'))
sys.path.append(lib_path)
import geardb


def download_file(file_path, file_name):
    print("Content-type: application/octet-stream")
    print(f"Content-Disposition: attachment; filename={file_name}")
    print()
    sys.stdout.flush()

    with open(file_path, 'rb') as binfile:
        while True:
            chunk = binfile.read(8192)  # Read in 8KB chunks
            if not chunk:
                break
            sys.stdout.buffer.write(chunk)
            sys.stdout.buffer.flush()

def main():
    form = cgi.FieldStorage()
    dataset_id = html.escape(form.getvalue('dataset_id', ""))
<<<<<<< HEAD
    share_id = html.escape(form.getvalue("share_id", ""))
    analysis_id = html.escape(form.getvalue('analysis_id', ""))
    session_id = html.escape(form.getvalue('session_id', ""))
    dtype = html.escape(form.getvalue('type', ""))

    if not dataset_id and not share_id:
        raise ValueError("Either dataset ID or share ID must be provided")

    if not dtype:
        raise ValueError("Type must be provided (tarball or h5ad)")

    # if share ID is passed, retrieve the dataset by share ID
    if share_id:
        dataset = geardb.get_dataset_by_share_id(share_id, False)
        if not dataset:
            raise FileNotFoundError(f"Dataset not found for the provided share ID {share_id}")
        dataset_id = dataset.id

    elif dataset_id:
        # Legacy support
        dataset = geardb.get_dataset_by_id(dataset_id, False)
        if not dataset:
            raise FileNotFoundError(f"Dataset not found for the provided dataset ID {dataset_id}")
        share_id = dataset.share_id
=======
    dataset_share_id = html.escape(form.getvalue('dataset_share_id', ""))
    analysis_id = html.escape(form.getvalue('analysis_id', ""))
    session_id = html.escape(form.getvalue('session_id', ""))
    dtype = html.escape(form.getvalue('type'))

    if dataset_share_id:
        dataset = geardb.get_dataset_by_share_id(share_id=dataset_share_id)
    else:
        dataset = geardb.Dataset(id=dataset_id)
>>>>>>> 29b19061

    tarball_path = dataset.get_tarball_path()
    h5ad_path = dataset.get_file_path()

    # if analysis ID is passed, retrieve the h5ad file for the analysis to download
    if analysis_id:
        # Need session id to get "user_unsaved" analyses
        if not session_id:
          session_id = None

        analysis = geardb.Analysis(id=analysis_id, dataset_id=dataset_id, session_id=session_id)
        analysis.discover_type()
        try:
          h5ad_path = analysis.dataset_path()
        except Exception as e:
          print(str(e), file=sys.stderr)
          h5ad_path = ""

    if dtype == 'tarball' and os.path.isfile(tarball_path):
        download_file(tarball_path, f"{share_id}.tar.gz")
    elif dtype == 'h5ad' and os.path.isfile(h5ad_path):
        download_file(h5ad_path, f"{share_id}.h5ad")
    else:
        raise FileNotFoundError("File not found")

if __name__ == '__main__':
    main()<|MERGE_RESOLUTION|>--- conflicted
+++ resolved
@@ -31,7 +31,6 @@
 def main():
     form = cgi.FieldStorage()
     dataset_id = html.escape(form.getvalue('dataset_id', ""))
-<<<<<<< HEAD
     share_id = html.escape(form.getvalue("share_id", ""))
     analysis_id = html.escape(form.getvalue('analysis_id', ""))
     session_id = html.escape(form.getvalue('session_id', ""))
@@ -56,17 +55,6 @@
         if not dataset:
             raise FileNotFoundError(f"Dataset not found for the provided dataset ID {dataset_id}")
         share_id = dataset.share_id
-=======
-    dataset_share_id = html.escape(form.getvalue('dataset_share_id', ""))
-    analysis_id = html.escape(form.getvalue('analysis_id', ""))
-    session_id = html.escape(form.getvalue('session_id', ""))
-    dtype = html.escape(form.getvalue('type'))
-
-    if dataset_share_id:
-        dataset = geardb.get_dataset_by_share_id(share_id=dataset_share_id)
-    else:
-        dataset = geardb.Dataset(id=dataset_id)
->>>>>>> 29b19061
 
     tarball_path = dataset.get_tarball_path()
     h5ad_path = dataset.get_file_path()
