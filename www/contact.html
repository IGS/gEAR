--- conflicted
+++ resolved
@@ -21,17 +21,10 @@
         <link href="https://cdn.jsdelivr.net/npm/select2@4.1.0-rc.0/dist/css/select2.min.css"" rel="stylesheet" />
 
 
-<<<<<<< HEAD
-        <link rel="stylesheet" href="css/common.css?v=cbfcd86" />
-        <link rel="stylesheet" href="css/comment.css?v=cbfcd86" />
-
-        <script src="js/vendor/modernizr-2.6.2-respond-1.1.0.min.js?v=cbfcd86"></script>
-=======
         <link rel="stylesheet" href="css/common.css?v=9858a6e" />
         <link rel="stylesheet" href="css/comment.css?v=9858a6e" />
 
         <script src="js/vendor/modernizr-2.6.2-respond-1.1.0.min.js?v=9858a6e"></script>
->>>>>>> 0ff882e3
     </head>
     <body>
 
@@ -161,17 +154,6 @@
 
         <script src="https://cdnjs.cloudflare.com/ajax/libs/popper.js/1.14.3/umd/popper.min.js"" integrity="sha384-ZMP7rVo3mIykV+2+9J3UJ46jBk0WLaUAdn689aCwoqbBJiSnjAK/l8WvCWPIPm49" crossorigin="anonymous"></script>
         <script src="https://stackpath.bootstrapcdn.com/bootstrap/4.1.3/js/bootstrap.min.js"" integrity="sha384-ChfqqxuZUCnJSK3+MXmPNIyE6ZbWh2IMqE241rYiqJxyMiZ6OW/JmZQ5stwEULTy" crossorigin="anonymous"></script>
-<<<<<<< HEAD
-        <script src="js/vendor/jquery.fileupload.js?v=cbfcd86"></script>
-
-        <script src="js/vendor/js.cookie.js?v=cbfcd86"></script>
-        <script src="js/vendor/jsrender.20181003.min.js?v=cbfcd86"></script>
-        <script src="https://cdn.jsdelivr.net/npm/select2@4.1.0-rc.0/dist/js/select2.min.js"></script>
-
-        <script src="js/classes/user.js?v=cbfcd86"></script>
-        <script src="js/common.js?v=cbfcd86"></script>
-        <script src="js/comment.js?v=cbfcd86"></script>
-=======
         <script src="js/vendor/jquery.fileupload.js?v=9858a6e"></script>
 
         <script src="js/vendor/js.cookie.js?v=9858a6e"></script>
@@ -181,6 +163,5 @@
         <script src="js/classes/user.js?v=9858a6e"></script>
         <script src="js/common.js?v=9858a6e"></script>
         <script src="js/comment.js?v=9858a6e"></script>
->>>>>>> 0ff882e3
     </body>
 </html>