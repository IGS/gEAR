--- conflicted
+++ resolved
@@ -18,13 +18,8 @@
           -->
         <base href="/" />
 
-<<<<<<< HEAD
         <link rel="stylesheet" href="css/gear-theme-purple.css?v=f0a5adc" />
         <link rel="stylesheet" href="https://cdn.jsdelivr.net/npm/@mdi/font@7.4.47/css/materialdesignicons.min.css" />
-=======
-        <link rel="stylesheet" href="css/gear-theme-purple.css?v=670b2ed" />
-        <link rel="stylesheet" href="https://cdn.jsdelivr.net/npm/@mdi/font@6.5.95/css/materialdesignicons.min.css" />
->>>>>>> 16927b65
 
         <link rel="stylesheet" href="css/common.v2.css?v=670b2ed" />
 
