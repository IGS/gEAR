--- conflicted
+++ resolved
@@ -5,447 +5,6 @@
     display: none;
     list-style: none;
 }
-<<<<<<< HEAD
-div.dataset_header {
-  background-color: var(--dataset-panel-header-bg-color);
-  color: white;
-  padding: 3px;
-  margin: 0;
-  min-height: 50px;
-  max-height: 100px;
-  font-size: 100%;
-  font-weight: bold;
-  border-top-left-radius: 4px;
-  border-top-right-radius: 4px;
-  flex: 1 0 auto;
-}
-div.dataset_header_menu {
-  padding-left: 5px;
-}
-div.dataset_cc {
-  margin-bottom: 10px;
-  padding: 0 5px 0 5px;
-  display: flex;
-}
-div.dataset-status-container {
-  position: relative;
-  align-items: center;
-  text-align: center;
-  width: 100%;
-  background:rgb(179, 186, 206, 0.6); /* using this way to make transparent, so that hover child elts are not affected */
-  overflow-wrap: normal;
-  flex: 1 0 auto;
-}
-div.dataset-status-container h2 {
-  width: 100%;
-  color: #2f103e;
-  position: absolute;
-  bottom: calc(100% - 50%);
-  opacity: 0.6;
-}
-div#gene_annotation_c {
-  font-size: 90%;
-  border: none;
-  padding: 10px 0 0 20px;
-  display: flex;
-  flex-direction: row;
-  flex-wrap: wrap;
-}
-div#gene_details {
-  padding: 0;
-}
-div#gene_details_header {
-  background-color: #fff;
-  border: 1px solid #6d5777;
-  border-radius: 4px;
-  color: #2f103e;
-  font-size: 100%;
-  font-weight: bold;
-  margin: 0;
-  padding: 3px;
-  cursor: pointer;
-}
-div#gene_details_info {
-  border: 1px solid #6d5777;
-  border-radius: 5px;
-  border-top: 0;
-  border-top-left-radius: 0px;
-  border-top-right-radius: 0px;
-  padding: 0;
-  margin: 0;
-  width: 100%;
-  flex-direction: column;
-}
-div#gene_details_c {
-  margin: 10px 0 10px 0;
-  padding: 0;
-}
-div#go_terms_c {
-  display: flex;
-  flex-direction: column;
-  max-height: 300px;
-}
-div#go_terms_table_c {
-  overflow: auto;
-}
-div.h5ad-container {
-  height: 350px;
-}
-/* Bootstrap class .input-group-text */
-div.input-group-text {
-  padding: 6px 8px;
-}
-div.input-group-text img {
-width: 20px;
-}
-div#intro_content {
-    background-color: rgb(220,220,220);
-    padding: 30px 80px 30px 80px;
-}
-div#intro_search_c {
-  padding: 20px 10px 20px 10px;
-  margin: 20px 0 40px 0;
-  color: white;
-  font-size: 90%;
-  border: 1px solid #aba9bf;
-  border-radius: 5px;
-}
-.js-search:hover,
-.js-exact-match:hover,
-.js-multigene:hover,
-.js-gene-cart-icon:hover {
-  cursor: pointer;
-}
-div#intro_search_options_c h1 {
-    color: rgb(0,0,0);
-    font-size: 140%;
-    font-weight: bold;
-    margin: 15px 0 0 0;
-    padding: 0;
-}
-
-div#leftbar_main,
-div#viewport_main {
-  display: none;
-}
-div.organism_icon_c img {
-  height: 24px;
-  width: 24px;
-}
-div.organism_icon_c img:hover {
-  cursor: pointer;
-}
-div#primary_annotation_attributes {
-  height: 260px;
-}
-div#primary_annotation_attributes dd {
-  margin-bottom: 10px;
-}
-div#search_container {
-  background-color: rgb(255, 255, 255);
-  width: 100%;
-}
-div#search_container h3 {
-  margin-top: 25px;
-}
-div.search_result_c {
-  display: block;
-}
-div#search_results .list-group-item-active {
-  background-color: var(--main-search-list-selected-gene);
-  color: white;
-}
-div.section_launcher {
-    margin: 0 10px 0 10px;
-    background-color: var(--main-section-launcher-bg-color-active);
-    border-radius: 3px;
-    position: relative;
-}
-div.section_launcher_double {
-    height: 3.5em;
-}
-div.section_launcher_single {
-    height: 2.5em;
-}
-div.section_launcher_notready {
-    background-color: var(--main-section-launcher-bg-color-inactive);
-}
-div.section_launcher:hover {
-    cursor: pointer;
-}
-div.section_launcher_label {
-    color: white;
-    font-weight: bold;
-    width: 100%;
-    text-align: center;
-    margin: 0;
-    padding: 5px;
-}
-div.section_panel {
-    background-color: white;
-    border-radius: 3px;
-    padding: 5px;
-    height: 300px;
-}
-div.section_panel h3 {
-    font-size: 110%;
-    color: black;
-    font-weight: bold;
-    margin: 5px 0 0 5px;
-    padding: 0;
-}
-div.section_panel hr {
-    margin: 5px 0 5px 0;
-    padding: 0;
-}
-div.section_panel .img_c {
-    padding: 20px;
-}
-div.section_panel p {
-    margin: 5px 0 0 5px;
-}
-div.section_panels_row {
-    margin-bottom: 10px;
-}
-div#site_stats_c ul {
-  margin: 0;
-  padding: 0;
-  list-style: none;
-}
-div#site_stats_c ul li {
-  font-weight: bold;
-  font-size: 120%;
-  color: black;
-}
-div#site_stats_c ul span {
-  font-weight: normal;
-  padding-right: 10px;
-  font-size: 100%;
-  color: black;
-}
-div.h5ad-svg-container {
-    position: relative;
-    height: 350px;
-}
-div.h5ad-svg-container-zoomed {
-    position: relative;
-    height: 60vh;
-}
-div.svg-content {
-  display: flex;
-  position: absolute;
-  height: 98%;
-  max-height: 80vh;
-  width: 100%;
-  left: 0;
-  top: 0;
-}
-div.svg-content > svg {
-    flex: 1;
-}
-div.svg-content svg:first-child {
-    margin-top: 35px;
-}
-div#templates_c {
-  display: none;
-}
-div.textarea-ldesc table {
-    width: 100%;
-    border-collapse: collapse;
-}
-div.textarea-ldesc table td,
-div.textarea-ldesc table th {
-    padding-left: 3px;
-}
-div.textarea-ldesc table td {
-    border: 1px solid rgb(50,50,50);
-}
-div.textarea-ldesc table th {
-    font-weight: bold;
-}
-div.tool_launcher_c:hover {
-    cursor: pointer;
-}
-div.tool_launcher_c img {
-    border: 1px solid rgb(220,220,220);
-}
-div#tutorials_c {
-    background-color: var(--banner-bg-color);
-    color: white;
-}
-div#tutorials_c h3 {
-    color: white;
-}
-div#tutorials_c ul {
-    margin-left: 15px;
-}
-div#tutorials_c ul li a {
-    color: white;
-}
-div#tutorials_c ul li:before {
-  content: '\0BB \020';
-}
-div#uploader_header_c {
-    margin-top: 30px;
-}
-div#uploader_header_c hr {
-    margin: 8px 0 15px 0;
-}
-div#whatsnew_c h4 {
-    margin-bottom: 3px;
-    margin-top: 10px;
-}
-div#whatsnew_c h4 span.dataset-date {
-    font-size: 80%;
-}
-div#whatsnew_c p {
-    font-size: 90%;
-    font-weight: bold;
-}
-div.adv-tooltip {
-    display: none;
-}
-div.youtube-video-container {
-    position: relative;
-    width: 100%;
-    padding-top: 60%;
-    overflow: hidden;
-}
-div.youtube-video-container iframe {
-    position: absolute;
-    top: 0;
-    left: 0;
-    width: 100%;
-    height: 100%;
-}
-img.modal-display-loading {
-    height: 50px;
-}
-img#selected_gene_cart_loading {
-    height: 20px;
-}
-input#exact_match_input {
-  width: 5em;
-}
-label#exact_match_p,
-label#coloring_p,
-label#custom_coloring_p {
-  font-weight: 400;
-}
-li.dataset-link-cellxgene {
-    list-style-image: url('../img/dataset_link_icons/cellxgene.png');
-    list-style-position: inside;
-}
-li.dataset-link-general {
-    list-style-image: url('../img/dataset_link_icons/general.png');
-    list-style-position: inside;
-}
-li.dataset-link-singlecellportal {
-    list-style-image: url('../img/dataset_link_icons/singlecellportal.png');
-    list-style-position: inside;
-}
-li.dropdown-submenu {
-  position: relative;
-}
-li.dropdown-submenu > .dropdown-menu {
-  top: 0;
-  left: 100%;
-  margin-top: 0px;
-  margin-left: 0px;
-}
-li.dropdown-submenu:hover > .dropdown-menu {
-  display: block;
-}
-nav#profile_selector_c {
-    margin-top: 10px;
-}
-p#dataset_browse_label {
-    margin-top: 20px;
-    padding-left: 30px;
-}
-p#dataset_browse_label a {
-    font-size: 120%;
-    font-weight: bold;
-    color: var(--banner-bg-color);
-}
-p#intro_selected_profile_warning {
-    padding-top: 10px;
-}
-span.citation_authors,
-span.citation_code_and_license,
-span.citation_pub,
-span.citation_pmid {
-    font-size: 90%;
-}
-svg {
-  max-width: 100%;
-  max-height: 100%;
-}
-svg.svg-gradient-container {
-  z-index: -1;
-}
-table#annot-go_terms td {
-  padding: 3px;
-}
-ul#doc-link-choices li:hover {
-    cursor: pointer;
-    font-weight: bold;
-}
-ul#links_out {
-  list-style: none;
-  margin: 0;
-  padding: 0;
-}
-ul#links_out li {
-  float: left;
-  margin-right: 10px;
-}
-
-div#tip {
-  display: absolute;
-  background: white;
-  padding: 3px;
-  border: 1px solid black;
-  border-radius: 5px;
-}
-li.scope_choice:hover {
-  cursor: pointer;
-  background-color: rgb(230, 230, 230);
-}
-.grid-width-8 {
-  padding-bottom: 36%;
-}
-.grid-width-12 {
-  padding-bottom: 24%;
-}
-
-/* For SVG */
-.axis path,
-.axis tick,
-.axis line {
-  fill: none;
-  stroke: none;
-}
-
-.modal-display:hover {
-  cursor: pointer;
-}
-
-.active-display {
-  border: solid #401362;
-}
-
-.btn-purple {
-  color: white;
-  background-color: #562a6f;
-  border-color: #562a6f;
-}
-
-.datasetbox-menu li {
-  white-space: nowrap;
-  padding-right: 5px !important;  /* Give some cushion to the longest submenu name */
-=======
 div.tabs-content li.is-active {
     display: block;
->>>>>>> ba5b1626
 }