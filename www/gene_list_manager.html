<!DOCTYPE html>
<!--[if lt IE 7]>      <html class="no-js lt-ie9 lt-ie8 lt-ie7"> <![endif]-->
<!--[if IE 7]>         <html class="no-js lt-ie9 lt-ie8"> <![endif]-->
<!--[if IE 8]>         <html class="no-js lt-ie9"> <![endif]-->
<!--[if gt IE 8]><!--> <html class="no-js"> <!--<![endif]-->
<head>
    <meta charset="utf-8">
    <meta http-equiv="X-UA-Compatible" content="IE=edge,chrome=1">
    <title>gEAR gene list manager</title>
    <meta name="description" content="">
    <meta name="viewport" content="width=device-width, initial-scale=1">
    <meta http-equiv="Pragma" content="no-cache">
    <meta http-equiv="Expires" content="-1">
    <meta http-equiv="CACHE-CONTROL" content="NO-CACHE">

    <!-- This is needed because mod_rewrite doesn't work well with relative paths.  This will need
        to be changed for any hosts where gEAR is not at the webserver root.
    -->
    <base href="/" />

<<<<<<< HEAD
    <link rel="stylesheet" href="css/gear-theme-purple.css?v=cbfcd86" />
=======
    <link rel="stylesheet" href="css/gear-theme-purple.css?v=9858a6e" />
>>>>>>> 0ff882e3
    <link rel="stylesheet" href="https://cdn.jsdelivr.net/npm/@mdi/font@7.4.47/css/materialdesignicons.min.css" />

    <!-- Fancy animation effects -->
    <link rel="stylesheet" href="https://cdnjs.cloudflare.com/ajax/libs/animate.css/4.1.1/animate.min.css""/>

<<<<<<< HEAD
    <link rel="stylesheet" href="css/common.v2.css?v=cbfcd86" />

    <!--Page-specific CSS here -->
    <link rel="stylesheet" href="css/gene_list_manager.css?v=cbfcd86" />
=======
    <link rel="stylesheet" href="css/common.v2.css?v=9858a6e" />

    <!--Page-specific CSS here -->
    <link rel="stylesheet" href="css/gene_list_manager.css?v=9858a6e" />
>>>>>>> 0ff882e3
</head>
<body>
    <!--[if lt IE 7]>
        <p class="browsehappy">You are using an <strong>outdated</strong> browser. Please <a href="http://browsehappy.com/">upgrade your browser</a> to improve your experience.</p>
    <![endif]-->

    <div id="main-layout-c" class="columns is-fullheight">
        <!--#include virtual="/include/primary_nav.html" -->
        <section id="main-c" class="column pl-0 pt-0">
            <!--#include virtual="/include/header_bar.html" -->
            <section id="content-c" class="m-3 container" data-nav-link="manage_genes">
                <article id="not-logged-in-msg" class="message is-danger is-hidden">
                    <div class="message-body">
                        You must be logged in as a user to create new gene lists.
                    </div>
                </article>

                <div class="columns">
                    <div class="column is-fifth">
                        <!-- Create new gene cart button -->
                        <div class="field">
                            <div class="control">
                                <button id="create-new-gene-list" class="button is-primary is-fullwidth">
                                    <span class="icon">
                                        <i class="mdi mdi-plus"></i>
                                    </span>
                                    <span>Create new gene list</span>
                                </button>
                            </div>
                        </div>

                        <!-- search field -->
                        <div class="field">
                            <label class="label">Find gene lists</label>
                            <div class="control has-icons-right">
                                <input id="search-terms" class="input" type="text" placeholder="Keyword search">
                                <span class="icon is-hidden is-right is-clickable" id="search-clear">
                                    <i class="mdi mdi-close-circle"></i>
                                </span>
                            </div>
                        </div>

                        <!-- filter options -->
                        <div class="field">
                            <div id="controls-ownership" class="js-filter-subsection is-clickable">
                                <p class="has-text-weight-semibold js-expandable-control">
                                    <span>Ownership</span>
                                    <span class="icon is-pulled-right">
                                        <i class="mdi mdi-minus"></i>
                                    </span>
                                </p>
                                <hr class="my-2 has-background-grey-lighter">
                                <ul class="js-expandable-target">
                                    <li class="js-all-selector">All</li>
                                    <li class="js-selected" data-dbval="yours">Your lists</li>
                                    <li data-dbval="group">Group-affiliated lists</li>
                                    <li data-dbval="shared">Lists shared with you</li>
                                    <li data-dbval="public">Public lists</li>
                                </ul>
                            </div>
                        </div>

                        <div class="field">
                            <div id="controls-organism" class="js-filter-subsection is-clickable">
                                <p class="has-text-weight-semibold  js-expandable-control">
                                    <span>Organism</span>
                                    <span class="icon is-pulled-right">
                                        <i class="mdi mdi-minus"></i>
                                    </span>
                                </p>
                                <hr class="my-2 has-background-grey-lighter">
                                <ul class="js-expandable-target" id="organism-choices">
                                    <li class="js-all-selector js-selected">All</li>
                                    <!-- list built by js -->
                                </ul>
                            </div>
                        </div>

                        <div class="field">
                            <div id="controls-date-added" class="js-filter-subsection is-clickable">
                                <p class="has-text-weight-semibold  js-expandable-control">
                                    <span>Date added</span>
                                    <span class="icon is-pulled-right">
                                        <i class="mdi mdi-minus"></i>
                                    </span>
                                </p>
                                <hr class="my-2 has-background-grey-lighter">
                                <ul class="js-expandable-target js-choose-only-one">
                                    <li class="js-all-selector js-selected">Any time</li>
                                    <li data-dbval="week">Within last week</li>
                                    <li data-dbval="month">Within last month</li>
                                    <li data-dbval="year">Within last year</li>
                                </ul>
                            </div>
                        </div>

                    </div>

                    <div class="column is-four-fifths">

                        <!-- create list view -->
                        <section id="create-list-container" class="is-hidden">
                            <section id="new-list-cards" class="columns">
                                <div class="card column has-background-light is-flex is-flex-direction-column">
                                    <header class="card-header">
                                        <p class="card-header-title has-text-dark js-new-list-header" id="new-list-unweighted-header">
                                            Unweighted gene list
                                        </p>
                                    </header>
                                    <div class="card-content is-flex-grow-1">
                                        <div class="content has-text-dark">
                                            This is a list of gene symbols only, possibly the most common type of gene list.
                                        </div>
                                    </div>
                                    <footer class="card-footer">
                                        <div class="buttons card-footer-item">
                                            <button class="button is-primary js-upload-gc-btn" id="btn-gc-paste-unweighted-list">Paste list of genes</button>
                                            <button class="button is-primary js-upload-gc-btn" id="btn-gc-upload-unweighted-list">Upload file</button>
                                        </div>
                                    </footer>
                                </div>

                                <div class="card column has-background-light is-flex is-flex-direction-column">
                                    <header class="card-header">
                                        <p class="card-header-title has-text-dark js-new-list-header" id="new-list-weighted-header">
                                            Weighted gene list
                                        </p>
                                    </header>
                                    <div class="card-content is-flex-grow-1">
                                        <div class="content has-text-dark">
                                            Upload a gene list with associated weights. For example, from a dataset's principal component analysis
                                        </div>
                                    </div>
                                    <footer class="card-footer">
                                        <div class="buttons card-footer-item">
                                            <button class="button is-primary js-upload-gc-btn" id="btn-gc-upload-weighted-list">Upload file</button>
                                        </div>
                                    </footer>
                                </div>

                                <!-- Hiding labeled uploader for now -->
                                <div class="card column has-background-light is-flex is-flex-direction-column is-hidden">
                                    <header class="card-header">
                                        <p class="card-header-title has-text-dark js-new-list-header" id="new-list-labeled-header">
                                            Labeled gene list
                                        </p>
                                    </header>
                                    <div class="card-content is-flex-grow-1">
                                        <div class="content has-text-dark">
                                            <p class="is-subtitle has-text-weight-semibold">COMING SOON</p>
                                            Upload a file containing a list of genes and associated labels. For example, marker genes for cell types
                                        </div>
                                    </div>
                                    <footer class="card-footer">
                                        <div class="buttons card-footer-item">
                                            <button class="button is-primary js-upload-gc-btn" id="btn-gc-upload-labeled-list" disabled>Upload file</button>
                                        </div>
                                    </footer>
                                </div>
                            </section>

                            <!-- New gene cart form -->
                            <div class="section is-hidden" id="new-list-form-c">
                                <div class="is-5 title">New gene list information</div>
                                <input type="hidden" id="new-list-upload-type" name="new-list-upload-type" value="" />

                                <div class="columns">
                                    <div class="column is-5">
                                        <div class="field">
                                            <label class="label" for="new-list-label">Name of list</label>
                                            <div class="control">
                                                <input type="text" class="input" id="new-list-label" name="new-list-label" placeholder="" />
                                            </div>
                                        </div>
                                    </div>
                                    <div class="column is-4">
                                    <div class="field">
                                            <label class="label" for="new-list-organism-id">Organism</label>
                                            <div class="control">
                                                <div class="select">
                                                    <select id="new-list-organism-id" name="new-list-organism-id"></select>
                                                </div>
                                            </div>
                                        </div>
                                    </div>
                                    <div class="column is-3">
                                        <div class="field">
                                            <p class="label">Visibility</p>
                                            <!-- toggle switch --->
                                            <input type="checkbox" class="switch is-primary" name="new-list-visibility" id="new-list-visibility"/>
                                            <label for="new-list-visibility"></label>
                                        </div>
                                    </div>
                                </div>
                                <div class="field">
                                    <label class="label" for="new-list-ldesc">Longer description</label>
                                    <div class="control">
                                        <textarea class="textarea" id="new-list-ldesc" name="new-list-ldesc" rows="3"></textarea>
                                    </div>
                                </div>
                                <div class="field" id="new-list-upload-c">
                                    <label class="label">Upload gene list
                                        <a id="list-upload-reqs" tabindex="0" class="button is-small is-text has-text-gear-bg-secondary" role="button" data-target="list-upload-reqs-modal">Click for requirements</a>

                                    </label>
                                    <div class="field">
                                        <div class="control">
                                            <div id="file-upload-c" class="file">
                                                <label for="new-list-file" class="file-label">
                                                    <input class="file-input" name="new-list-file" type="file" id="new-list-file"/>
                                                    <span class="file-cta">
                                                        <span class="file-icon">
                                                            <i class="mdi mdi-upload"></i>
                                                        </span>
                                                        <span class="file-label">
                                                            Choose a file…
                                                        </span>
                                                    </span>
                                                </label>
                                                <span class="file-name is-hidden" id="new-list-file-name"></span>
                                            </div>
                                        </div>
                                    </div>
                                </div>
                                <div class="field is-hidden" id="new-list-pasted-genes-c">
                                    <label class="label" for="new-list-pasted-genes">Paste gene symbols, separated by commas, spaces or on separate lines</label>
                                    <div class="control">
                                        <textarea class="textarea" id="new-list-pasted-genes" name="new-list-pasted-genes" rows="3" placeholder="Example: Sox2 Pou4f3 Rfx7"></textarea>
                                    </div>
                                </div>
                                <div class="field is-grouped">
                                    <p class="control">
                                        <button class="button is-primary" id="btn-new-list-save">Save</button>
                                    </p>
                                    <p class="control">
                                        <button class="button is-primary is-outlined" id="btn-new-list-cancel">Cancel</button>
                                    </p>
                                </div>
                            </div>
                        </section>

                        <!-- Count and view control -->
                        <section id="view-controls" class="level">
                            <div class="level-left">
                                <div class="level-item">
                                    <div class="field is-horizontal">
                                        <div class="field-label">
                                            <label class="label">View:</label>
                                        </div>
                                        <div class="field-body">
                                            <div class="buttons has-addons" role="group" aria-label="Gene cart list view preference">
                                                <button type="button" id="btn-table-view" class="js-view-btn button is-small is-gear-bg-secondary" aria-label="Table view" data-tooltip-content="Table view">
                                                    <span class="icon">
                                                        <i class="mdi mdi-18px mdi-table-column"></i>
                                                    </span>
                                                </button>
                                                <button type="button" id="btn-list-view-compact" class="js-view-btn button is-small is-dark" aria-label="Compact list view" data-tooltip-content="List view - Compact">
                                                    <span class="icon">
                                                        <i class="mdi mdi-18px mdi-format-list-bulleted"></i>
                                                    </span>
                                                </button>
                                                <button type="button" id="btn-list-view-expanded" class="js-view-btn button is-small is-dark" aria-label="Expanded list view" data-tooltip-content="List view - Expanded">
                                                    <span class="icon">
                                                        <i class="mdi mdi-18px mdi-window-maximize"></i>
                                                    </span>
                                                </button>
                                            </div>
                                        </div>
                                    </div>
                                </div>
                                <div class="level-item">
                                    <label class="label mr-3">Sort by:</label>  <!-- .field.is-horizontal + .field-label scrunches the label up -->
                                    <div class="field">
                                        <div class="control">
                                            <div class="select is-small">
                                                <select name="sort-by" id="sort-by">
                                                    <option value="relevance">Relevance</option>
                                                    <option value="title">Gene cart title</option>
                                                    <option value="date_added" selected>Date created</option>
                                                    <option value="owner">Owner</option>
                                                </select>
                                            </div>
                                        </div>
                                    </div>
                                </div>
                            </div>

                            <div class="level-right">
                                <div class="level-item">
                                    <div id="count-label-c" class="is-hidden">
                                        <span id="count-label">Showing <span id="result-range"></span> of <span id="result-count"></span> <span id="result-label"></span></span>
                                    </div>
                                </div>
                                <div class="level-item">
                                    <!-- ? May change to numbers if genecarts get too numerous -->
                                    <nav id="pagination-container" class="pagination is-small" role="navigation" aria-label="pagination">
                                    </nav>
                                </div>
                            </div>

                        </section> <!-- #view-controls -->

                        <!-- results view -->
                        <section id="results-container">
                            <table id="results-table" class="table is-narrow is-striped is-fullwidth">
                                <thead>
                                    <tr>
                                        <th></th>
                                        <th>Title</th>
                                        <th>Visibility</th>
                                        <th>Organism</th>
                                        <th>Owner</th>
                                        <th>Type</th>
                                        <th>Num Genes</th>
                                    </tr>
                                </thead>
                                <tbody>
                                    <template id="results-table-view">
                                        <tr>
                                            <tr class="js-table-row">
                                                <td class="js-td-expand">
                                                    <button class="button is-small js-expand-row" data-tooltip-content="Expand entry for more info and actions">
                                                        <span class="icon"><i class="mdi mdi-24px mdi-chevron-down"></i></span>
                                                    </button>
                                                </td>
                                            <td class="js-display-title"></td>
                                            <td class="js-display-visibility"></td>
                                            <td class="js-display-organism"></td>
                                            <td class="js-display-owner"></td>
                                            <td class="js-display-gctype"></td>
                                            <td class="js-display-num-genes"></td>
                                        </tr>
                                        <tr class="js-table-row-expanded is-hidden">
                                            <td colspan=7></td>
                                        </tr>
                                    </template>
                                </tbody>
                            </table>

                            <div id="results-list-div" class="is-hidden">
                                <template id="results-list-view">
                                    <!-- parts filled in by js -->
                                    <div class="js-gc-list-element">
                                        <!-- title section -->
                                        <div class="columns">
                                            <div class="column is-11 py-0">
                                                <div class="js-display-version js-display-title">
                                                    <p class="has-text-weight-bold"></p>
                                                </div>
                                                <div id="editable-title-c" class="js-editable-version js-editable-title is-hidden">
                                                    <div class="field">
                                                        <span class="has-text-weight-semibold">Title</span>
                                                        <input type="text" class="input"/>
                                                    </div>
                                                </div>
                                            </div>

                                            <div class="column is-1 py-0">
                                                <span class="is-clickable is-pulled-right js-expand-box icon"><i class="mdi mdi-arrow-expand"></i></span>
                                            </div>
                                        </div>

                                        <!-- visibility/other metadata section -->
                                        <div class="columns is-size-7">
                                            <div class="column is-3 py-0">
                                                <div class="js-display-version js-display-visibility"></div>
                                                <div class="js-editable-version js-editable-visibility is-hidden">
                                                    <div class="field">
                                                        <p class="label">Visibility</p>
                                                        <!-- toggle switch --->
                                                        <input type="checkbox" class="switch is-primary"/>
                                                        <label></label>
                                                    </div>
                                                </div>
                                            </div>

                                            <!-- organism section -->
                                            <div class="column is-3 py-0">
                                                <div class="js-display-version js-display-organism">
                                                    <span class="has-text-weight-semibold">Organism</span> <span></span>
                                                </div>
                                                <div class="js-editable-version js-editable-organism is-hidden">
                                                    <div class="field">
                                                        <label class="label">Organism</label>
                                                        <div class="control">
                                                            <div class="select">
                                                                <select></select>
                                                            </div>
                                                        </div>
                                                    </div>
                                                </div>
                                            </div>

                                            <div class="column is-3 py-0">
                                                <div class="js-display-version js-display-owner">
                                                    <span class="has-text-weight-semibold">Owner</span> <span></span>
                                                </div>
                                                <div class="js-editable-version js-editable-owner is-hidden">
                                                    <div class="field">
                                                        <label class="label">Owner</label>
                                                        <div class="control">
                                                            <input class="input is-static" readonly>
                                                        </div>
                                                    </div>
                                                </div>
                                            </div>
                                            <div class="column is-3 py-0">
                                                <div class="js-display-version js-display-date-added">
                                                    <span class="has-text-weight-semibold">Added</span> <span></span>
                                                </div>
                                                <div class="js-editable-version js-editable-date-added is-hidden">
                                                    <div class="field">
                                                        <label class="label">Added</label>
                                                        <div class="control">
                                                            <input class="input is-static" readonly>
                                                        </div>
                                                    </div>
                                                </div>
                                            </div>
                                        </div>
                                        <!-- preview + action buttons section -->
                                        <div class="columns is-size-7 my-0">
                                            <div class="column is-3 py-0">
                                                <div class="js-preview-genes-button-container">
                                                    <button class="button is-small is-outlined is-dark" title="Show gene list">
                                                        <span class="icon is-small"><i class="mdi mdi-format-list-bulleted"></i></span>
                                                        <span class="js-gc-button-label"></span>
                                                    </button>
                                                </div>
                                            </div>
                                            <div class="column is-9 py-0">
                                                <div class="columns my-0">
                                                    <div class="column is-two-thirds py-0">
                                                        <div class="field has-addons js-action-links my-0" role="group">
                                                            <p class="control">
                                                                <button class="button is-small is-outlined is-dark js-view-gc" data-tooltip-content="View on front page">
                                                                    <span class="icon"><i class="mdi mdi-18px mdi-eye"></i></span>
                                                                </button>
                                                            </p>
                                                            <p class="control">
                                                                <button class="button is-small is-danger js-delete-gc" data-tooltip-content="Delete list">
                                                                    <span class="icon"><i class="mdi mdi-18px mdi-delete"></i></span>
                                                                </button>
                                                            </p>
                                                            <p class="control">
                                                                <button class="button is-small is-outlined is-dark js-download-gc" data-tooltip-content="Download list as tsv">
                                                                    <span class="icon"><i class="mdi mdi-18px mdi-download"></i></span>
                                                                </button>
                                                            </p>
                                                            <p class="control">
                                                                <button class="button is-small is-outlined is-dark js-share-gc" data-tooltip-content="Get shareable link">
                                                                    <span class="icon"><i class="mdi mdi-18px mdi-share-variant"></i></span>
                                                                </button>
                                                            </p>
                                                            <p class="control">
                                                                <button class="button is-small is-outlined is-dark js-edit-gc-permalink" data-tooltip-content="Edit permalink">
                                                                    <span class="icon"><i class="mdi mdi-18px mdi-link-edit"></i></span>
                                                                </button>
                                                            </p>
                                                            <p class="control">
                                                                <button class="button is-small is-outlined is-dark js-edit-gc js-display-version" data-tooltip-content="Edit list metadata">
                                                                    <span class="icon"><i class="mdi mdi-18px mdi-pencil"></i></span>
                                                                </button>
                                                            </p>
                                                        </div>
                                                        <div class="field has-addons" role="group">
                                                            <p class="control">
                                                                <button class="button is-primary js-edit-gc-save js-editable-version is-hidden">
                                                                    <span class="icon"><i class="mdi mdi-content-save-edit-outline"></i></span><span>Save edits</span>
                                                                </button>
                                                            </p>
                                                            <p class="control">
                                                                <button class="button is-outlined is-primary js-edit-gc-cancel js-editable-version is-hidden">
                                                                    <span class="icon"><i class="mdi mdi-undo-variant"></i></span><span>Cancel edits</span>
                                                                </button>
                                                            </p>
                                                        </div>
                                                    </div>
                                                    <div class="column is-one-third py-0">
                                                        <div class="js-display-version js-display-gctype">
                                                            <span class="has-text-weight-semibold">Type</span> <span></span>
                                                        </div>
                                                        <div class="js-editable-version js-editable-gctype is-hidden">
                                                            <div class="field">
                                                                <label class="label">Type</label>
                                                                <div class="control">
                                                                    <input class="input is-static" readonly>
                                                                </div>
                                                            </div>
                                                        </div>
                                                    </div>
                                                </div> <!-- end .columns -->
                                            </div>

                                        </div> <!-- end .columns -->

                                        <!-- Gene preview section -->
                                        <div class="js-preview-genes-container is-hidden">
                                        </div>
                                        <hr class="js-expandable-view is-hidden" />
                                        <!-- Long description section -->
                                        <div class="columns js-expandable-view is-hidden">
                                            <div class="column is-3 py-0"></div>
                                            <div class="column is-9 py-0 js-display-version js-display-ldesc">
                                                <p class="has-text-weight-semibold">Long description</p>
                                                <p class="js-display-ldesc-text"></p>
                                            </div>
                                            <div class="column is-9 py-0 js-editable-version js-editable-ldesc is-hidden">
                                                <div class="field">
                                                    <label class="label">Long description</label>
                                                    <div class="control">
                                                        <textarea class="textarea" rows="4"></textarea>
                                                    </div>
                                                </div>
                                            </div>
                                        </div>

                                    </div> <!-- end .js-gc-list-element -->
                                    <hr class="gc-list-element-divider mb-2 has-background-grey-lighter" />
                                </template>
                            </div>
                        </section>
                        <nav id="below-pagination-container" class="pagination is-small is-pulled-right" role="navigation" aria-label="pagination">
                        </nav>


                    </div>
                </div>

            </section>
        </section>
    </div>

    <div class="modal" id="list-upload-reqs-modal">
        <div class="modal-background"></div>
        <div class="modal-card">
            <header class="modal-card-head">
                <p class="modal-card-title">File upload requirements</p>
                <button class="delete" aria-label="close"></button>
            </header>
            <section class="modal-card-body">
            <!-- Content ... -->
                <div class="content">
                </div>
            </section>
            <footer class="modal-card-foot">
                <button class="button">Close</button>
            </footer>
        </div>
    </div>

    <template id="unweighted-example">
        <p>Genes in the file must be separated by either commas, spaces, tab-indented, or on separate lines.</p>
        <p>gEAR will determine the Ensembl ID for each gene based on the organism selected.</p>

        <h5>Example</h5>
        <p>Pou4f3, Sox2, Atoh1</p>

        <h5>Example 2</h5>
        <p>
            Pou4f3<br />
            Sox2<br />
            Atoh1
        </p>
    </template>

    <template id="weighted-example">
        <ul>
            <li>File upload must be in CSV, TAB, or Excel-format only.</li>
            <li>A header row of columns is required. The names are not important but the third-column name onwards will be used as weight names.</li>
            <li>The first column must be unique gene identifiers. This is needed for potential cross-organism mapping with datasets.</li>
            <li>The second column must be gene symbols.</li>
            <li>All columns beyond the second must be numeric weights.</li>
            <li>The file will be parsed and validated before being uploaded.</li>
        </ul>

        <h5>Example</h5>
        <table class="table">
            <thead>
                <tr>
                    <th>ensembl_id</th>
                    <th>gene_symbol</th>
                    <th>PC1</th>
                    <th>PC2</th>
                    <th>MyCoolMetric</th>
                </tr>
            </thead>
            <tbody>
                <tr>
                    <td>ENSG00000000003</td>
                    <td>TSPAN6</td>
                    <td>0.1</td>
                    <td>-0.2</td>
                    <td>3</td>
                </tr>
                <tr>
                    <td>ENSG00000000005</td>
                    <td>TSPAN5</td>
                    <td>0.4</td>
                    <td>0.5</td>
                    <td>6</td>
                </tr>
                <tr>
                    <td>ENSG00000000419</td>
                    <td>DPM1</td>
                    <td>0.7</td>
                    <td>-0.8</td>
                    <td>9</td>
                </tr>
                <tr>
                    <td>ENSG00000000457</td>
                    <td>SCYL3</td>
                    <td>1.0</td>
                    <td>-1.1</td>
                    <td>12</td>
                </tr>
            </tbody>
        </table>
    </template>

    <template id="labeled-example">
        <ul>
            <li>File upload must be in Excel-format only.</li>
            <li>A header row of columns is required.</li>
            <li>The header name in each column is the label of the list of genes (i.e. marker gene names).</li>
            <li>The second row onwards is the gene symbols for that label. The label must have at least one gene symbol. Ensembl IDs are not needed.</li>
            <li>The file will be parsed and validated before being uploaded.</li>
        </ul>

        <h5>Example</h5>

        <table class="table">
            <thead>
                <tr>
                    <th>Astrocytes</th>
                    <th>Neurons</th>
                    <th>Microglia</th>
                </tr>
            </thead>
            <tbody>
                <tr>
                    <td>AQP4</td>
                    <td>APOE</td>
                </tr>
                <tr>
                    <td>GRIN2A</td>
                    <td>SLA</td>
                    <td>SNAP25</td>
                </tr>
                <tr>
                    <td>CSF1</td>
                    <td>CSF1R</td>
                    <td>IL6</td>
                    <td>TNFA</td>
                </tr>
            </tbody>
        </table>
    </template>


    <!-- Promise based HTTP client for the browser  -->
    <script src="https://unpkg.com/axios/dist/axios.min.js"></script>

<<<<<<< HEAD
    <script src="js/vendor/js.cookie.js?v=cbfcd86"></script>
=======
    <script src="js/vendor/js.cookie.js?v=9858a6e"></script>
>>>>>>> 0ff882e3

    <!-- Floating UI for tooltips, popovers, etc -->
    <script src="https://cdn.jsdelivr.net/npm/@floating-ui/core@1.5.0"></script>
    <script src="https://cdn.jsdelivr.net/npm/@floating-ui/dom@1.5.3"></script>


    <!-- Page-specific JS file here -->
<<<<<<< HEAD
    <script type="module" src="js/gene_list_manager.js?v=cbfcd86"></script>
=======
    <script type="module" src="js/gene_list_manager.js?v=9858a6e"></script>
>>>>>>> 0ff882e3

    <!-- Global site tag (gtag.js) - Google Analytics -->
    <script async src="https://www.googletagmanager.com/gtag/js?id=UA-59916932-1"></script>
    <script>
        window.dataLayer = window.dataLayer || [];
        function gtag(){dataLayer.push(arguments);}
        gtag('js', new Date());
        gtag('config', 'UA-59916932-1');
    </script>
</body>
</html><|MERGE_RESOLUTION|>--- conflicted
+++ resolved
@@ -18,27 +18,16 @@
     -->
     <base href="/" />
 
-<<<<<<< HEAD
-    <link rel="stylesheet" href="css/gear-theme-purple.css?v=cbfcd86" />
-=======
     <link rel="stylesheet" href="css/gear-theme-purple.css?v=9858a6e" />
->>>>>>> 0ff882e3
     <link rel="stylesheet" href="https://cdn.jsdelivr.net/npm/@mdi/font@7.4.47/css/materialdesignicons.min.css" />
 
     <!-- Fancy animation effects -->
     <link rel="stylesheet" href="https://cdnjs.cloudflare.com/ajax/libs/animate.css/4.1.1/animate.min.css""/>
 
-<<<<<<< HEAD
-    <link rel="stylesheet" href="css/common.v2.css?v=cbfcd86" />
-
-    <!--Page-specific CSS here -->
-    <link rel="stylesheet" href="css/gene_list_manager.css?v=cbfcd86" />
-=======
     <link rel="stylesheet" href="css/common.v2.css?v=9858a6e" />
 
     <!--Page-specific CSS here -->
     <link rel="stylesheet" href="css/gene_list_manager.css?v=9858a6e" />
->>>>>>> 0ff882e3
 </head>
 <body>
     <!--[if lt IE 7]>
@@ -702,11 +691,7 @@
     <!-- Promise based HTTP client for the browser  -->
     <script src="https://unpkg.com/axios/dist/axios.min.js"></script>
 
-<<<<<<< HEAD
-    <script src="js/vendor/js.cookie.js?v=cbfcd86"></script>
-=======
     <script src="js/vendor/js.cookie.js?v=9858a6e"></script>
->>>>>>> 0ff882e3
 
     <!-- Floating UI for tooltips, popovers, etc -->
     <script src="https://cdn.jsdelivr.net/npm/@floating-ui/core@1.5.0"></script>
@@ -714,11 +699,7 @@
 
 
     <!-- Page-specific JS file here -->
-<<<<<<< HEAD
-    <script type="module" src="js/gene_list_manager.js?v=cbfcd86"></script>
-=======
     <script type="module" src="js/gene_list_manager.js?v=9858a6e"></script>
->>>>>>> 0ff882e3
 
     <!-- Global site tag (gtag.js) - Google Analytics -->
     <script async src="https://www.googletagmanager.com/gtag/js?id=UA-59916932-1"></script>
