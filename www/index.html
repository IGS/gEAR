<!DOCTYPE html>
<!--[if lt IE 7]>      <html class="no-js lt-ie9 lt-ie8 lt-ie7"> <![endif]-->
<!--[if IE 7]>         <html class="no-js lt-ie9 lt-ie8"> <![endif]-->
<!--[if IE 8]>         <html class="no-js lt-ie9"> <![endif]-->
<!--[if gt IE 8]><!-->
<html class="no-js">
  <!--<![endif]-->
  <head>
    <meta charset="utf-8" />
    <meta http-equiv="X-UA-Compatible" content="IE=edge,chrome=1" />
    <title>Main page</title>
    <meta http-equiv="Pragma" content="no-cache" />
    <meta http-equiv="Expires" content="-1" />
    <meta http-equiv="CACHE-CONTROL" content="NO-CACHE">
    <meta name="description" content="" />
    <meta name="viewport" content="width=device-width, initial-scale=1" />

    <!-- This is needed because mod_rewrite doesn't work well with relative paths.  This will need
             to be changed for any hosts where gEAR is not at the webserver root.
    -->
    <base href="/" />

    <link
      rel="stylesheet"
      href="https://stackpath.bootstrapcdn.com/bootstrap/4.1.3/css/bootstrap.min.css"
      integrity="sha384-MCw98/SFnGE8fJT3GXwEOngsV7Zt27NXFoaoApmYm81iuXoPkFOJwJ8ERdknLPMO"
      crossorigin="anonymous"
    />

    <!-- Ensures we always get a new version (during our current active development cycles) -->
    <link
      href="https://maxcdn.bootstrapcdn.com/font-awesome/4.7.0/css/font-awesome.min.css"
      rel="stylesheet"
    />

    <!-- Interactive tree structure -->
    <link rel="stylesheet" href="https://cdnjs.cloudflare.com/ajax/libs/jstree/3.2.1/themes/default/style.min.css" />

    <script>document.write('<link rel="stylesheet" href="css/common.' + (new Date()).getTime() + '.css" />');</script>
    <script>document.write('<link rel="stylesheet" href="css/index.' +  (new Date()).getTime() + '.css" />');</script>
    <script>document.write('<link rel="stylesheet" href="css/sidepanel_notes.' + (new Date()).getTime() + '.css" />');</script>


    <link rel="stylesheet" href="css/jquery.mCustomScrollbar.css" />
    <script src="js/vendor/modernizr-2.6.2-respond-1.1.0.min.js"></script>
  </head>
  <body>

  <!-- Forgot (Change) Password Modal -->
  <div class="modal fade" id="forgot_password_modal" tabindex="-1" role="dialog"
    aria-labelledby="forgot_password_modal_title" aria-hidden="true" data-backdrop='static'>
    <div class="modal-dialog" role="document">
      <div class="modal-content">
        <div class="modal-header">
          <h2 class="modal-title" id="forgot_password_modal_title">Change your password</h2>
        </div>
        <div class="modal-body">
          <div id="valid_forgot_pass_modal_body_c" class="container-fluid">
            <div class="row">
              <h3>Hi<span id="forgot_password_user_name"><b>!</b></span> You can reset your password by creating a
                new one here.</h3>
            </div>
            <div class="row">
              <form id='change_forgotten_pass_form' class='col-sm-12 form-horizontal' role='form'>
                <input type='hidden' id='user_help_id' name='user_help_id' value='' />
                <div class="form-group row">
                  <label for="user_new_pass_1" class="col-2 col-form-label">New Password</label>
                  <div class="col-10">
                    <input class="form-control" type="password" value="" id="user_new_pass_1">
                  </div>
                </div>
                <div class="form-group row">
                  <label for="user_new_pass_2" class="col-2 col-form-label">Re-enter Password</label>
                  <div class="col-10">
                    <input class="form-control" type="password" value="" id="user_new_pass_2" disabled="true">
                  </div>
                </div>
              </form>
            </div>
            <div class='row'>
              <p>Both new passwords must match in order to save your new password.</p>
            </div>
          </div>
          <div id="invalid_forgot_pass_modal_body_c" style="display:none;" class="container-fluid text-center">
            <h3>This link is no longer available or has expired.</h3>
          </div>
          <div id="saving_forgot_pass_modal_body_c" style="display:none;" class="container-fluid text-center">
            <h3><img id="submit_wait_indicator" src="img/loading_search.gif" style="height:30px; width:30px;"
                alt="submitting"> Saving changes</h3>
          </div>
          <div id="success_forgot_pass_modal_body_c" style="display:none;" class="container-fluid text-center">
            <h3><span class="glyphicon glyphicon-ok"></span> Your password has been updated.</h3>
          </div>
        </div>
        <div id="forgot_pass_modal_footer" class="modal-footer text-center">
          <button type="button" class="btn btn-secondary" data-dismiss="modal">Close</button>
          <button type="button" id="save_user_new_pass" class="btn btn-primary" disabled="true">Save changes</button>
        </div>
      </div>
    </div>
  </div> <!-- end of forgot_password_modal -->

    <!--[if lt IE 7]>
      <p class="browsehappy">
        You are using an <strong>outdated</strong> browser. Please
        <a href="http://browsehappy.com/">upgrade your browser</a> to improve
        your experience.
      </p>
    <![endif]-->
    <div id="body_c">
      <div id="navigation_bar">
        <!-- content here inserted via JQuery -->
      </div> <!-- end navigation_bar -->

      <div class="alert-container">
        <!-- CONTAINER FOR ALERTS - INSERTED BY JQUERY -->
      </div>

      <div id="intro_content">
        <div class="section_panels_row card-deck mt-2 pt-3" id="intro_search_options_c">
          <div class="card">
            <div class="card-body pt-0 mt-0 pb-1">
              <h1>Explore gene expression</h1>
              <form id="intro_search_form"></form>
              <div id="intro_search_div" class="form-group mb-2">
                <small class="form-text text-muted mt-3">Specify one or more genes with spaces or commas</small>
                <div class="form-row">
                  <div class="col-12 input-group">
                    <input type="text" form="intro_search_form" class="js-gene-symbols form-control" id="search_gene_symbol_intro" placeholder="Choose gene symbol(s)" />

                    <div class="input-group-append dropdown">
                      <div id="gene_cart_search_icon" class="js-gene-cart-icon input-group-text dropdown-toggle" data-toggle="dropdown" aria-haspopup="true" aria-expanded="false">
                        <i class="fa fa-shopping-cart" aria-hidden="true" data-toggle="tooltip" data-placement="top" title="Click to select a gene cart for loading a pre-defined set of genes."></i>
                      </div>
                      <div class="dropdown-menu" aria-labelledby="search_param_gene_cart">
                        <form class="px-4 py-3" onsubmit="return false;">
                          <div class="input-group input-group-sm mb-3">
                            <div class="input-group-prepend">
                              <i class="fa fa-search input-group-text" aria-hidden="true"></i>
                            </div>
                            <input type="text" class="form-control" id="gene_cart_tree_q" placeholder="Type to search gene carts">
                          </div>
                          <div id="gene_cart_tree"></div>
                        </form>
                      </div>
                    </div>

                    <div class="input-group-append">
                      <div id="exact_match_icon" class="js-exact-match input-group-text" >
                        <img src="img/arrow_target_unselected.png" alt="Exact match" data-toggle="tooltip" data-placement="top" title="Exact match (currently off)." />
                      </div>
                    </div>

                    <div class="input-group-append">
                      <div id="multigene_search_icon" class="js-multigene input-group-text" >
                        <img src="img/icons/single-dna.svg" alt="Single/multi-gene toggle" aria-hidden="true" data-toggle="tooltip" data-placement="top" title="Single-gene displays enabled. Click to search for multigene displays."></img>
                      </div>
                    </div>

                    <div class="input-group-append">
                      <div id="intro_search_icon" class="js-search input-group-text" >
                        <img src="img/search_icon.png" alt="Search" data-toggle="tooltip" data-placement="top" title="Search" />
                      </div>
                    </div>
                  </div>
                </div> <!-- .form-row -->
                <small id="search_param_gene_cart_div" style="visibility:hidden;" class="js-gene-cart-div"><strong>Selected Gene Cart: </strong><span id="search_param_gene_cart" class="js-gene-cart"></span></small>
              </div> <!-- #intro_search_div -->
              <div class="form-group">
                <label id="search_param_profile_label" class="mb-0">Select Profile</label>
                <small class="form-text text-muted">A "profile" is a named group of datasets</small>
                <div id="search_param_profile_c" class="form-control dropdown">
                  <div class="js-profile dropdown-toggle" value="" data-title="Click to change" id="search_param_profile" data-toggle="dropdown" aria-haspopup="true" aria-expanded="false">Choose One</div>
                  <div class="dropdown-menu" aria-labelledby="search_param_profile">
                    <form class="px-4 py-3" onsubmit="return false;">
                      <div class="input-group input-group-sm mb-3">
                        <div class="input-group-prepend">
                          <i class="fa fa-search input-group-text" aria-hidden="true"></i>
                        </div>
                        <input type="text" class="form-control" id="profile_tree_q" placeholder="Type to search profiles">
                      </div>
                      <div id="profile_tree"></div>
                    </form>
                  </div>
                </div>
                <p id='intro_selected_profile_warning' class='shown_later'>
                  You have selected a profile under active development.  Some gene symbols may not
                  show results currently.
                </p>
              </div> <!-- .form-group -->
            </div> <!-- end card-body -->
          </div> <!-- end card-body -->
          <div class="card">
            <div class="card-body pt-0 mt-0 pb-1">
              <h1>Explore datasets and profiles</h1>
              <small class="form-text text-muted mt-3">Search for datasets by title, GEO ID or pubmed ID</small>
              <form id='dataset_search_form'>
                <input type="text" class="form-control" id="search_dataset_intro" placeholder="Search terms" />
              </form>
              <p class="pull-right" id="dataset_browse_label">
                Or <a href='./dataset_explorer.html'>Launch dataset explorer</a>
              </p>
            </div>
          </div>
        </div> <!-- end .section_panels_row -->

        <div class="section_panels_row card-deck mt-2 pt-3">
          <div class="card">
            <div class="card-header bg-white pb-0">
              <h3><img src="./img/icons/wrench_purple.png" /> Tools and utilities:</h3>
              <!--
                  - Comparison tool
                  - Analysis workbench
                  - Dataset uploader
                -->
            </div>
            <div class="card-body">
              <div class="row">
                <div class="col-12">

                  <div class="row mb-3 tool-launcher" data-tool-name="comparison">
                    <div class="col-4 tool_launcher_c pr-0">
                      <img class="img-fluid" src="./img/comparison_tool_screenshot.png" />
                    </div>
                    <div class="col-8 tool_launcher_c my-auto">
                      <span>Comparison tool</span>
                    </div>
                  </div>
                  <div class="row tool-launcher" data-tool-name="workbench">
                    <div class="col-4 tool_launcher_c pr-0">
                      <img class="img-fluid" src="./img/analyzer_composite_screenshot.png" />
                    </div>
                    <div class="col-8 tool_launcher_c my-auto">
                      <span>Single-cell workbench</span>
                    </div>
                  </div>
                  <div class="row tool-launcher" data-tool-name="mg_curator">
                    <div class="col-4 tool_launcher_c pr-0">
                      <img class="img-fluid" src="./img/heatmap_thumbnail.png" />
                    </div>
                    <div class="col-8 tool_launcher_c my-auto">
                      <span>Create multigene displays</span>
                    </div>
                  </div> <!-- end subrow -->
                  <div id="uploader_header_c" class="row">
                    <div class="col-12">
                      <h3><img src="./img/icons/upload_purple.png" /> Dataset uploader</h3>
                      <hr />
                    </div>
                  </div>
                  <div class="row">
                    <div class="col-6 pl-1 pr-1">
                      <div class="section_launcher section_launcher_double" id="launcher_expression_uploader">
                        <div class="section_launcher_label">EXPRESSION DATA</div>
                      </div>
                    </div>
                    <div class="col-6 pl-1 pr-1">
                      <div class="section_launcher section_launcher_double" id="launcher_epigenetic_uploader">
                        <div class="section_launcher_label">EPIGENETIC DATA</div>
                      </div>
                    </div>
                  </div>
                </div> <!-- end .col-12 -->
              </div> <!-- end .row -->
            </div> <!-- end .card-body -->

          </div> <!-- end Launcher card -->
          <div class="card">
            <div class="card-header bg-white pb-0">
              <h3><img src="./img/icons/drives_purple.png" /> Getting started video</h3>
            </div>
            <div class="card-body">
              <div class="youtube-video-container">
                <iframe width="560" height="315" src="https://www.youtube.com/embed/sr_kvm7W4OE" frameborder="0" allow="accelerometer; autoplay; encrypted-media; gyroscope; picture-in-picture" allowfullscreen></iframe>
              </div>
            </div>
            <div class="card-footer bg-white">
              <div class="section_launcher section_launcher_single" id="launcher_manual">
                <div class="section_launcher_label">SEE ALL DOCUMENTATION</div>
              </div>
            </div>
          </div> <!-- end youtube card -->
          <div class="card">
            <div class="card-header bg-white pb-0">
              <h3><img src="./img/icons/book_purple.png" /> Learn how to:</h3>
            </div>
            <div class="card-body">
              <div class="row">
                <div class="col-12">
                  <ul class="list-group" id="doc-link-choices">
                    <li class="list-group-item" data-doc-link="basic">
                      <div class="md-v-line"></div><i class="fa fa-info-circle mr-4"></i>
                      Browse gene expression
                    </li>
                    <li class="list-group-item" data-doc-link="compare">
                      <div class="md-v-line"></div><i class="fa fa-info-circle mr-4"></i>
                      Analyze gene expression
                    </li>
                    <li class="list-group-item" data-doc-link="workbench">
                      <div class="md-v-line"></div><i class="fa fa-info-circle mr-4"></i>
                      Analyze scRNA-Seq data
                    </li>
                    <li class="list-group-item" data-doc-link="epiviz">
                      <div class="md-v-line"></div><i class="fa fa-info-circle mr-4"></i>
                      Visualize epigenetic data
                    </li>
                    <li class="list-group-item" data-doc-link="curation">
                      <div class="md-v-line"></div><i class="fa fa-info-circle mr-4"></i>
                      Customize displays
                    </li>
                    <li class="list-group-item" data-doc-link="uploading">
                      <div class="md-v-line"></div><i class="fa fa-info-circle mr-4"></i>
                      Upload and share data
                    </li>
                  </ul>
                </div> <!-- end .col-12 -->
              </div>
            </div>
          </div> <!-- end Learn how to card -->
        </div> <!-- end .section_panels_row -->

        <div class="section_panels_row card-deck pt-3">
          <div class="card">
            <div class="card-header bg-white pb-0">
              <h3><img src="./img/icons/citation.png" /> Citation</h3>
            </div>
            <div class="card-body">
              <p class="card-title">
                <strong>gEAR: Gene Expression Analysis Resource portal for community-driven, multi-omic data exploration.</strong><br />
                <span class="citation_authors">Orvis J, et al.</span>
                <span class="citation_pub">Nat Methods. 2021 Jun 25. doi: 10.1038/s41592-021-01200-9</span> &nbsp;
                <span class="citation_pmid">PMID: <u><a href="https://pubmed.ncbi.nlm.nih.gov/34172972/">34172972</a></u></span>.
              </p>

            </div>
          </div>
          <div class="card">
            <div class="card-header bg-white pb-0">
              <h3><img src="./img/icons/gear_purple.png" /> Site stats</h3>
            </div>
            <div id="site_stats_c" class="card-body">
              <ul>
                <li>Datasets:<span id="stats_dataset_count" class="pull-right"></span></li>
                <li>Registered users:<span id="stats_user_count" class="pull-right"></span></li>
              </ul>
            </div>
          </div>
        </div> <!-- end .section_panels_row -->
      </div> <!-- end intro_content-->
    </div> <!-- end section_panels_c -->

    <div id="main_content" class="container-fluid">
      <div id='note_main_c' class='row'>
          <div id='note_side_panel_c' class='col-3 dock-right'></div>
          <div id='note_fullwindow_c' class='col-9'></div>
      </div>
        <div class="row">
          <div id="leftbar_main" class="col-2">
            <!--
            <div class="tab" role="tablist">
              <button class="active" id="gene_tab" onclick="show_gene()">Gene</button>
              <button id="projection_tab" onclick="show_projection()">Projection</button>
            </div>
            -->

            <div id="search_container">
              <form id="gene_search_form"></form>
              <div id="gene_search_div" class="form-group">
                <h3>Search Genes</h3>
                <div class="row">
                  <div class="col-12 input-group input-group-sm">
                    <div class="form-row w-100 mb-1">
                      <input type="text" form="gene_search_form" id="search_gene_symbol" class="js-gene-symbols form-control form-control-sm" name="search_gene_symbol" placeholder="Search for a gene symbol" data-toggle="popover" data-placement="right" value="" />
                    </div>

                    <div id="gene_input_appends" class="form-row">
                      <div class=" input-group-append dropdown" id="selected_gene_cart_c">
                        <div id="gene_cart_search_input" class="js-gene-cart-icon input-group-text dropdown-toggle" data-toggle="dropdown" aria-haspopup="true" aria-expanded="false">
                          <i class="fa fa-shopping-cart" aria-hidden="true" data-toggle="tooltip" data-placement="top" title="Click to select a gene cart for loading a pre-defined set of genes."></i>
                        </div>
                        <div class="dropdown-menu" aria-labelledby="selected_gene_cart">
                          <form class="px-4 py-3" onsubmit="return false;">
                            <div class="input-group input-group-sm mb-3">
                              <div class="input-group-prepend">
                                <i class="fa fa-search input-group-text" aria-hidden="true"></i>
                              </div>
                              <input type="text" class="form-control" id="selected_gene_cart_tree_q" placeholder="Type to search gene carts">
                            </div>
                            <div id="selected_gene_cart_tree"></div>
                          </form>
                        </div>
                      </div> <!-- selected_gene_cart_c -->

                      <div class="input-group-append">
                        <div id="exact_match_input" class="js-exact-match input-group-text" >
                          <img src="img/arrow_target_unselected.png" alt="Exact match" data-toggle="tooltip" data-placement="top" title="Exact match (currently off)." />
                        </div>
                      </div>

                      <div class="input-group-append">
                        <div id="multigene_plots_input" class="js-multigene input-group-text" >
                          <img src="img/icons/single-dna.svg" alt="Single/multi-gene toggle" aria-hidden="true" data-toggle="tooltip" data-placement="top" title="Single-gene displays enabled. Click to search for multigene displays."></img>
                        </div>
                      </div>

                      <div class="input-group-append">
                        <div id="submit_search" class="js-search input-group-text">
                          <img src="img/search_icon.png" alt="Search" data-toggle="tooltip" data-placement="top" title="Search" />
                        </div>
                      </div>
                    </div> <!-- .form-row -->
                  </div>
                </div> <!-- .row -->
                <small id="selected_gene_cart_div" style="visibility:hidden;" class="js-gene-cart-div"><strong>Gene Cart: </strong><span id="selected_gene_cart"  class="js-gene-cart"></span></small>
              </div> <!-- gene search div -->

              <!--
              <form id="projection_search_form"></form>
              <div id="projection_search_div">
                <h3>Search Projections</h3>
<<<<<<< HEAD
                <div class="form-group form-group-sm">
                  <div id="set_of_patterns_c">
                    <!-- Where will this be?  -->
                    <label for="set_of_patterns" class="control-label">Select pattern source</label>
=======
                <div class="row form-group form-group-sm">
                  <div id="set_of_patterns_c" class="col-12">
                    <label for="set_of_patterns" class="control-label">Set of patterns</label>
>>>>>>> fe8acfc6
                    <select id="set_of_patterns" class="form-control form-control-sm"></select>
                  </div>
                </div>

                <div class="form-group form-group-sm">
                  <div class="form-check" data-toggle="tooltip" data-placement="right" title="If checked, projectR will run under a modified formula meant for PCA patterns.">
                    <input class="form-check-input" type="checkbox" id="is_pca">
                    <label class="form-check-label" for="is_pca">
                      Check to assume patterns are from PCA
                    </label>
                  </div>
                </div>


                <div id="projection_display_mode_c" class="form-group form-group-sm">
                  <div class="form-check">
                    <input class="form-check-input" type="radio" name="projection_display_mode" id="single_pattern" value="single" checked>
                    <label class="form-check-label" for="single_pattern">
                      Single-pattern display
                    </label>
                  </div>
                  <div class="form-check">
                    <input class="form-check-input" type="radio" name="projection_display_mode" id="multi_pattern" value="multi">
                    <label class="form-check-label" for="multi_pattern">
                      Multi-pattern display
                    </label>
                  </div>
                </div>

                <div id="projection_pattern_elements_c" style="display:none;" class="form-group form-group-sm">
                  <h3>Select patterns</h3>
                  <div id="projection_pattern_elements"></div>
                </div>

                <script id="pattern_list_tmpl" type="text/x-jsrender">
                  <option value="{{:id}}">{{:title}}</option>
                </script>
                <script id="pattern_elements_tmpl" type="text/x-jsrender">
                  <div class="form-check">
                    <input type="checkbox" class="js-projection-pattern-elts-check form-check-input" data-label="{{:label}}">
                    <label class="form-check-label">{{:label}}</label>
                  </div>
                </script>
              </div>
              -->
              
              <div id="selected_profile_container" class="form-group">
                <label id="selected_profile_label" class="mb-0">Select Profile</label>
                <div id="selected_profile_c" class="dropdown">
                  <div id="selected_profile" value="" data-title="Click to change" class="js-profile form-control form-control-sm text-truncate dropdown-toggle" data-toggle="dropdown" aria-haspopup="true" aria-expanded="false">Empty</div>
                  <div class="dropdown-menu" aria-labelledby="selected_profile">
                    <form class="px-4 py-3" onsubmit="return false;">
                      <div class="input-group input-group-sm mb-3">
                        <div class="input-group-prepend">
                          <i class="fa fa-search input-group-text" aria-hidden="true"></i>
                        </div>
                        <input type="text" class="form-control" id="selected_profile_tree_q" placeholder="Type to search profiles">
                      </div>
                      <div id="selected_profile_tree"></div>
                    </form>
                  </div>
                </div> <!-- end selected_profile_c -->
              </div>
<<<<<<< HEAD
              <div class="form-group form-group-sm">
                <button id="submit_search_projection" type="submit" class="js-search btn btn-secondary btn-sm">Search projections</button>
=======
              <!--
              <div id="submit_search_projection" class="js-search form-group form-group-sm">
                <button type="submit" class="btn btn-secondary btn-sm">Search projections</button>
>>>>>>> fe8acfc6
              </div>
              -->
            </div><!-- end #search_container -->

            <div id="search_results_c" class="item search_result_c search_result_c_DISABLED" style="height:calc(90vh - 240px);">
              <!-- SAdkins - I don't like putting non-header stuff in a header element -->
              <h3 class="clearfix">
                Search results

                <span id="search_result_count" class="badge"></span>
                <div class="btn-group float-right">
                  <button id="toggle_options" type="button" class="btn btn-default btn-sm dropdown-toggle" data-toggle="dropdown" aria-expanded="false" data-toggle="tooltip" data-placement="bottom" title="Change scoring method">
                    <span class="fa fa-wrench"></span>
                  </button>
                  <ul id="scoring_and_gradient_menu" class="dropdown-menu dropdown-menu-right" role="menu">
                    <li class="instructions">Scoring method:</li>
                    <li class="divider"></li>
                    <li class="scope_choice" data-choice="gene">
                      <span class="fa fa-arrows-h"> Gene scope</span>
                    </li>
                    <li class="scope_choice" data-choice="tissue">
                      <span class="fa fa-arrows-v"> Tissue scope</span>
                    </li>
                    <li class="scope_choice" data-choice="dataset">
                      <span class="fa fa-th"> Dataset scope</span>
                    </li>
                    <!-- color gradients added here by main.js:populate_example_color_gradients() -->
                  </ul>
                </div>
              </h3>

              <div id="multigene_search_indicator" class="small alert alert-info" style="display:none;">
                Selectable genes hidden because 'Multigene Plots' is enabled.
              </div>
              <div class="alert alert-warning" role="alert" id="too_many_genes_warning" style="display:none;"></div>
              <div id="searching_indicator_c">
                <img id="searching_indicator" src="img/loading_search.gif" alt="searching" />
              </div>
              <div id="search_results_scrollbox">
                <div id="search_results" class="list-group"></div>
              </div>
            </div>
            <!-- end #search_results_c -->
          </div>
          <!-- #lefbar_main -->

          <div id="viewport_intro" class="main_column col-7">
            <!-- #PERMALINK -->
            <div id="permalink_intro_c" class="shown_later">
              <div id="permalink_info" class="container"></div>
              <div class="container">
                <div class="alert alert-info" role="alert">
                  <h3>Cannot display plots since no genes were searched</h3>
                  <p>
                    To view the datasets for this profile, first search for a gene or list of genes in the panel
                    to the left.
                    <br><br>
                    Here are some examples: "atoh1" or "atoh1 gfi1 pou4f3 lfng"
                  </p>
                </div>
              </div>
            </div>
            <!-- end permalink -->
          </div>
          <!-- end #viewport -->

          <!----------------------------------------
          ----------------------------------------
            Main panel of active page
        ------------------------------------------->
          <div id="viewport_main" class="main_column col-10">
            <div id="links_out_c" class="row search_result_c">
              <div class="col-12">
                <div id="searched_gene">
                  Showing results for gene:
                  <span id="selected_gene_symbol"></span>
                </div>
                <div class="row">
                  <div class="col-4" id="gene_organism_options_c">
                    <h4>Annotation by organism</h4>
                    <div class="organism_icon_c">
                      <button id="annot_organism_1" class="icon-organism" data-organism-id="1" data-toggle="tooltip" data-placement="top" title="Mouse">
                        <img src="./img/icons/org-1-light-64.svg" alt="Mouse" />
                      </button>
                      <button id="annot_organism_2" class="icon-organism" data-organism-id="2" data-toggle="tooltip" data-placement="top" title="Human">
                        <img src="./img/icons/org-2-light-64.svg" alt="Human" />
                      </button>
                      <button id="annot_organism_3" class="icon-organism" data-organism-id="3" data-toggle="tooltip" data-placement="top" title="Zebrafish">
                        <img  src="./img/icons/org-3-light-64.svg" alt="Zebrafish" />
                      </button>
                      <button id="annot_organism_5" class="icon-organism" data-organism-id="5" data-toggle="tooltip" data-placement="top" title="Chicken">
                        <img src="./img/icons/org-5-light-64.svg" alt="Chicken" />
                      </button>
                      <button id="annot_organism_6" class="icon-organism" data-organism-id="6" data-toggle="tooltip" data-placement="top" title="Rat">
                        <img src="./img/icons/org-6-light-64.svg" alt="Rat" />
                      </button>
                      <button id="annot_organism_7" class="icon-organism" data-organism-id="7" data-toggle="tooltip" data-placement="top" title="Marmoset">
                        <img src="./img/icons/org-7-light-64.svg" alt="Marmoset" />
                      </button>
                    </div>
                  </div>
                  <div class="col-5">
                    <h4>External resource links</h4>
                    <ul id="links_out"></ul>
                    <script id="tmpl_external_links" type="text/x-jsrender">
                      {{if url}}
                      <li><a href="{{:url}}" target="gear_link" title="{{:title}}">{{:source}}</a></li>
                      {{/if}}
                    </script>
                  </div>
                  <div id='annotation_plugin_c' class="col-3">
                    <!-- content inserted here if plugins present -->
                  </div>
                </div>
                <!-- end .row -->
              </div>
            </div>
            <!-- end #links_out_c-->

            <div id="gene_details_c" class="row search_result_c">
              <div id="gene_details" class="col-12">
                <div id="gene_details_header" title="Show gene information" data-toggle="collapse" data-target="#gene_details_info" aria-expanded="false" aria-controls="gene_details_info">
                  <div class="row">
                    <div class="col-9">
                      Functional annotation -
                      <span id="gene_details_header_title"></span>
                    </div>
                    <div class="col-3 pull-right">
                      <span id="gene_collapse_btn" class="fa fa-plus pull-right" aria-expanded="false"></span>
                    </div>
                  </div>
                </div>
                <div id="gene_details_info" class="collapse">
                  <div id="gene_annotation_c" class="row">
                    <div id="primary_annotation_attributes" class="col-3">
                      <h4>Annotation</h4>
                      <dl>
                        <dt>Product</dt>
                        <dd id="annot-product"></dd>

                        <dt>Gene symbol</dt>
                        <dd id="annot-gene_sym"></dd>

                        <dt>Aliases</dt>
                        <dd id="annot-aliases"></dd>

                        <dt>
                          Ensembl ID (Release
                          <span id="annot-ensembl_release"></span>)
                        </dt>
                        <dd id="annot-ensembl_id"><a href=""></a></dd>
                      </dl>
                    </div>
                    <div id="go_terms_c" class="col-6">
                      <h4>
                        GO terms <span id="go_term_count" class="badge"></span>
                      </h4>
                      <div id="go_terms_table_c">
                        <table
                          id="annot-go_terms"
                          class="table table-condensed"
                        ></table>
                        <script id="tmpl_go_terms" type="text/x-jsrender">
                          <tr>
                            <td><a href="http://amigo1.geneontology.org/cgi-bin/amigo/term_details?term={{:go_id}}">{{:go_id}}</a></td>
                            <td>{{:name}}</td>
                          </tr>
                        </script>
                      </div>
                    </div>
                    <div id="mirna_tree_c" class="col-3">
                      <h4>miRNA Tree</h4>
                      <ul id="mirna_tree"></ul>
                      <!-- populated by main.js -->
                    </div>
                  </div>
                </div>
              </div>
              <!-- end div#gene_details -->
              <script id="tmpl_aliases" type="text/x-jsrender">
                <span class='gene_symbol_alias'>{{:label}}</span>
              </script>
            </div>
            <!-- end #gene_details_c -->
            <div id="tip" style="display:none">&nbsp;</div>
            <div id="dataset_grid" class="search_result_c search_result_c_DISABLED">
              <!-- populated by main.js:load_dataset_frames() -->
            </div>
            <div id="dataset_zoomed" class="search_result_c search_result_c_DISABLED" style="display:none;">
              <!-- populated by main.js:load_dataset_frames() -->
            </div>
          </div>
          <!-- end #viewport_main -->
        </div> <!-- end #main_row -->

        <div id='modals_c'>
          <div class="modal fade" id="unready" tabindex="-1" role="dialog" aria-labelledby="unready" aria-hidden="true">
            <div class="modal-dialog modal-lg">
              <div class="modal-content">
                <div class="modal-header">
                  <button type="button" class="close" data-dismiss="modal" aria-hidden="true">X</button>
                  <h4 class="modal-title" id="myModalLabel">Oops!</h4>
                </div>
                <div class="modal-body">
                  <!-- That feature isn't ready yet! -->
                  <h3>That feature isn't ready yet!</h3>
                </div>
                <div class="modal-footer">
                  <button type="button" class="btn btn-default" data-dismiss="modal">Close</button>
                </div> <!-- end .modal-footer -->
              </div> <!-- end .modal-content -->
            </div> <!-- end .modal-dialog -->
          </div> <!-- div#unready -->
        </div> <!-- end #modals_c -->

      </div> <!-- end #main_content -->

      <div class=".clear_hack"></div>

      <footer>
        <!-- content here inserted via JQuery -->
        <div id="funding"></div>
        <div id="footer"></div>
      </footer>
    </div> <!-- /body_c -->

    <div id="templates_c">
      <script id="tmpl_mirna_tree" type="text/x-jsrender">
        <b>Family:</b> {{:family_label}}
        <ul>
          {{* for (var i=0; i<stemloop_mature_group.length; i++) { }}
          <li id="mir_stemloop" style="list-style-type:none; margin-left:-25px;"><span class="glyphicon glyphicon-ok gly-rot-45"></span> <b>Stem-loop:</b> {{*:stemloop_mature_group[i]}}
            <ul>
              {{* for (var d=0; d<mature_labels.length; d++) { }}
              <li id="mir_mature" style="list-style-type:none; margin-left:-10px;"><span class="glyphicon glyphicon-ok gly-rot-45"></span> <b>Mature miRNA:</b> {{*:mature_labels[d]}}</li>
              {{* } }}
            </ul>
          </li>
          {{* } }}
        </ul>
      </script>
      <script id="tmpl_permalink_info" type="text/x-jsrender">
        {{if is_permalink == 1}}
        <div class="row">
          <div {{if schematic_image}} class="col" {{else}} class="col-sm-12"{{/if}}>
            <h2>{{:title}}</h2>
            <p>Owner:  {{:user_name}}</p>
            <p>Uploaded:  {{:date_added}}</p>
            <p class="dataset_ldesc">{{:ldesc}}</p>
          </div>
          {{if schematic_image}}
          <div class="col">
            <img width="100%;" src="{{:schematic_image}}" alt="Infograph" />
          </div>
          {{/if}}
        </div>
        {{/if}}
      </script>
      <!-- end script#permalink_info -->
      <script id="tmpl_infobox" type="text/x-jsrender">
        <div class="modal fade" id="dataset_{{:primary_key}}_info" tabindex="-1" role="dialog" aria-labelledby="unready" aria-hidden="true">
          <div class="modal-dialog modal-lg">
            <div class="modal-content">
              <div class="modal-header">
                <h4 class="modal-title">Dataset information</h4>
              </div>
              <div class="modal-body">
                <h3>{{:title}}</h3>
                <div class="textarea-ldesc">{{:ldesc}}</div>
              </div>
              <div class='infograph_illustration_{{:dataset_id}}'></div>
              {{if schematic_image}}
              <img class='img-fluid' src="{{:schematic_image}}" alt="Infograph" />
              {{/if}}
              <div class="modal-footer">
                <button type="button" class="btn btn-default" data-dismiss="modal">Close</button>
              </div>
            </div>
          </div>
        </div>
      </script>
      <!-- script#tmpl_infobox -->
      <script id="tmpl_displays_box" type="text/x-jsrender">
        <div class="modal fade" id="dataset_{{:primary_key}}_displays_modal" tabindex="-1" role="dialog" aria-labelledby="unready" aria-hidden="true">
          <div class="modal-dialog modal-lg">
            <div class="modal-content">
              <div class="modal-header">
                <h4 class="modal-title">Displays for {{:title}}</h4>
              </div>
              <div class="modal-body">
                {{if user_displays.length}}
                 <h4>Your Displays</h4>
                 <div class='row m-1 col-sm-12'>
                   {{for user_displays ~active_display_id=active_display_id}}
                   <div class='col-sm-4 modal-display svg-container' id='modal-display-{{:id}}'
                        style='height:220px; border: 1px solid rgb(200,200,200)'>
                        <img id='modal-display-{{:id}}-loading' class='modal-display-loading img-fluid' src='img/loading_search.gif' alt='loading' />
                         <img
                          class='img-fluid {{if id == ~active_display_id}} active-display {{/if}}'
                          id='modal-display-img-{{:id}}'/>
                     </div>
                   {{/for}}
                 </div>
                {{/if}}
                {{if owner_displays.length}}
                   <h4>Owner Displays</h4>
                   <div class='row m-1 col-sm-12'>
                     {{for owner_displays ~active_display_id=active_display_id}}
                       <div class='col-sm-4 modal-display svg-container' id='modal-display-{{:id}}'
                          style='height:220px; border: 1px solid rgb(200,200,200)'>
                         <img id='modal-display-{{:id}}-loading' class='modal-display-loading img-fluid' src='img/loading_search.gif' alt='loading' />
                         <img
                          class='img-fluid {{if id == ~active_display_id}} active-display {{/if}}'
                          id='modal-display-img-{{:id}}'/>
                       </div>
                     {{/for}}
                   </div>
                {{/if}}
              </div>
              <div class="modal-footer">
                <button type="button" class="btn btn-default" data-dismiss="modal">Close</button>
              </div>
            </div>
          </div>
        </div>
      </script>
      <!-- script#tmpl_infobox -->
      <script id="tmpl_tooltip" type="text/x-jsrender">
        <div class=''>
          <h4 class='text-muted'>{{:tissue}}</h4>
          <h3 class="">{{:score}}</h3>
        </div>
      </script>
      <script id="tmpl_datasetbox" type="text/x-jsrender">
        {{if load_status == 'completed'}}
        <div class="dataset_cc col-sm-{{:grid_width}}" data-dataset-id="{{:id}}">
          <div id="dataset_{{:primary_key}}" class="dataset_c">
            <div class="dataset_header container-fluid">
              <div class="row">
                <div class="dataset_header_title col-sm-9">{{:title}}</div>
                <div class="dataset_header_menu col-sm-3">
                  <div class="btn-group pull-right">
                    <button id="dataset_{{:primary_key}}_zoom_in_control" type="button" class="btn btn-sm" data-toggle="tooltip" data-placement="bottom" title="Larger view">
                      <span class="fa fa-search-plus"></span>
                    </button>
                    <button type="button" class="btn btn-sm dropdown-toggle" data-toggle="dropdown" aria-haspopup="true" aria-expanded="false" data-placement="bottom" title="Show options">
                      <span class="caret"></span>
                    </button>
                    <ul class="dropdown-menu dropdown-menu-right datasetbox-menu" style='z-index:10000'>
                      <li id="dataset_{{:primary_key}}_displays" class='dropdown-submenu'>
                        <a href="javascript:;" class="fa fa-clone"> Displays</a>
                      </li>
                      <li id="note_launcher_{{:primary_key}}" class="note_launcher" data-dataset-id="{{:id}}" data-title="{{:title}}"><a href="javascript:;" class="fa fa-pencil"> Take notes</a></li>
                      <li id="dataset_{{:primary_key}}_info_launcher" class="more_info" data-dataset_id="{{:id}}"><a href="javascript:;" class="fa fa-info-circle"> Info</a></li>
                      {{if pubmed_id}}
                      <li><a href="http://www.ncbi.nlm.nih.gov/pubmed/?term={{:pubmed_id}}" target="_blank" class="fa fa-graduation-cap"> Publication</a></li>
                      {{/if}}
                      {{if geo_id}}
                      <li><a href="https://www.ncbi.nlm.nih.gov/geo/query/acc.cgi?acc={{:geo_id}}" target="_blank" class="fa fa-globe"> GEO entry</a></li>
                      {{/if}}
                      {{if has_h5ad}}
                      <li><a href="./compare_datasets.html?dataset_id={{:id}}" target="_blank" class="fa fa-compress"> Compare Gene Expression</a></li>
                      <li><a class="fa fa-desktop" target="_blank" href="./dataset_curator.html#/dataset/{{:id}}/displays"> Curate Display</a></li>
                      <li><a class="fa fa-eye" target="_blank" href="./multigene_curator.html?dataset_id={{:id}}"> Multigene Viewer</a></li>
                      <li><a href="./analyze_dataset.html?dataset_id={{:id}}" target="_blank" class="fa fa-bar-chart"> scRNA-Seq Analysis</a></li>
                      {{/if}}
                      <!-- Any new resources need CSS added for this class -->
                      {{for links}}
                      <li class="dataset-link-{{:resource}}"><a href="{{:url}}" class="fa" target="_blank">{{:label}}</a></li>
                      {{/for}}
                      {{if has_tarball}}
                      <li><a href="./cgi/download_source_file.cgi?type=tarball&dataset_id={{:id}}" class="fa fa-download"> Download bundle</a></li>
                      {{/if}}
                      {{if has_h5ad}}
                      <li><a href="./cgi/download_source_file.cgi?type=h5ad&dataset_id={{:id}}" class="fa fa-download"> Download H5AD</a></li>
                      {{/if}}
                    </ul>
                  </div>
                </div> <!-- .dataset_header_menu -->
              </div>
            </div> <!-- end .dataset_header -->
            <div id="{{:primary_key}}_dataset_status_c" class="dataset-status-container">
              <div style="height:350px">
                <h2>Loading...</h2>
              </div>
            </div>
          </div>
        </div>
        {{/if}}
      </script>
      <!-- script#tmpl_datasetbox -->
      <script id="tmpl_dataset_zoomed" type="text/x-jsrender">
        <div class="dataset_cc" data-dataset-id="{{:id}}">
          <div id="dataset_{{:primary_key}}" class="dataset_c">
            <div class="dataset_header container-fluid">
              <div class="row">
                <div class="dataset_header_title col-sm-9">{{:title}}</div>
                <div class="dataset_header_menu col-sm-3">
                  <div class="btn-group pull-right">
                    <button
                     id='dataset_zoom_out_btn'
                     type="button"
                     class="btn btn-sm">
                       <span class="fa fa-search-minus"></span>
                    </button>
                  </div>
                </div> <!-- .dataset_header_menu -->
              </div>
            </div> <!-- end .dataset_header -->
            <div id="{{:primary_key}}_dataset_status_c" class="dataset-status-container" style='display:none;'>
              <div style="height:70vh">
                <h2>Loading...</h2>
              </div>
            </div>
          </div>
        </div>
      </script>
      <!-- script#tmpl_datasetbox -->
    </div>
    <!-- end templates_c -->

    <script src="https://d3js.org/d3.v5.min.js"></script>
    <!-- Promise based HTTP client for the browser  -->
    <script src="https://unpkg.com/axios/dist/axios.min.js"></script>
    <!-- <script src="https://epiviz.github.io/polymer/charts/components/webcomponentsjs/webcomponents-lite.js"></script> -->
    <script src="https://code.jquery.com/jquery-3.3.1.min.js"></script>
    <script src="https://code.jquery.com/ui/1.12.1/jquery-ui.min.js"></script>

    <script src="https://cdnjs.cloudflare.com/ajax/libs/popper.js/1.14.3/umd/popper.min.js" integrity="sha384-ZMP7rVo3mIykV+2+9J3UJ46jBk0WLaUAdn689aCwoqbBJiSnjAK/l8WvCWPIPm49" crossorigin="anonymous"></script>
    <script src="https://stackpath.bootstrapcdn.com/bootstrap/4.1.3/js/bootstrap.min.js" integrity="sha384-ChfqqxuZUCnJSK3+MXmPNIyE6ZbWh2IMqE241rYiqJxyMiZ6OW/JmZQ5stwEULTy" crossorigin="anonymous"></script>

    <script src="js/vendor/jquery.mCustomScrollbar.concat.min.js"></script>
    <script src="js/vendor/js.cookie.js"></script>
    <script src="js/vendor/snap.svg-min.js"></script>
    <script src="js/vendor/jsrender.20181003.min.js"></script>

    <script src="//cdnjs.cloudflare.com/ajax/libs/tinycolor/0.11.1/tinycolor.min.js"></script>
    <script src="js/vendor/bootstrap.colorpickersliders.js"></script>
    <script src="js/vendor/rainbowvis.js"></script>

    <!-- Plotly JS-->
    <script src="https://cdn.plot.ly/plotly-1.54.1.min.js"></script>

    <!-- JStree -->
    <script src="https://cdnjs.cloudflare.com/ajax/libs/jstree/3.2.1/jstree.min.js"></script>

    <!-- Helps ensure the user gets the latest code, needed while we're pushing out so many updates -->
    <script>document.write('<script src="js/classes/dataset.' + (new Date()).getTime() + '.js"><\/script>');</script>
    <script>document.write('<script src="js/classes/ui-panel-annotation.' + (new Date()).getTime() + '.js"><\/script>');</script>
    <script>document.write('<script src="js/classes/ui-panel-dataset.' + (new Date()).getTime() + '.js"><\/script>');</script>
    <script>document.write('<script src="js/classes/ui-panel-dataset-collection.' + (new Date()).getTime() +'.js"><\/script>');</script>
    <script>document.write('<script src="js/classes/user.' + (new Date()).getTime() + '.js"><\/script>'); </script>
    <script>document.write('<script src="js/plot_display_config.' + (new Date()).getTime() + '.js"><\/script>');</script>
    <script>document.write('<script src="js/classes/display.' + (new Date()).getTime() + '.js"><\/script>');</script>
    <script>document.write('<script src="js/classes/tree.' + (new Date()).getTime() + '.js"><\/script>');</script>
    <script>document.write('<script src="js/common.' + (new Date()).getTime() + '.js"><\/script>');</script>
    <script>document.write('<script src="js/index.' + (new Date()).getTime() + '.js"><\/script>');</script>
    <script>document.write('<script src="js/sidepanel_notes.' + (new Date()).getTime() + '.js"><\/script>');</script>

      <!-- Global site tag (gtag.js) - Google Analytics -->
      <script async src="https://www.googletagmanager.com/gtag/js?id=UA-59916932-1"></script>
      <script>
        window.dataLayer = window.dataLayer || [];
        function gtag(){dataLayer.push(arguments);}
        gtag('js', new Date());

        gtag('config', 'UA-59916932-1');
      </script>

  </body>
</html><|MERGE_RESOLUTION|>--- conflicted
+++ resolved
@@ -414,20 +414,12 @@
                 <small id="selected_gene_cart_div" style="visibility:hidden;" class="js-gene-cart-div"><strong>Gene Cart: </strong><span id="selected_gene_cart"  class="js-gene-cart"></span></small>
               </div> <!-- gene search div -->
 
-              <!--
               <form id="projection_search_form"></form>
               <div id="projection_search_div">
                 <h3>Search Projections</h3>
-<<<<<<< HEAD
                 <div class="form-group form-group-sm">
                   <div id="set_of_patterns_c">
-                    <!-- Where will this be?  -->
                     <label for="set_of_patterns" class="control-label">Select pattern source</label>
-=======
-                <div class="row form-group form-group-sm">
-                  <div id="set_of_patterns_c" class="col-12">
-                    <label for="set_of_patterns" class="control-label">Set of patterns</label>
->>>>>>> fe8acfc6
                     <select id="set_of_patterns" class="form-control form-control-sm"></select>
                   </div>
                 </div>
@@ -440,7 +432,6 @@
                     </label>
                   </div>
                 </div>
-
 
                 <div id="projection_display_mode_c" class="form-group form-group-sm">
                   <div class="form-check">
@@ -473,7 +464,7 @@
                 </script>
               </div>
               -->
-              
+
               <div id="selected_profile_container" class="form-group">
                 <label id="selected_profile_label" class="mb-0">Select Profile</label>
                 <div id="selected_profile_c" class="dropdown">
@@ -491,16 +482,9 @@
                   </div>
                 </div> <!-- end selected_profile_c -->
               </div>
-<<<<<<< HEAD
               <div class="form-group form-group-sm">
                 <button id="submit_search_projection" type="submit" class="js-search btn btn-secondary btn-sm">Search projections</button>
-=======
-              <!--
-              <div id="submit_search_projection" class="js-search form-group form-group-sm">
-                <button type="submit" class="btn btn-secondary btn-sm">Search projections</button>
->>>>>>> fe8acfc6
-              </div>
-              -->
+              </div>
             </div><!-- end #search_container -->
 
             <div id="search_results_c" class="item search_result_c search_result_c_DISABLED" style="height:calc(90vh - 240px);">
