--- conflicted
+++ resolved
@@ -24,11 +24,8 @@
         <!-- Ensures we always get a new version (during our current active development cycles) -->
         <script>document.write('<link rel="stylesheet" href="css/common.v2.' + (new Date()).getTime() + '.css" />');</script>
 
-<<<<<<< HEAD
-=======
         <!-- Any other extension here -->
 
->>>>>>> ba5b1626
         <!--Page-specific CSS here -->
         <script>document.write('<link rel="stylesheet" href="css/index.' + (new Date()).getTime() + '.css" />');</script>
     </head>
@@ -37,11 +34,7 @@
 
         <!--#include virtual="/include/primary_nav.html" -->
 
-<<<<<<< HEAD
-        <section id="main_c" class="column pl-0">
-=======
         <section id="main-c" class="column pl-0 pt-0">
->>>>>>> ba5b1626
 
           <!--#include virtual="/include/header_bar.html" -->
 
@@ -55,13 +48,8 @@
             </h3>
             <div id="guides_c" class="columns">
               <div class="column">
-<<<<<<< HEAD
-                <div class="guide_element pr-3">
-                  <div><!-- without the 2nd level div here the images disappears-->
-=======
-                <div class="guide-element pr-3">
-                  <div><!-- without the 2nd level div here the images disappears -->
->>>>>>> ba5b1626
+                <div class="guide-element pr-3">
+                  <div><!-- without the 2nd level div here the images disappears -->
                     <div class="media">
                       <div class="media-left">
                         <figure class="image is-96x96">
@@ -79,13 +67,8 @@
                 </div>
               </div>
               <div class="column">
-<<<<<<< HEAD
-                <div class="guide_element pr-3">
-                  <div><!-- without the 2nd level div here the images disappears-->
-=======
-                <div class="guide-element pr-3">
-                  <div><!-- without the 2nd level div here the images disappears -->
->>>>>>> ba5b1626
+                <div class="guide-element pr-3">
+                  <div><!-- without the 2nd level div here the images disappears -->
                     <div class="media">
                       <div class="media-left">
                         <figure class="image is-96x96">
@@ -103,13 +86,8 @@
                 </div>
               </div>
               <div class="column">
-<<<<<<< HEAD
-                <div class="guide_element pr-3">
-                  <div><!-- without the 2nd level div here the images disappears-->
-=======
-                <div class="guide-element pr-3">
-                  <div><!-- without the 2nd level div here the images disappears -->
->>>>>>> ba5b1626
+                <div class="guide-element pr-3">
+                  <div><!-- without the 2nd level div here the images disappears -->
                     <div class="media">
                       <div class="media-left">
                         <figure class="image is-96x96">
@@ -127,13 +105,8 @@
                 </div>
               </div>
               <div class="column">
-<<<<<<< HEAD
-                <div class="guide_element pr-3">
-                  <div><!-- without the 2nd level div here the images disappears-->
-=======
-                <div class="guide-element pr-3">
-                  <div><!-- without the 2nd level div here the images disappears -->
->>>>>>> ba5b1626
+                <div class="guide-element pr-3">
+                  <div><!-- without the 2nd level div here the images disappears -->
                     <div class="media">
                       <div class="media-left">
                         <figure class="image is-96x96">
