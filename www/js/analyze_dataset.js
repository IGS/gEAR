--- conflicted
+++ resolved
@@ -1,10 +1,6 @@
-<<<<<<< HEAD
-current_analysis = null;
-=======
 "use strict";
 
 let current_analysis = null;
->>>>>>> d096a145
 let clicked_marker_genes = new Set();
 let entered_marker_genes = new Set();
 let current_label = null;
@@ -849,7 +845,7 @@
             if (item) {
                 user_datasets.push({ value: counter++, text: item.title, dataset_id : item.id, organism_id: item.organism_id });
             }
-            });
+            })
         }
         // Next, add datasets shared with the user
         const shared_datasets = [];
@@ -872,25 +868,6 @@
             });
         }
 
-<<<<<<< HEAD
-            dataset_tree.userDatasets = user_datasets;
-            dataset_tree.sharedDatasets = shared_datasets;
-            dataset_tree.domainDatasets = domain_datasets;
-            dataset_tree.generateTree();
-
-            // was there a requested dataset ID already?
-            const dataset_id = getUrlParameter('dataset_id');
-            if (dataset_id !== undefined) {
-                $("#dataset_id").val(dataset_id);
-                try {
-                    const tree_leaf = dataset_tree.treeData.find(e => e.dataset_id === dataset_id);
-                    $('#dataset_id').text(tree_leaf.text);
-                    $("#dataset_id").data("organism-id", tree_leaf.organism_id);
-                    $("#dataset_id").trigger("change");
-                } catch {
-                    console.error(`Dataset id ${dataset_id} was not returned as a public/private/shared dataset`);
-                }
-=======
         dataset_tree.userDatasets = user_datasets;
         dataset_tree.sharedDatasets = shared_datasets;
         dataset_tree.domainDatasets = domain_datasets;
@@ -901,11 +878,12 @@
         if (dataset_id !== undefined) {
             $("#dataset_id").val(dataset_id);
             try {
-                $('#dataset_id').text(dataset_tree.treeData.find(e => e.dataset_id === dataset_id).text);
+                const tree_leaf = dataset_tree.treeData.find(e => e.dataset_id === dataset_id);
+                $('#dataset_id').text(tree_leaf.text);
+                $("#dataset_id").data("organism-id", tree_leaf.organism_id);
                 $("#dataset_id").trigger("change");
             } catch {
                 console.error(`Dataset id ${dataset_id} was not returned as a public/private/shared dataset`);
->>>>>>> d096a145
             }
         }
     }).fail((xhr, status, msg) => {
