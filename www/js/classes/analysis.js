"use strict";

/*
    Classes representing overall analysis (pipeline) elements and their child classes.
*/

// requires common.js

let analysisLabels = new Set();

// TODO; Standardize runAnalysis() steps and similar functions in terms of UI manipulation (i.e. disable/hide buttons)

class Analysis {
    constructor ({
        id = uuid(),
        datasetObj = null,
        datasetIsRaw = true,
        label = `Unlabeled ${commonDateTime()}`,
        type,
        vetting,
        analysisSessionId = CURRENT_USER.session_id,
        genesOfInterest = [],
        groupLabels = []
    } = {}) {
        this.id = id;
        this.analysisSessionId = analysisSessionId;
        this.dataset = datasetObj;    // The dataset object
        this.type = type;
        this.vetting = vetting;
        this.label = label;
        this.datasetIsRaw = datasetIsRaw;

        // TODO: All this is overwritten if getStoredAnalysis is called, so probably need to adjust the constructor
        // All new analysis start as "primary" analyses, but true primary analyses share the same ID as the dataset
        if (this.id === this.dataset?.id) {
            this.labeledTsne = new AnalysisStepLabeledTsne(this);   // Only for "primary" analyses
            // marker genes next
            // compare genes next
        } else {
            this.primaryFilter = new AnalysisStepPrimaryFilter(this);
            this.qcByMito = new AnalysisStepQCByMito(this);
            this.selectVariableGenes = new AnalysisStepSelectVariableGenes(this);
            this.pca = new AnalysisStepPCA(this);
            this.tsne = new AnalysisSteptSNE(this);
            this.clustering = new AnalysisStepClustering(this); // The old "louvain" step, which is now done with "leiden"
            // marker genes next
            this.clusteringEdit = new AnalysisStepClustering(this, "edit");
            // compare genes next
        }
        this.markerGenes = new AnalysisStepMarkerGenes(this);
        // step-based properties
        this.markerGenes.genesOfInterest = Array.isArray(genesOfInterest) ? new Set(genesOfInterest) : new Set();

        this.compareGenes = new AnalysisStepCompareGenes(this);

        this.groupLabels = groupLabels;

    }

    /**
     * Checks dependencies and runs the specified callback function.
     *
     * @param {Function} callback - The callback function to be executed.
     * @param {Object} opts - The options object to be passed to the callback function.
     */
    async checkDependenciesAndRun(callback, opts) {
        if (this.type === 'public') {
            this.copyToUserUnsaved(callback, opts);
        } else {
            await callback(opts);
        }
    }

    /**
     * Converts a camelCase object to a snake_case object.
     * @param {Object} camelCaseObj - The camelCase object to be converted.
     * @returns {Object} - The snake_case object.
     */
    static convertToJson(camelCaseObj) {
        // If the object is not an object or is null, return it as is
        if (camelCaseObj === null || typeof camelCaseObj !== 'object') {
            return camelCaseObj;
        }

        const toSnakeCase = (str) => {
            return str.replace(/[A-Z]/g, letter => `_${letter.toLowerCase()}`);
        }

        return Object.keys(camelCaseObj).reduce((result, key) => {
            result[toSnakeCase(key)] = camelCaseObj[key];
            return result;
        }, {});
    }

    /**
     * Copies the dataset analysis to a new analysis of the specified type.
     * @param {string} destType - The type of the destination analysis.
     * @returns {Promise<any>} - A promise that resolves with the copied analysis data.
     */
    async copyDatasetAnalysis(destType) {
        const params = {
            session_id: this.analysisSessionId,
            dataset_id: this.dataset.id,
            source_analysis_id: this.id,
            dest_analysis_id: this.id,
            source_analysis_type: this.type,
            dest_analysis_type: destType
        }

        const {data} = await axios.post("./cgi/copy_dataset_analysis.cgi", convertToFormData(params));
        return data;
    }

    /**
     * Makes a copy of the analysis to the current user's unsaved area.
     * The most common use case is to copy the public analysis of another user so changes can be made.
     *
     * @param {Function} callback - The callback function to be executed after the copy is made.
     * @param {Object} opts - Additional options for the copy operation.
     */
    async copyToUserUnsaved(callback, opts) {
        const newAnalysisId = uuid();

        try {
            const data = await this.copyDatasetAnalysis('user_unsaved');

            if (!data.success || data.success < 1) {
                const error = data.error || "Unknown error. Please contact gEAR support.";
                throw new Error(error);
            }

            this.type = 'user_unsaved';
            this.id = newAnalysisId;
            this.analysisSessionId = CURRENT_USER.session_id;

            document.querySelector(UI.analysisActionContainer).classList.remove("is-hidden");
            document.querySelector(UI.analysisStatusInfoContainer).classList.add("is-hidden");

            await this.getSavedAnalysesList(this.dataset.id, newAnalysisId);

            if (callback) {
                await callback(opts);
            }

        } catch (error) {
            createToast(`Error copying analysis: ${error.message}`);
        }
    }

    /**
     * Deletes the analysis associated with the current instance.
     * @throws {Error} If the deletion is unsuccessful or an error occurs.
     */
    async delete() {

        try {
            const {data} = await axios.post("./cgi/delete_dataset_analysis.cgi", convertToFormData({
                session_id: this.analysisSessionId,
                dataset_id: this.dataset.id,
                analysis_id: this.id,
                analysis_type: this.type
            }));

            if (!data.success || data.success < 1) {
                const error = data.error || "Unknown error. Please contact gEAR support.";
                throw new Error(error);
            }

            // Trigger the selection of a 'New' analysis
            document.querySelector(UI.newAnalysisOptionElt).setAttribute("selected", "selected");
            document.querySelector(UI.analysisSelect).dispatchEvent(new Event("change"));
            await this.getSavedAnalysesList(this.dataset.id, 0);
            resetStepperWithHrefs(UI.primaryFilterSection);

        } catch (error) {
            createToast(`Error deleting analysis: ${error.message}`);
        }
    }

    async download() {

        // create URL parameters
        const params = {
            session_id: this.analysisSessionId,
            dataset_id: this.dataset.id,
            analysis_id: this.id,
            type: "h5ad",
        }

        // download the h5ad
        const url = `./cgi/download_source_file.cgi?${new URLSearchParams(params).toString()}`;
        try {
            const {data} = await axios.get(url, {responseType: 'blob'});
            const blob = new Blob([data], {type: 'application/octet-stream'});
            const downloadUrl = window.URL.createObjectURL(blob);
            const a = document.createElement('a');
            a.href = downloadUrl;
            a.download = `${this.dataset.id}.${this.id}.h5ad`;
            a.click();
        } catch (error) {
            console.error("Error downloading analysis h5ad", this);
            logErrorInConsole(error);
            createToast(`Error downloading analysis h5ad`);
        }
    }

    /**
     * Retrieves the list of saved analyses for a given dataset and populates the analysis options in the UI.
     *
     * @param {string} datasetId - The ID of the dataset.
     * @param {string} selectedAnalysisId - The ID of the selected analysis.
     * @param {string} forPage - The page for which the analysis list is being retrieved.
     * @returns {Promise<void>} - A promise that resolves when the analysis list is retrieved and populated in the UI.
     * @throws {Error} - If there is an error retrieving the saved analyses.
     */
    async getSavedAnalysesList(datasetId, selectedAnalysisId, forPage) {
        try {
            const {data} = await axios.post("./cgi/get_stored_analysis_list.cgi", convertToFormData({
                dataset_id: datasetId,
                session_id: this.analysisSessionId
            }));

            // Create an empty option for the analysis select element
            const emptyAnalysisOption = document.createElement("option");
            emptyAnalysisOption.value = "";
            emptyAnalysisOption.disabled = true;
            emptyAnalysisOption.textContent = "None found";

            const thisAnalysisLabels = new Set();

            /*
                ? 'primary' analysis is too vague.  That could include clustering and/or
                dimensionality reduction.  The workbench needs clustering to be present,
                while the curator can do fine with just UMAP.  Whether 'primary analysis'
                is added to the menu needs to take this into effect.
            */

            const appendAnalysisOption = (parentSelector, analysis) => {
                const option = document.createElement("option");
                option.dataset.analysisId = analysis.id;
                option.dataset.analysisType = analysis.type;
                option.dataset.analysisSessionId = analysis.session_id || CURRENT_USER.session_id;
                option.dataset.datasetId = analysis.dataset_id;
                option.textContent = analysis.label || "Unlabeled"
                // ? Using standard HTML, cannot add icons to options, so making icons by vetting status is not possible

                // Add to analysis optgroup
                document.querySelector(parentSelector).appendChild(option);
            }

            // Clear the analysis optgroups
            document.querySelector(UI.analysisPrimaryElt).replaceChildren();
            document.querySelector(UI.analysisUnsavedElt).replaceChildren();
            document.querySelector(UI.analysisSavedElt).replaceChildren();
            document.querySelector(UI.analysisPublicElt).replaceChildren();

            // primary
            if (data.primary.length) {
                if (forPage === 'sc_workbench') {
                    if (data.primary[0].louvain?.calculated || data.primary[0].clustering?.calculated) {
                        for (const analysis of data.primary) {
                            thisAnalysisLabels.add(analysis.label);
                            appendAnalysisOption(UI.analysisPrimaryElt, analysis);

                        }
                    } else {
                        document.querySelector(UI.analysisPrimaryElt).appendChild(emptyAnalysisOption.cloneNode(true));
                    }
                } else {

                    for (const analysis of data.primary) {
                        thisAnalysisLabels.add(analysis.label);
                        appendAnalysisOption(UI.analysisPrimaryElt, analysis);
                    }
                }
            } else {
                document.querySelector(UI.analysisPrimaryElt).appendChild(emptyAnalysisOption.cloneNode(true));
            }

            // unsaved
            if (data.user_unsaved.length) {
                // if data has no label, it will be "Unlabeled"
                const count = 1
                data.user_unsaved.forEach(analysis => {
                    if (!analysis.label) {
                        analysis.label = `Unlabeled ${count}`;
                        count++;
                    }
                });

                // sort by label
                data.user_unsaved.sort((a, b) => a.label.localeCompare(b.label));

                for (const analysis of data.user_unsaved) {
                    thisAnalysisLabels.add(analysis.label);
                    appendAnalysisOption(UI.analysisUnsavedElt, analysis);
                }
            } else {
                document.querySelector(UI.analysisUnsavedElt).appendChild(emptyAnalysisOption.cloneNode(true));
            }

            // saved
            if (data.user_saved.length) {
                // if data has no label, it will be "Unlabeled"
                const count = 1
                data.user_saved.forEach(analysis => {
                    if (!analysis.label) {
                        analysis.label = `Unlabeled ${count}`;
                        count++;
                    }
                });

                // sort by label
                data.user_saved.sort((a, b) => a.label.localeCompare(b.label));

                for (const analysis of data.user_saved) {
                    thisAnalysisLabels.add(analysis.label);
                    appendAnalysisOption(UI.analysisSavedElt, analysis);
                }
            } else {
                document.querySelector(UI.analysisSavedElt).appendChild(emptyAnalysisOption.cloneNode(true));
            }

            // public
            if (data.public.length) {
                // if data has no label, it will be "Unlabeled"
                const count = 1
                data.public.forEach(analysis => {
                    if (!analysis.label) {
                        analysis.label = `Unlabeled ${count}`;
                        count++;
                    }
                });

                // sort by label
                data.public.sort((a, b) => a.label.localeCompare(b.label));

                for (const analysis of data.public) {
                    thisAnalysisLabels.add(analysis.label);
                    appendAnalysisOption(UI.analysisPublicElt, analysis);
                }
            } else {
                document.querySelector(UI.analysisPublicElt).appendChild(emptyAnalysisOption.cloneNode(true));
            }

            // preselect any analysis ID
            document.querySelector(`#analysis-select option[data-analysis-id="${selectedAnalysisId}"]`).setAttribute("selected", "selected");

            analysisLabels = thisAnalysisLabels;


        } catch (error) {
            createToast(`Error getting saved analyses: ${error}`);
            logErrorInConsole(`Failed ID was: ${datasetId} because msg: ${error}`);
        }
    }


    /**
     * Retrieves the stored analysis data from the server.
     * @returns {Promise<void>} A promise that resolves when the analysis data is retrieved.
     */
    async getStoredAnalysis() {

        // Some dataset info (like organism ID) may be lost when loading an analysis from JSON
        const datasetObj = this.dataset;

        try {
            const {data} = await axios.post("./cgi/get_stored_analysis.cgi", convertToFormData({
                analysis_id: this.id,
                analysis_type: this.type,
                session_id: this.analysisSessionId,
                dataset_id: this.dataset.id
            }));

            if (data.error) {
                throw new Error(data.error);
            }

            // Load the analysis data and assign it to the current instance
            const ana = await Analysis.loadFromJson(data, datasetObj);
            Object.assign(this, ana);

            // If tSNE was calculate, show the labeled tSNE section
            // Mainly for primary analyses
            // ? verify claim
            document.querySelector(UI.labeledTsneSection).classList.add("is-hidden");
            if (this.type === "primary" && data['tsne']['tsne_calculated']) {
                document.querySelector(UI.labeledTsneSection).classList.remove("is-hidden");

                // Initialize the labeled tSNE step
                this.labeledTsne = new AnalysisStepLabeledTsne(this);
            }

        } catch (error) {
            logErrorInConsole(`Failed ID was: ${datasetId} because msg: ${error}`);
            createToast(`Error retrieving stored analysis`);
        }

        // Restore the dataset object
        this.dataset = datasetObj;

    }

    /**
     * Loads an Analysis object from JSON data.
     *
     * @param {Object} data - The JSON data representing the Analysis.
     * @param {Object} datasetObj - The dataset object associated with the Analysis.
     * @returns {Promise<Analysis>} - The loaded Analysis object.
     */
    static async loadFromJson(data, datasetObj) {

        const analysis = new Analysis({
            id: data.id,
            datasetObj,
            datasetIsRaw: data.dataset_is_raw,
            label: data.label,
            type: data.type,
            analysisSessionId: data.session_id || CURRENT_USER.session_id,
            groupLabels: data.group_labels,
            genesOfInterest: data.genesOfInterest
        });

        document.querySelector(UI.btnProgressGuideElt).classList.remove("is-hidden");

        if (analysis.id === analysis.dataset?.id) {
            // If showing a primary display we only want to show marker genes and gene comparison
            //  tools
            document.querySelector(UI.primaryFilterSection).classList.add("is-hidden");
            document.querySelector(UI.qcByMitoSection).classList.add("is-hidden");
            document.querySelector(UI.selectVariableGenesSection).classList.add("is-hidden");
            document.querySelector(UI.pcaSection).classList.add("is-hidden");
            document.querySelector(UI.tsneSection).classList.add("is-hidden");
            document.querySelector(UI.clusteringSection).classList.add("is-hidden");
            document.querySelector(UI.clusteringEditSection).classList.add("is-hidden");

            // labeled tSNE does not have a data object section. Only needs dataset ID.

            // Show the primary analysis stepper
            document.querySelector(UI.primaryStepsElt).classList.remove("is-hidden");
            resetStepperWithHrefs(UI.markerGenesSection);
            // This is initially unclickable due to this step being initially unclickable for de novo analyses
            document.querySelector(UI.markerGenesSection).classList.remove("is-pointer-events-none");

            return analysis
        }

        // Show the de novo analysis stepper
        // Since the stepper relies on finding the "not hidden" stepper, we need to do this first.
        document.querySelector(UI.deNovoStepsElt).classList.remove("is-hidden");
        resetStepperWithHrefs(UI.primaryFilterSection);

        analysis.primaryFilter = AnalysisStepPrimaryFilter.loadFromJson(data.primary_filter, analysis);

        analysis.qcByMito = AnalysisStepQCByMito.loadFromJson(data.qc_by_mito, analysis);

        analysis.selectVariableGenes = AnalysisStepSelectVariableGenes.loadFromJson(data.select_variable_genes, analysis);

        analysis.pca = AnalysisStepPCA.loadFromJson(data.pca, analysis);

        analysis.tsne = AnalysisSteptSNE.loadFromJson(data.tsne, analysis);

        // Generalize the clustering step instead of being specific to louvain
        // Not doing anything with data.clustering yet but would like to
        if (data.louvain) {
            data.clustering = data.louvain;
            if (!data.clustering?.mode) {
                data.clustering.mode = "initial";
            }
        }

        analysis.clustering = AnalysisStepClustering.loadFromJson(data.clustering, analysis);

        analysis.markerGenes = await AnalysisStepMarkerGenes.loadFromJson(data.marker_genes, analysis);

        // Support legacy data.
        const clusteringEditData = data.clustering_edit || data.clustering
        clusteringEditData.mode = "edit";

        analysis.clusteringEdit = AnalysisStepClustering.loadFromJson(clusteringEditData, analysis);

        analysis.compareGenes = AnalysisStepCompareGenes.loadFromJson(data.compare_genes, analysis);

        document.querySelector(UI.analysisWorkflowElt).classList.remove("is-hidden");

        return analysis;

    }

    /**
     * Loads preliminary figures for the analysis.
     * @async
     * @function loadPreliminaryFigures
     * @memberof Analysis
     * @instance
     * @throws {Error} If failed to access the dataset.
     * @returns {Promise<void>} A promise that resolves when the preliminary figures are loaded.
     */
    async loadPreliminaryFigures() {
        document.querySelector(UI.primaryInitialPlotContainer).classList.add("is-hidden");

        try {
            const {data} = await axios.post("./cgi/h5ad_preview_primary_filter.cgi", convertToFormData({
                dataset_id: this.dataset.id,
                analysis_id: this.id,
                analysis_type: this.type,
                session_id: this.analysisSessionId
            }));

            if (!data.success || data.success < 1) {
                document.querySelector(UI.primaryInitialViolinContainer).textContent = "Preliminary figures not yet generated. Continue your analysis.";
                createToast("Preliminary figures not found. You can still continue the analysis though.", "is-warning");
                return;
            }
            document.querySelector(UI.primaryInitialViolinContainer).innerHTML = `<a target="_blank" href="./datasets/${this.dataset.id}.prelim_violin.png"><img src="./datasets/${this.dataset.id}.prelim_violin.png" class="img-fluid img-zoomed" /></a>`;
            document.querySelector(UI.primaryInitialScatterContainer).innerHTML = `<a target="_blank" href="./datasets/${this.dataset.id}.prelim_n_genes.png"><img src="./datasets/${this.dataset.id}.prelim_n_genes.png" class="img-fluid img-zoomed" /></a>`;
            createToast("Preliminary plots displayed", "is-success");
            document.querySelector(UI.primaryInitialPlotContainer).classList.remove("is-hidden");

        } catch (error) {
            createToast("Failed to access dataset");
            logErrorInConsole(`Failed ID was: ${datasetId} because msg: ${error.message}`);
        }
    }

    /**
     * Makes a public copy of the analysis.
     *
     * @async
     * @function makePublicCopy
     * @memberof analysis
     * @instance
     *
     * @throws {Error} If there is an error making the analysis public.
     *
     * @returns {Promise<void>} A promise that resolves when the analysis is successfully made public.
     */
    async makePublicCopy() {

        try {
            const data = await this.copyDatasetAnalysis('public');

            if (!data.success || data.success < 1) {
                const error = data.error || "Unknown error. Please contact gEAR support.";
                throw new Error(error);
            }

            this.type = 'user_saved';
            document.querySelector(UI.analysisActionContainer).classList.add("is-hidden");
            createToast("Changes made to this public analysis will create a local copy within your profile.", "is-info", true);
            document.querySelector(UI.analysisStatusInfoContainer).classList.remove("is-hidden");
            document.querySelector(UI.btnMakePublicCopyElt).classList.add("is-hidden");
            document.querySelector(UI.btnDeleteSavedAnalysisElt).classList.add("is-hidden");
            document.querySelector(UI.btnDeleteUnsavedAnalysisElt).classList.add("is-hidden");

            await this.getSavedAnalysesList(this.dataset.id, this.id);
        } catch (error) {
            createToast(`Error making analysis public: ${error.message}`);
            logErrorInConsole(error);
        }

    }

    /**
     * Places an analysis image in the specified target element.
     *
     * @param {Object} options - The options for placing the analysis image.
     * @param {Object} options.params - The parameters to be sent with the request.
     * @param {string} options.title - The title of the image.
     * @param {string} options.target - The CSS selector for the target element.
     * @returns {Promise<void>} - A promise that resolves when the image is placed successfully.
     */
    async placeAnalysisImage({params, title, target} = {}) {
        const url = "./cgi/get_analysis_image.cgi";

        try {
            const response = await axios.get(url, { params });
            if (response?.status === 200) {
                const imgSrc = response.request.responseURL;
                const html = `<a target="_blank" href="${imgSrc}"><img src="${imgSrc}" class="image" alt="${title}" /></a>`;
                document.querySelector(target).innerHTML = html;
            }
        } catch (error) {
            console.error(`Error: ${error.response?.status}`);
            createToast(`Error retrieving analysis image for at least one completed step. You can re-run those steps to generate images again.`, "is-warning");
        }
    }

    /**
     * Resets the Analysis instance to its initial state.
     * This method starts over as a completely new Analysis instance, with a new ID,
     * and resets all existing components.
     */
    reset() {

        // Clear plot images and such
        for (const el of document.getElementsByClassName("js-resetable")) {
            el.replaceChildren();
        }

        // Hide success and failed state icons
        for (const el of document.getElementsByClassName("js-step-success")) {
            el.classList.add("is-hidden");
        }

        for (const el of document.getElementsByClassName("js-step-failure")) {
            el.classList.add("is-hidden");
        }

        // For each step, if it exists, call its reset method
        // This allows us to worry about
        for (const step of Object.values(this)) {
            if (step?.reset) {
                step.reset();
            }
        }

        // Set non-initial steps as unclickable
        document.querySelector(UI.qcByMitoSection).classList.add("is-pointer-events-none");
        document.querySelector(UI.selectVariableGenesSection).classList.add("is-pointer-events-none");
        document.querySelector(UI.pcaSection).classList.add("is-pointer-events-none");
        document.querySelector(UI.tsneSection).classList.add("is-pointer-events-none");
        document.querySelector(UI.clusteringSection).classList.add("is-pointer-events-none");
        document.querySelector(UI.markerGenesSection).classList.add("is-pointer-events-none");
        document.querySelector(UI.clusteringEditSection).classList.add("is-pointer-events-none");
        document.querySelector(UI.compareGenesSection).classList.add("is-pointer-events-none");


        this.datasetIsRaw = true;
        this.id = uuid();
        this.label = null;

        // Hide tSNE section
        document.querySelector(UI.labeledTsneSection).classList.add("is-hidden");

    }

    async save() {

        if (!this.analysisSessionId) {
            console.warn("Cannot save analysis without a user session ID");
            return;
        }

        // clone this object in such a way to not
        // include the "analysis" property for each step due to circular reference
        const clone = JSON.parse(JSON.stringify(this, (key, value) => {
            if (key === "analysis") {
                return undefined;
            }
            return value;
        }));

        // delete the "analysis" key from each step
        for (const step of Object.values(clone)) {
            if (step?.analysis) {
                delete step.analysis;
            }
        }

        // Save the current analysis parameters to disk
        // they must be in snake_case, the inverse of the loadFromJson method
        // Also do this for nested objects

        const state = Analysis.convertToJson(clone);
        for (const key in state) {
            if (typeof state[key] === 'object') {
                state[key] = Analysis.convertToJson(state[key]);
            }
        }

        // Some legacy things to change around
        state.dataset_id = state.dataset.id;
        delete state.dataset;   // redundant with other saved things. We can retrieve dataset info when loading
        if (state.qc_by_mito) {
            state.qc_by_mito.filter_mito_perc = state.qc_by_mito.filter_mito_percent;
            delete state.qc_by_mito.filter_mito_percent;
        }

        try {
            const {data} = await axios.post("./cgi/save_dataset_analysis.cgi", convertToFormData({
                session_id: this.analysisSessionId,
                dataset_id: this.dataset.id,
                analysis_id: this.id,
                analysis_type: this.type,
                analysis_vetting: this.vetting,
                label: this.label,
                state
            }));
            if ((!data.success) || (data.success < 1)) {
                const error = data.error || "Unknown error. Please contact gEAR support.";
                throw new Error(error);
            }

            createToast("Analysis saved", "is-success");

            await this.getSavedAnalysesList(this.dataset.id, this.id);

            // Update the current analysis label
            document.querySelector(UI.currentAnalysisElt).textContent = this.label;

        } catch (error) {
            createToast(`Error saving analysis: ${error.message}`);
            logErrorInConsole(error);
        }
    }

    /**
     * Saves the analysis to the user's area.
     *
     * @returns {Promise<void>} A promise that resolves when the analysis is saved successfully.
     * @throws {Error} If there is an error saving the analysis.
     */
    async saveToUserArea() {

        try {
            const data = await this.copyDatasetAnalysis('user_saved');

            if ((!data.success) || (data.success < 1)) {
                const error = data.error || "Unknown error. Please contact gEAR support.";
                throw new Error(error);
            }

            this.type = 'user_saved';
            document.querySelector(UI.btnSaveAnalysisElt).textContent = "Saved";
            document.querySelector(UI.analysisActionContainer).classList.add("is-hidden");
            createToast("This analysis has been saved in your private user profile.", "is-info", true);
            document.querySelector(UI.analysisStatusInfoContainer).classList.remove("is-hidden");
            document.querySelector(UI.btnDeleteSavedAnalysisElt).classList.remove("is-hidden");
            document.querySelector(UI.btnMakePublicCopyElt).classList.remove("is-hidden");

            await this.getSavedAnalysesList(this.dataset.id, this.id);
        } catch (error) {
            createToast(`Error saving analysis: ${error.message}`);
        }
    }

    /**
     * Toggles the visibility of analysis buttons based on the analysis type.
     */
    showHideAnalysisButtons() {
        // Unhide delete buttons, which were hidden for new analyses
        document.querySelector(UI.btnDeleteSavedAnalysisElt).classList.remove("is-hidden");
        document.querySelector(UI.btnDeleteUnsavedAnalysisElt).classList.remove("is-hidden");

        if (this.type === 'user_unsaved') {
            document.querySelector(UI.analysisActionContainer).classList.remove("is-hidden");
            document.querySelector(UI.analysisStatusInfoContainer).classList.add("is-hidden");
        } else if (this.type === 'user_saved') {
            document.querySelector(UI.analysisActionContainer).classList.add("is-hidden");
            document.querySelector(UI.analysisStatusInfoContainer).classList.remove("is-hidden");
        }
    }

}

/* Putting these in order of the workbench steps */

class AnalysisStepLabeledTsne {
    /* Special case... this only happens in primary analyses */
    constructor(analysis) {
        this.reset();
        this.analysis = analysis;
    }

    reset() {
        this.resetUI();
    }

    resetUI() {
        document.querySelector(UI.labeledTsneSection).classList.remove("is-hidden");
    }

    async runAnalysis() {

        // Get the tSNE config
        const dataset = this.analysis.dataset;
        const data = await getEmbeddedTsneDisplay(dataset.id);
        const config = data.plotly_config;

        const img = document.createElement('img');
        img.className = 'image'

        // Generate the tSNE plot
        try {
            const image = await getTsneImageData(document.querySelector(UI.labeledTsneGeneSymbolElt).value, config);
            if (typeof image === 'object' || typeof image === "undefined") {
                throw new Error("No image data returned");
            } else {
                img.src = `data:image/png;base64,${image}`;
                document.querySelector(UI.labeledTsnePlotContainer).appendChild(img);
            }

            createToast("Labeled tSNE plot generated", "is-success");

        } catch (error) {
            createToast(`Error generating tSNE plot: ${error.message}`);
            logErrorInConsole(error);
            failStepWithHref(UI.labeledTsneSection);
        }
    }

    updateUIWithResults() {
        // pass
    }
}


class AnalysisStepPrimaryFilter {
    constructor(analysis) {
        this.reset();
        this.analysis = analysis;
    }

    async applyPrimaryFilter() {

        document.querySelector(UI.primaryFilterSectionFailedElt).classList.add("is-hidden");
        document.querySelector(UI.primaryFilterSectionSuccessElt).classList.add("is-hidden");

        createToast("Applying dataset filters", "is-info");
        for (const elt of document.querySelectorAll(UI.datasetInfoResetableElts)) {
            elt.replaceChildren();
        }

        // If a user redoes the primary filters, it's assumed they want to do this on the primary
        //  datasource again.  This allows them to lessen the stringency of a filter.
        const originalAnalysisType = this.analysis.type;
        this.analysis.type = 'primary';

<<<<<<< HEAD
    count_and_highlight_duplicates() {
        const all_values = [];
        const dup_values = [];
=======
        this.filterCellsLtNGenesSelected = document.querySelector(UI.filterCellsLtNGenesSelectedElt).checked;
        this.filterCellsLtNGenes = null;
        if (this.filterCellsLtNGenesSelected) {
            this.filterCellsLtNGenes = document.querySelector(UI.filterCellsLtNGenesElt).value;
        }
>>>>>>> ba5b1626

        this.filterCellsGtNGenesSelected = document.querySelector(UI.filterCellsGtNGenesSelectedElt).checked;
        this.filterCellsGtNGenes = null;
        if (this.filterCellsGtNGenesSelected) {
            this.filterCellsGtNGenes = document.querySelector(UI.filterCellsGtNGenesElt).value;
        }

        this.filterGenesLtNCellsSelected = document.querySelector(UI.filterGenesLtNCellsSelectedElt).checked;
        this.filterGenesLtNCells = null;
        if (this.filterGenesLtNCellsSelected) {
            this.filterGenesLtNCells = document.querySelector(UI.filterGenesLtNCellsElt).value;
        }

        this.filterGenesGtNCellsSelected = document.querySelector(UI.filterGenesGtNCellsSelectedElt).checked;
        this.filterGenesGtNCells = null;
        if (this.filterGenesGtNCellsSelected) {
            this.filterGenesGtNCells = document.querySelector(UI.filterGenesGtNCellsElt).value;
        }

        try {
            const {data} = await axios.post("./cgi/h5ad_apply_primary_filter.cgi", convertToFormData({
                analysis_id: this.analysis.id,
                analysis_type: this.analysis.type,
                dataset_id: this.analysis.dataset.id,
                session_id: this.analysis.analysisSessionId,
                filter_cells_lt_n_genes: this.filterCellsLtNGenes || "",
                filter_cells_gt_n_genes: this.filterCellsGtNGenes || "",
                filter_genes_lt_n_cells: this.filterGenesLtNCells || "",
                filter_genes_gt_n_cells: this.filterGenesGtNCells || ""
            }));

            if (!data.success || data.success < 1) {
                let error = data.error || "Unknown error. Please contact gEAR support.";
                if (data.n_genes === 0) {
                    error = "Filter reduced genes to 0. Try less stringent cutoffs";
                } else if (data.n_obs === 0) {
                    error = "Filter reduced cells to 0. Try less stringent cutoffs";
                }
                throw new Error(error);
            }

            this.filteredGeneCount = data.n_genes;
            this.filteredCellCount = data.n_obs;

<<<<<<< HEAD
        // If the user has saved labels before, put them in the table here.  Else leave it
        //  as the top gene.
        let i = 0;
        if (ana.group_labels.length > 0) {
            for (i=0; i < ana.group_labels.length; i++) {
                data['group_labels'][i]['new_group_label'] = ana.group_labels[i];
                this.group_labels.push(ana.group_labels[i]);
=======
            // After this step, we are now working with a curated dataset
            this.analysis.type = originalAnalysisType;
            if(originalAnalysisType === 'primary') {
                this.analysis.type = 'user_unsaved';
>>>>>>> ba5b1626
            }

            this.calculated = true;
            this.updateUIWithResults();
            createToast("Data filters applied", "is-success");

        } catch (error) {
            createToast(`Error applying primary filters: ${error.message}`);
            logErrorInConsole(error);
            failStepWithHref("#primary-filter-s")
            document.querySelector(UI.primaryFilterSectionFailedElt).classList.remove("is-hidden");
        } finally {
            if (this.analysis.type !== 'primary') {
                this.analysis.save();
            }
        }

<<<<<<< HEAD
        // show the abbreviated table in the louvain analysis block
        const marker_genes_group_labels_tmpl = $.templates("#marker_genes_group_labels_tmpl");
        const marker_genes_group_labels_html = marker_genes_group_labels_tmpl.render(data['group_labels']);
        $("#marker_genes_group_labels tbody").html(marker_genes_group_labels_html);
        $("#group_labels_c").show();
    }

    populate_marker_genes_table(ana, params) {
        var mg_analysis = this;

        $.ajax({
            type: "POST",
            // TODO: Drop the DPI here. These images are huge.
            url: "./cgi/h5ad_find_marker_genes.cgi",
            data: {'dataset_id': params['dataset_id'], 'analysis_id': params['analysis_id'],
                   'analysis_type': params['analysis_type'], 'session_id': params['session_id'],
                   'n_genes': this.n_genes,
                   'compute_marker_genes': false
                  },
            dataType: "json",
            success: function(data) {
                if (data['success'] == 1) {
                    // add the table header
                    var marker_genes_header_tmpl = $.templates("#marker_genes_table_head_tmpl");
                    var marker_genes_header_html = marker_genes_header_tmpl.render(data['table']['columns']);
                    $("#marker_genes_table thead tr").html("<th>&nbsp;</th>" + marker_genes_header_html);

                    // add the table rows
                    var marker_genes_body_tmpl = $.templates("#marker_genes_table_body_tmpl");
                    var marker_genes_body_html = marker_genes_body_tmpl.render(data['table']['rows']);
                    $("#marker_genes_table tbody").html(marker_genes_body_html);

                    $('#btn_download_marker_genes').show();
                    mg_analysis.populate_marker_genes_labels(ana, data);
                    const group_labels = data['group_labels'].map(x => x.group_label);
                    ana.gene_comparison.populate_group_selectors(group_labels);
                }
            }
        });
=======
>>>>>>> ba5b1626
    }

    /**
     * Loads data from a JSON object into an AnalysisStepPrimaryFilter instance.
     * @param {Object} data - The JSON object containing the data to be loaded.
     * @param {AnalysisStepPrimaryFilter} analysis - The AnalysisStepPrimaryFilter instance to load the data into.
     * @returns {AnalysisStepPrimaryFilter} - The loaded AnalysisStepPrimaryFilter instance.
     */
    static loadFromJson(data, analysis) {
        const step = new AnalysisStepPrimaryFilter(analysis);
        if (!data) return step;
        step.calculated = data['calculated'];

        step.filterCellsGtNGenes = data['filter_cells_gt_n_genes'];
        step.filterCellsGtNGenesSelected = data['filter_cells_gt_n_genes_selected'];
        step.filterCellsLtNGenes = data['filter_cells_lt_n_genes'];
        step.filterCellsLtNGenesSelected = data['filter_cells_lt_n_genes_selected'];

        step.filterGenesGtNCells = data['filter_genes_gt_n_cells'];
        step.filterGenesGtNCellsSelected = data['filter_genes_gt_n_cells_selected'];
        step.filterGenesLtNCells = data['filter_genes_lt_n_cells'];
        step.filterGenesLtNCellsSelected = data['filter_genes_lt_n_cells_selected'];

        step.filteredGeneCount = data['filtered_gene_count'];
        step.filteredCellCount = data['filtered_cell_count'];

        if (step.calculated ) {
            step.updateUIWithResults();
        }

        return step;
    }

    /**
     * Resets the state of the analysis object.
     * Sets all properties to their initial values and calls the `resetUI` method.
     */
    reset() {
        this.calculated = false;
        this.filterCellsGtNGenes = null;
        this.filterCellsGtNGenesSelected = false;
        this.filterCellsLtNGenes = 300;
        this.filterCellsLtNGenesSelected = false;

        this.filterGenesGtNCells = null;
        this.filterGenesGtNCellsSelected = false;
        this.filterGenesLtNCells = 3;
        this.filterGenesLtNCellsSelected = false;

        this.filteredGeneCount = null;
        this.filteredCellCount = null;
        this.resetUI();
    }

    /**
     * Resets the UI by setting the values of various filter inputs and checkboxes,
     * and modifying the visibility of certain elements.
     */
    resetUI() {
        document.querySelector(UI.primaryFilterSection).classList.remove("is-hidden");

        document.querySelector(UI.filterCellsGtNGenesElt).value = this.filterCellsGtNGenes;
        document.querySelector(UI.filterCellsLtNGenesElt).value = this.filterCellsLtNGenes
        document.querySelector(UI.filterGenesLtNCellsElt).value = this.filterGenesLtNCells;
        document.querySelector(UI.filterGenesGtNCellsElt).value = this.filterGenesGtNCells;

        document.querySelector(UI.filterCellsGtNGenesSelectedElt).checked = this.filterCellsGtNGenesSelected;
        document.querySelector(UI.filterCellsLtNGenesSelectedElt).checked = this.filterCellsLtNGenesSelected;
        document.querySelector(UI.filterGenesGtNCellsSelectedElt).checked = this.filterGenesGtNCellsSelected;
        document.querySelector(UI.filterGenesLtNCellsSelectedElt).checked = this.filterGenesLtNCellsSelected;

        for (const elt of document.querySelectorAll(UI.primaryInitialPlotElts)) {
            elt.classList.remove("is-hidden");
        }
        document.querySelector(UI.primaryTopGenesPlotContainer).classList.add("is-hidden");

        // hide previous shown elements
        document.querySelector(UI.selectedDatasetShapeFilteredContainer).classList.add("is-hidden");

        // show the instructions
        document.querySelector(UI.primaryFilterInstructionsElt).classList.remove("is-hidden");
    }

    updateUIWithResults(ana=null) {
        if (!ana) {
            ana = this.analysis;
        }

        if (!ana) {
            createToast("No analysis object found. Cannot update UI.")
            return;
        }

        if (this.calculated) {
            document.querySelector(UI.filterCellsLtNGenesSelectedElt).checked = false;
            if (this.filterCellsLtNGenesSelected) {
                document.querySelector(UI.filterCellsLtNGenesSelectedElt).checked = true;
            }

            document.querySelector(UI.filterCellsGtNGenesSelectedElt).checked = false;
            if (this.filterCellsGtNGenesSelected) {
                document.querySelector(UI.filterCellsGtNGenesSelectedElt).checked = true;
            }

            document.querySelector(UI.filterGenesLtNCellsSelectedElt).checked = false;
            if (this.filterGenesLtNCellsSelected) {
                document.querySelector(UI.filterGenesLtNCellsSelectedElt).checked = true;
            }

            document.querySelector(UI.filterGenesGtNCellsSelectedElt).checked = false;
            if (this.filterGenesGtNCellsSelected) {
                document.querySelector(UI.filterGenesGtNCellsSelectedElt).checked = true;
            }

            document.querySelector(UI.filterCellsLtNGenesElt).value = this.filterCellsLtNGenes || 300;
            document.querySelector(UI.filterCellsGtNGenesElt).value = this.filterCellsGtNGenes;
            document.querySelector(UI.filterGenesLtNCellsElt).value = this.filterGenesLtNCells || 3;
            document.querySelector(UI.filterGenesGtNCellsElt).value = this.filterGenesGtNCells;

            document.querySelector(UI.selectedDatasetShapeFilteredElt).textContent = `${this.filteredGeneCount} genes x ${this.filteredCellCount} obs`;
            document.querySelector(UI.selectedDatasetShapeFilteredContainer).classList.remove("is-hidden");

        }

        const params = {
            'analysis_id': ana.id,
            'analysis_name': 'highest_expr_genes',
            'analysis_type': ana.type,
            'dataset_id': ana.dataset.id,
            'session_id': ana.analysisSessionId,
            // this saves the user from getting a cached image each time
            datetime: (new Date()).getTime()
        }

        ana.placeAnalysisImage(
            {'params': params, 'title': 'Highest expressed genes', 'target': UI.primaryTopGenesContainer});

<<<<<<< HEAD
        if (data['table']) {
            // TODO, reduce this into one call from populate_marker_genes_table()
            // add the table header
            const mg_analysis = this;
            const marker_genes_header_tmpl = $.templates("#marker_genes_table_head_tmpl");
            const marker_genes_header_html = marker_genes_header_tmpl.render(data['table']['columns']);
            $("#marker_genes_table thead tr").html("<th>&nbsp;</th>" + marker_genes_header_html);

            // add the table rows
            const marker_genes_body_tmpl = $.templates("#marker_genes_table_body_tmpl");
            const marker_genes_body_html = marker_genes_body_tmpl.render(data['table']['rows']);
            $("#marker_genes_table tbody").html(marker_genes_body_html);

            $('#btn_download_marker_genes').show();
            mg_analysis.populate_marker_genes_labels(ana, data);
            const group_labels = data['group_labels'].map(x => x.group_label);
            ana.gene_comparison.populate_group_selectors(group_labels);
        } else {
            this.populate_marker_genes_table(ana, params);
        }
=======
        document.querySelector(UI.primaryTopGenesPlotContainer).classList.remove("is-hidden");

        // Now we can potentially save the analysis if it is a user one
        ana.showHideAnalysisButtons();
>>>>>>> ba5b1626


        passStepWithHref(UI.primaryFilterSection);
        openNextAnalysisStep([UI.qcByMitoSection], null, true);

        document.querySelector(UI.primaryFilterSectionSuccessElt).classList.remove("is-hidden");
    }
}

class AnalysisStepQCByMito {
    constructor(analysis) {
        this.reset();
        this.analysis = analysis;
    }

    /**
     * Loads data from a JSON object and creates an instance of AnalysisStepQCByMito.
     *
     * @param {Object} data - The JSON object containing the data.
     * @param {Analysis} analysis - The analysis object.
     * @returns {AnalysisStepQCByMito} - The created instance of AnalysisStepQCByMito.
     */
    static loadFromJson(data, analysis) {
        const step = new AnalysisStepQCByMito(analysis);
        if (!data) return step;

        step.calculated = data['calculated'];
        step.genePrefix = data['gene_prefix'];
        step.filterMitoPercent = data['filter_mito_perc'];
        step.filterMitoCount = data['filter_mito_count'];
        step.nGenes = data['n_genes'];
        step.nObs = data['n_obs'];

        if (step.calculated === true) {
            document.querySelector(UI.qbmGenePrefixElt).value = step.genePrefix;
            document.querySelector(UI.qbmFilterMitoPercElt).value = step.filterMitoPercent;
            document.querySelector(UI.qbmFilterMitoCountElt).value = step.filterMitoCount;
            step.updateUIWithResults(true);
        }

        return step;
    }

    /**
     * Resets the analysis state and user interface.
     */
    reset() {
        this.calculated = false;
        this.genePrefix = "mt-";
        this.filterMitoPercent = null;
        this.filterMitoCount = null;
        this.nGenes = null;
        this.nObs = null;
        this.resetUI();
    }

    /**
     * Resets the user interface for analysis.
     */
    resetUI() {
        document.querySelector(UI.qcByMitoSection).classList.remove("is-hidden");

        document.querySelector(UI.qbmGenePrefixElt).value = this.genePrefix;
        disableAndHideElement(document.querySelector(UI.btnQbmSaveElt));
        disableAndHideElement(document.querySelector(UI.qbmSaveWarningElt));
        document.querySelector(UI.btnQbmSaveElt).textContent = 'Save these genes';

        document.querySelector(UI.btnDoAnalysisQcByMitoElt).classList.remove("is-hidden");

        // hide previous shown elements
        document.querySelector(UI.qbmPostShapeContainer).classList.add("is-hidden");
        // show the instructions
        document.querySelector(UI.qbmInstructionsElt).classList.remove("is-hidden");
    }

    /**
     * Runs the analysis.
     *
     * @param {boolean} saveDataset - Indicates whether to save the dataset.
     * @returns {Promise<void>} - A promise that resolves when the analysis is complete.
     * @throws {Error} - If there is an error during the analysis.
     */
    async runAnalysis(saveDataset) {
        document.querySelector(UI.btnQbmSaveElt).disabled = true;
        document.querySelector(UI.qbmSaveWarningElt).classList.add("is-hidden");

        // reset success and failure icons
        document.querySelector(UI.qcByMitoSectionSuccessElt).classList.add("is-hidden");
        document.querySelector(UI.qcByMitoSectionFailedElt).classList.add("is-hidden");

        if (Boolean(saveDataset)) {
            createToast("Applying mitochondrial filter", "is-info");
        } else {
            createToast("Analyzing mitochondrial genes", "is-info");
        }

        // Clear the images
        document.querySelector(UI.qbmViolinContainer).replaceChildren();
        document.querySelector(UI.qbmScatterPercentMitoContainer).replaceChildren();
        document.querySelector(UI.qbmScatterNGenesContainer).replaceChildren();

        this.genePrefix = document.querySelector(UI.qbmGenePrefixElt).value;
        this.filterMitoPercent = document.querySelector(UI.qbmFilterMitoPercElt).value;
        this.filterMitoCount = document.querySelector(UI.qbmFilterMitoCountElt).value;

        try {
            const {data} = await axios.post("./cgi/h5ad_qc_by_mito.cgi", convertToFormData({
                dataset_id: this.analysis.dataset.id,
                analysis_id: this.analysis.id,
                analysis_type: this.analysis.type,
                session_id: this.analysis.analysisSessionId,
                genes_prefix: this.genePrefix,
                filter_mito_perc: this.filterMitoPercent,
                filter_mito_count: this.filterMitoCount,
                save_dataset: saveDataset
            }));

            if (!data.success || data.success < 1) {
                const error = data.error || "Unknown error. Please contact gEAR support.";
                throw new Error(error);
            }

            this.nGenes = saveDataset ? data.n_genes.toString() : null;
            this.nObs = saveDataset ? data.n_obs.toString() : null;

            this.calculated = Boolean(saveDataset);
            document.querySelector(UI.btnQbmSaveElt).disabled = false;

            this.updateUIWithResults(this.calculated);
            createToast("Mitochondrial plot displayed", "is-success");

        } catch (error) {
            createToast(`Error doing QC analysis: ${error.message}`);
            logErrorInConsole(error);
            failStepWithHref(UI.qcByMitoSection);
            document.querySelector(UI.qcByMitoSectionFailedElt).classList.remove("is-hidden");
        } finally {
            if (this.analysis.type !== 'primary') {
                this.analysis.save();
            }
        }
    }

    /**
     * Updates the UI with the results of the analysis.
     * @param {boolean} [resultsSaved=false] - Indicates whether the results have been saved.
     * @param {Object} [ana=null] - The analysis object.
     */
    updateUIWithResults(resultsSaved=false, ana=null) {
        if (!ana) {
            ana = this.analysis;
        }

        if (!ana) {
            createToast("No analysis object found. Cannot update UI.")
            return;
        }

        enableAndShowElement(document.querySelector(UI.btnQbmSaveElt));
        document.querySelector(UI.qbmSaveWarningElt).classList.remove("is-hidden");

        if (resultsSaved) {
            document.querySelector(UI.btnDoAnalysisQcByMitoElt).classList.add("is-hidden");
            document.querySelector(UI.btnQbmSaveElt).disabled = true;
            document.querySelector(UI.btnQbmSaveElt).textContent = 'Saved';
            document.querySelector(UI.qbmPostShapeContainer).classList.remove("is-hidden");
        }

        document.querySelector(UI.qbmInstructionsElt).classList.add("is-hidden");
        document.querySelector(UI.qbmPostShapeElt).textContent = `${this.nGenes} genes x ${this.nObs} obs`;

        const params = {
            'analysis_id': ana.id,
            'analysis_name': 'violin_qc_by_mito',
            'analysis_type': ana.type,
            'dataset_id': ana.dataset.id,
            'session_id': ana.analysisSessionId,
            // this saves the user from getting a cached image each time
            'datetime': (new Date()).getTime()
        }

        ana.placeAnalysisImage(
            {'params': params, 'title': 'QC by mito - Violin',
             'target': UI.qbmViolinContainer});

        params['analysis_name'] = 'scatter_percent_mito'
        ana.placeAnalysisImage(
            {'params': params, 'title': 'QC by mito - Scatter percent mito',
             'target': UI.qbmScatterPercentMitoContainer});

        params['analysis_name'] = 'scatter_n_genes'
        ana.placeAnalysisImage(
            {'params': params, 'title': 'QC by mito - Scatter N genes',
             'target': UI.qbmScatterNGenesContainer});

        // Only pass the step if the results have been saved
        if (resultsSaved) {
            document.querySelector(UI.qcByMitoSectionSuccessElt).classList.remove("is-hidden");
            blockAnalysisStep(UI.primaryFilterSection);
            passStepWithHref(UI.qcByMitoSection);
            blockAnalysisStep(UI.qcByMitoSection);
            openNextAnalysisStep([UI.selectVariableGenesSection], null, true);
        }
    }
}


class AnalysisStepSelectVariableGenes {
    constructor(analysis) {
        this.reset();
        this.analysis = analysis;
    }

    /**
     * Loads data from a JSON object and creates an instance of AnalysisStepSelectVariableGenes.
     *
     * @param {Object} data - The JSON object containing the data.
     * @param {Analysis} analysis - The analysis object.
     * @returns {AnalysisStepSelectVariableGenes} - The created instance of AnalysisStepSelectVariableGenes.
     */
    static loadFromJson(data, analysis) {
        const step = new AnalysisStepSelectVariableGenes(analysis);
        if (!data) return step;

        step.calculated = data['calculated'];
        step.normCountsPerCell = data['norm_counts_per_cell'];
        step.flavor = data['flavor'];
        step.nTopGenes = data['n_top_genes']
        step.minMean = data['min_mean'];
        step.maxMean = data['max_mean'];
        step.minDispersion = data['min_dispersion'];
        step.regressOut = data['regress_out'];
        step.scaleUnitVariance = data['scale_unit_variance'];

        if (step.calculated) {
            step.updateUIWithResults(true);
        }

        return step;
    }

    /**
     * Resets the analysis object to its initial state.
     */
    reset() {
        this.calculated = false;
        this.normCountsPerCell = "1e4";
        this.flavor = 'seurat';
        this.nTopGenes = null;
        this.nGenes = null;
        this.nObs = null;
        this.minMean = 0.0125;
        this.maxMean = 3;
        this.minDispersion = 0.5;
        this.regressOut = false; // no options to change
        this.scaleUnitVariance = false; // no options to change
        this.resetUI();
    }

    /**
     * Resets the UI elements to their default values.
     */
    resetUI() {
        document.querySelector(UI.selectVariableGenesSection).classList.remove("is-hidden");

        document.querySelector(UI.asvgNormCountsPerCellElt).value = this.normCountsPerCell;
        document.querySelector(UI.asvgFlavorElt).value = this.flavor;
        document.querySelector(UI.asvgNTopGenesElt).value = this.nTopGenes;
        document.querySelector(UI.asvgTopGenesListElt).replaceChildren();
        document.querySelector(UI.asvgMinMeanElt).value = this.minMean;
        document.querySelector(UI.asvgMaxMeanElt).value = this.maxMean;
        document.querySelector(UI.asvgMinDispersionElt).value = this.minDispersion;

        disableAndHideElement(document.querySelector(UI.btnAsvgSaveElt));
        document.querySelector(UI.btnAsvgSaveElt).textContent = 'Save these genes';
        document.querySelector(UI.btnDoAnalysisSelectVariableGenesElt).classList.remove("is-hidden");

        // Hide preious shown elements
        document.querySelector(UI.asvgPostShapeContainer).classList.add("is-hidden");
        document.querySelector(UI.asvgTopGenesContainer).classList.add("is-hidden");
        // show the instructions
        document.querySelector(UI.asvgInstructionsElt).classList.remove("is-hidden");
    }

    /**
     * Runs the analysis for identifying variable genes.
     *
     * @param {boolean} saveDataset - Indicates whether to save the dataset.
     * @returns {Promise<void>} - A promise that resolves when the analysis is complete.
     */
    async runAnalysis(saveDataset) {
        document.querySelector(UI.btnAsvgSaveElt).disabled = true;
        document.querySelector(UI.asvgSaveWarningElt).classList.add("is-hidden");

        if (Boolean(saveDataset)) {
            createToast("Saving variable genes", "is-info");
        } else {
            createToast("Analyzing variable genes", "is-info");
        }

        document.querySelector(UI.asvgPlotContainer).replaceChildren();

        this.normCountsPerCell = document.querySelector(UI.asvgNormCountsPerCellElt).value;
        this.flavor = document.querySelector(UI.asvgFlavorElt).value;
        this.nTopGenes = document.querySelector(UI.asvgNTopGenesElt).value;
        this.minMean = document.querySelector(UI.asvgMinMeanElt).value;
        this.maxMean = document.querySelector(UI.asvgMaxMeanElt).value;
        this.minDispersion = document.querySelector(UI.asvgMinDispersionElt).value;

        const params = {
            'dataset_id': this.analysis.dataset.id,
            'analysis_id': this.analysis.id,
            'analysis_type': this.analysis.type,
            'session_id': this.analysis.analysisSessionId,
            'norm_counts_per_cell': this.normCountsPerCell,
            'flavor': this.flavor,
            'n_top_genes': this.nTopGenes,
            'min_mean': this.minMean,
            'max_mean': this.maxMean,
            'min_dispersion': this.minDispersion,
            'regress_out': this.regressOut,
            'scale_unit_variance': this.scaleUnitVariance,
            'save_dataset': saveDataset
        }

        try {
            const {data} = await axios.post("./cgi/h5ad_identify_variable_genes.cgi", convertToFormData(params));

            if (!data.success || data.success < 1) {
                const error = data.error || "Unknown error. Please contact gEAR support.";
                throw new Error(error);
            }

            this.nGenes = saveDataset ? data.n_genes.toString() : null;
            this.nObs = saveDataset ? data.n_obs.toString() : null;

            this.calculated = Boolean(saveDataset);

            document.querySelector(UI.btnAsvgSaveElt).disabled = false;
            if (this.calculated) {
                document.querySelector(UI.btnAsvgSaveElt).disabled = true;
            }

            document.querySelector(UI.btnAsvgSaveElt).disabled = false;
            this.updateUIWithResults(this.calculated);
            createToast("Variable genes plot created", "is-success");

            document.querySelector(UI.asvgTopGenesListElt).textContent = `${data['top_genes']}`;
            // pre-populate these genes as PCA genes to plot
            document.querySelector(UI.pcaGenesToColorElt).value = data['top_genes'];
            document.querySelector(UI.asvgTopGenesContainer).classList.remove("is-hidden");

        } catch (error) {
            createToast(`Error identifying variable genes: ${error.message}`);
            logErrorInConsole(error);
            document.getElementById(UI.selectVariableGenesSectionFailedElt).classList.remove("is-hidden");
            failStepWithHref(UI.selectVariableGenesSection);
        } finally {
            if (this.analysis.type !== 'primary') {
                this.analysis.save();
            }
        }
    }

    /**
     * Updates the UI with the results of the analysis.
     *
     * @param {boolean} [resultsSaved=false] - Indicates whether the results have been saved.
     * @param {object} [ana=null] - The analysis object.
     */
    updateUIWithResults(resultsSaved=false, ana=null) {
        if (!ana) {
            ana = this.analysis;
        }

        if (!ana) {
            createToast("No analysis object found. Cannot update UI.")
            return;
        }


        document.querySelector(UI.asvgNormCountsPerCellElt).value = this.normCountsPerCell;
        document.querySelector(UI.asvgFlavorElt).value = this.flavor;
        document.querySelector(UI.asvgNTopGenesElt).value = this.nTopGenes;
        document.querySelector(UI.asvgMinMeanElt).value = this.minMean;
        document.querySelector(UI.asvgMaxMeanElt).value = this.maxMean;
        document.querySelector(UI.asvgMinDispersionElt).value = this.minDispersion;

        enableAndShowElement(document.querySelector(UI.btnAsvgSaveElt));
        document.querySelector(UI.asvgSaveWarningElt).classList.remove("is-hidden");

        if (resultsSaved) {
            document.querySelector(UI.btnAsvgSaveElt).disabled = true;
            document.querySelector(UI.btnAsvgSaveElt).textContent = 'Saved';
            document.querySelector(UI.asvgPostShapeContainer).classList.remove("is-hidden");
            document.querySelector(UI.btnDoAnalysisSelectVariableGenesElt).classList.add("is-hidden");
        }

        document.querySelector(UI.asvgPostShapeElt).textContent = `${this.nGenes} genes x ${this.nObs} obs`;


        const params = {
            'analysis_id': ana.id,
            'analysis_name': 'filter_genes_dispersion',
            'analysis_type': ana.type,
            'dataset_id': ana.dataset.id,
            'session_id': ana.analysisSessionId,

            // this saves the user from getting a cached image each time
            'datetime': (new Date()).getTime()
        }

        ana.placeAnalysisImage(
            {'params': params, 'title': 'Variable genes', 'target': UI.asvgPlotContainer});

        document.querySelector(UI.asvgInstructionsElt).classList.add("is-hidden");

        // Only pass the step if the results have been saved
        if (resultsSaved) {
            document.querySelector(UI.selectVariableGenesSectionSuccessElt).classList.remove("is-hidden");
            passStepWithHref(UI.selectVariableGenesSection);
            blockAnalysisStep(UI.selectVariableGenesSection);
            openNextAnalysisStep([UI.pcaSection], null, true);
        }

    }
}
class AnalysisStepPCA {
    constructor(analysis) {
        this.reset();
        this.analysis = analysis;
    }

    /**
     * Loads data from a JSON object and creates an instance of AnalysisStepPCA.
     *
     * @param {Object} data - The JSON object containing the data to load.
     * @param {Analysis} analysis - The analysis object to associate with the created instance.
     * @returns {AnalysisStepPCA} - The created instance of AnalysisStepPCA.
     */
    static loadFromJson(data, analysis) {
        const step = new AnalysisStepPCA(analysis);
        if (!data) return step;

        step.calculated = data['calculated'];
        step.genesToColor = data['genes_to_color'];

        if (step.calculated ) {
            step.updateUIWithResults();
        }

        return step;
    }

    /**
     * Resets the analysis state and user interface.
     */
    reset() {
        this.calculated = false;
        this.genesToColor = null;
        this.resetUI();
    }

    /**
     * Resets the user interface by clearing the values of the pcaGenesToColorElt and topPcaGenesElt elements.
     */
    resetUI() {
        document.querySelector(UI.pcaSection).classList.remove("is-hidden");

        document.querySelector(UI.pcaGenesToColorElt).value = this.genesToColor;
        document.querySelector(UI.topPcaGenesElt).value = null;

        // hide previously shown elements
        document.querySelector(UI.pcaMissingGeneContainer).classList.add("is-hidden");
        document.querySelector(UI.pcaPcToTopGenesContainer).classList.add("is-hidden");
        document.querySelector(UI.pcaGeneListContainer).classList.add("is-hidden");
        // show the instructions
        document.querySelector(UI.pcaInstructionsElt).classList.remove("is-hidden");

        // disable the "save as gene list" button
        document.querySelector(UI.btnSavePcaGeneListElt).disabled = true;
    }

    /**
     * Runs the analysis by computing principal components and variance plot.
     *
     * @returns {Promise<void>} A promise that resolves when the analysis is completed.
     * @throws {Error} If there is an error running the PCA.
     */
    async runAnalysis() {
        createToast("Computing principal components and variance plot", "is-info");
        document.querySelector(UI.pcaMissingGeneElt).classList.add("is-hidden");

        document.querySelector(UI.pcaSectionSuccessElt).classList.add("is-hidden");
        document.querySelector(UI.pcaSectionFailedElt).classList.add("is-hidden");

        document.querySelector(UI.pcaMissingGeneContainer).classList.add("is-hidden");

        for (const container of document.querySelectorAll(UI.pcaResetableElts)) {
            container.replaceChildren();
        }

        const computePCA = this.calculated ? false : true;

        try {
            const {data} = await axios.post("./cgi/h5ad_generate_pca.cgi", convertToFormData({
                dataset_id: this.analysis.dataset.id,
                analysis_id: this.analysis.id,
                analysis_type: this.analysis.type,
                session_id: this.analysis.analysisSessionId,
                genes_to_color: document.querySelector(UI.pcaGenesToColorElt).value,
                compute_pca: computePCA
            }));
            if (!data.success || data.success < 1) {
                document.querySelector(UI.pcaMissingGeneElt).textContent = data['missing_gene'] || "";

                const error = data.error || "Unknown error. Please contact gEAR support.";
                throw new Error(error);
            }

            this.calculated = true;
            this.genesToColor = document.querySelector(UI.pcaGenesToColorElt).value;
            this.updateUIWithResults();
            createToast("PCA and variance computed", "is-success");

            // Reveals more UI form elements
            document.querySelector(UI.pcaPcToTopGenesContainer).classList.remove("is-hidden");
            document.querySelector(UI.pcaGeneListContainer).classList.remove("is-hidden");

        } catch (error) {
            createToast(`Error running PCA: ${error.message}`);
            logErrorInConsole(error);
            document.querySelector(UI.pcaMissingGeneContainer).classList.remove("is-hidden");
            failStepWithHref(UI.pcaSection);
            document.querySelector(UI.pcaSectionFailedElt).classList.remove("is-hidden");

        } finally {
            if (this.analysis.type !== 'primary') {
                this.analysis.save();
            }
        }
    }

    /**
     * Runs the analysis to compute the top genes for principal components.
     *
     * @async
     * @function runAnalysisTopGenes
     * @memberof analysis
     * @returns {Promise<void>} A Promise that resolves when the analysis is complete.
     * @throws {Error} If there is an error computing the top PCA genes.
     */
    async runAnalysisTopGenes() {
        createToast("Computing top genes for principal components", "is-info");
        document.querySelector(UI.pcaTopGenesPlotContainer).replaceChildren();

        try {

            const {data} = await axios.post("./api/analysis/plotTopGenesPCA", convertToFormData({
                dataset_id: this.analysis.dataset.id,
                analysis_id: this.analysis.id,
                analysis_type: this.analysis.type,
                session_id: this.analysis.analysisSessionId,
                pcs: document.querySelector(UI.topPcaGenesElt).value
            }));

            if (!data.success || data.success < 1) {
                const error = data.error || "Unknown error. Please contact gEAR support.";
                throw new Error(error);
            }

            const params = {
                'analysis_id': this.analysis.id,
                'analysis_name': 'pca_loadings',
                'analysis_type': this.analysis.type,
                'dataset_id': this.analysis.dataset.id,
                'session_id': this.analysis.analysisSessionId,
                datetime: (new Date()).getTime()
            }

            this.analysis.placeAnalysisImage({
                'params': params,
                'title': 'Top PCA Genes',
                'target': UI.pcaTopGenesPlotContainer
            });

            document.querySelector(UI.pcaTopGenesPlotContainer).classList.remove("is-hidden");
            createToast("Top PCA genes computed", "is-success");
        } catch (error) {
            createToast(`Error computing top PCA genes: ${error.message}`);
            logErrorInConsole(error);
        }
    }

    /**
     * Updates the UI with analysis images based on the given analysis object.
     * If no analysis object is provided, it uses the analysis object stored in the class.
     *
     * @param {Object} [ana] - The analysis object to update the UI with.
     */
    updateUIWithResults(ana=null) {
        if (!ana) {
            ana = this.analysis;
        }

        if (!ana) {
            createToast("No analysis object found. Cannot update UI.")
            return;
        }

        document.querySelector(UI.pcaInstructionsElt).classList.add("is-hidden");

        const params = {
            'analysis_id': ana.id,
            'analysis_name': 'pca',
            'analysis_type': ana.type,
            'dataset_id': ana.dataset.id,
            'session_id': ana.analysisSessionId,
            // this saves the user from getting a cached image each time
            'datetime': (new Date()).getTime()
        }

        ana.placeAnalysisImage(
            {'params': params, 'title': 'PCA scatter', 'target': UI.pcaScatterContainer});

        params['analysis_name'] = 'pca_variance_ratio';
        ana.placeAnalysisImage(
            {'params': params, 'title': 'PCA variance', 'target': UI.pcaVarianceContainer});

        // PCA calculation enables tSNE/UMAP
        document.querySelector(UI.pcaGenesToColorElt).value = this.genesToColor;
        document.querySelector(UI.tsneGenesToColorElt).value = this.genesToColor;   // obvious 1st choice
        document.querySelector(UI.pcaPcToTopGenesContainer).classList.remove("is-hidden");

        document.querySelector(UI.pcaSectionSuccessElt).classList.remove("is-hidden");
        passStepWithHref(UI.pcaSection);
        openNextAnalysisStep([UI.tsneSection], null, true);
    }
}

class AnalysisSteptSNE {
    constructor(analysis) {
        this.reset();
        this.analysis = analysis;
    }

    static loadFromJson(data, analysis) {
        const step = new AnalysisSteptSNE(analysis);
        if (!data) return step;

        step.calculated = data['calculated'];
        step.neighborsCalculated = data['neighbors_calculated'];
        step.tsneCalculated = data['tsne_calculated'];
        step.umapCalculated = data['umap_calculated'];
        step.genesToColor = data['genes_to_color'];
        step.nPcs = data['n_pcs'];
        step.nNeighbors = data['n_neighbors'];
        step.randomState = data['random_state'];
        step.plotTsne = data['plot_tsne'];
        step.plotUmap = data['plot_umap'];

        if (step.calculated) {
            step.updateUIWithResults();
        }

        return step;
    }

    /**
     * Resets the state of the analysis object.
     */
    reset() {
        this.calculated = false;
        this.neighborsCalculated = false;
        this.tsneCalculated = false;
        this.umapCalculated = false;
        this.genesToColor = false;
        this.nPcs = 2;
        this.nNeighbors = 5;
        this.randomState = 2;   // no option to change
        this.useScaled = false; // no option to change
        this.plotTsne = 0;
        this.plotUmap = 0;
        this.resetUI();
    }

    /**
     * Resets the UI by clearing the values of various input elements.
     */
    resetUI() {
        document.querySelector(UI.tsneSection).classList.remove("is-hidden");

        document.querySelector(UI.tsneGenesToColorElt).value = '';
        document.querySelector(UI.dimReductionNNeighborsElt).value = this.nNeighbors;
        document.querySelector(UI.tsneNPcsElt).value = this.nPcs;
        document.querySelector(UI.dimReductionMethodTsneElt).checked = false;
        document.querySelector(UI.dimReductionMethodUmapElt).checked = true;

        // hide elements that were revealed by previous steps
        document.querySelector(UI.tsneMissingGeneContainer).classList.add("is-hidden");
        // show the instructions
        document.querySelector(UI.tsneInstructionsElt).classList.remove("is-hidden");
    }

    async runAnalysis() {
        createToast("Computing tSNE/UMAP and generating plot", "is-info");

        // Reset success and failure icons
        document.querySelector(UI.tsneSectionSuccessElt).classList.add("is-hidden");
        document.querySelector(UI.tsneSectionFailedElt).classList.add("is-hidden");

        document.querySelector(UI.tsneMissingGeneContainer).classList.add("is-hidden");

        for (const container of document.querySelectorAll(UI.tsneResetableElts)) {
            container.replaceChildren();
        }

        // Anytime we run this there are three things which might need to be computed depending on what
        //  has happened.  neighborhood, tSNE and UMAP need to be done if it's the first time or if
        //  the settings have changed.
        // Also, both tSNE and UMAP can be replotted (with different gene coloring) and not recomputed

        let computeNeighbors = 1;
        let computeTsne = 0;
        let computeUmap = 0;
        let plotTsne = 0;
        let plotUmap = 0;

        const tsneChecked = document.querySelector(UI.dimReductionMethodTsneElt).checked;
        const umapChecked = document.querySelector(UI.dimReductionMethodUmapElt).checked;

        if (tsneChecked) {
            computeTsne = 1;
            plotTsne = 1;
        }

        if (umapChecked) {
            computeUmap = 1;
            plotUmap = 1;
        }

        // We don't have to recompute if none of the plotting parameters have changed.  This allows
        //  us to just do something like recolor.
        if (this.neighborsCalculated) {
            if (this.nPcs === document.querySelector(UI.tsneNPcsElt).value &&
                this.nNeighbors === document.querySelector(UI.dimReductionNNeighborsElt).value &&
                this.randomState === document.querySelector(UI.tsneRandomStateElt).value) {
                computeNeighbors = 0;
            }
        }

        // don't recompute tSNE if we already have and nothing has changed
        if (this.tsneCalculated) {
            if (this.nPcs === document.querySelector(UI.tsneNPcsElt).value &&
                this.randomState === document.querySelector(UI.tsneRandomStateElt).value) {
                computeTsne = 0;
            }
        }

        // Don't recompute UMAP if we already have
        if (this.umapCalculated) {
            computeUmap = 0;
        }

        // If plotting of either is requested and neighbors are being recomputed, we need to
        //  also recompute tSNE/UMAP
        if (computeNeighbors === 1) {
            if (plotUmap === 1) {
                computeUmap = 1;
            }

            if (plotTsne === 1) {
                computeTsne = 1;
            }
        }

        const params = {
            'dataset_id': this.analysis.dataset.id,
            'analysis_id': this.analysis.id,
            'analysis_type': this.analysis.type,
            'session_id': this.analysis.analysisSessionId,
            'genes_to_color': document.querySelector(UI.tsneGenesToColorElt).value,
            'n_pcs': document.querySelector(UI.tsneNPcsElt).value,
            'n_neighbors': document.querySelector(UI.dimReductionNNeighborsElt).value,
            'random_state': this.randomState,
            'use_scaled': this.useScaled,
            'compute_neighbors': computeNeighbors,
            'compute_tsne': computeTsne,
            'compute_umap': computeUmap,
            'plot_tsne': plotTsne,
            'plot_umap': plotUmap
        }

        try {
            const {data} = await axios.post("./cgi/h5ad_generate_tsne.cgi", convertToFormData(params));

            if (!data.success || data.success < 1) {
                document.querySelector(UI.tsneMissingGeneContainer).textContent = data['missing_gene'] || "";
                const error = data.error || "Unknown error. Please contact gEAR support.";
                throw new Error(error);
            }

            this.calculated = true;
            this.neighborsCalculated = true;
            this.tsneCalculated = Boolean(computeTsne);
            this.umapCalculated = Boolean(computeUmap);
            this.genesToColor = document.querySelector(UI.tsneGenesToColorElt).value;
            this.nNeighbors = document.querySelector(UI.dimReductionNNeighborsElt).value;
            this.nPcs = document.querySelector(UI.tsneNPcsElt).value;
            this.plotTsne = plotTsne;
            this.plotUmap = plotUmap;
            this.updateUIWithResults();

            if (computeTsne === 1) {
                this.tsneCalculated = 1;
            }
            if (computeUmap === 1) {
                this.umapCalculated = 1;
            }

            createToast("tSNE/UMAP computed and displayed", "is-success");

        } catch (error) {
            createToast(`Error generating tSNE: ${error.message}`);
            logErrorInConsole(error);
            failStepWithHref(UI.tsneSection);
            document.querySelector(UI.tsneSectionFailedElt).classList.remove("is-hidden");

            document.querySelector(UI.tsneMissingGeneContainer).classList.remove("is-hidden");

        } finally {
            if (this.analysis.type !== 'primary') {
                this.analysis.save();
            }
        }
    }

    updateUIWithResults(ana=null) {
        if (!ana) {
            ana = this.analysis;
        }

        if (!ana) {
            createToast("No analysis object found. Cannot update UI.")
            return;
        }

        document.querySelector(UI.tsneInstructionsElt).classList.add("is-hidden");

        if (!(this.neighborsCalculated || this.tsneCalculated || this.umapCalculated)) {
            console.info("No tSNE or UMAP calculated yet so cannot update UI.")
            return;
        }
        document.querySelector(UI.tsneGenesToColorElt).value = this.genesToColor;
        document.querySelector(UI.dimReductionNNeighborsElt).value = this.nNeighbors;
        document.querySelector(UI.tsneNPcsElt).value = this.nPcs;

        document.querySelector(UI.dimReductionMethodTsneElt).checked = false;
        if (Boolean(this.plotTsne)) {
            document.querySelector(UI.dimReductionMethodTsneElt).checked = true;
        }

        document.querySelector(UI.dimReductionMethodUmapElt).checked = false;
        if (Boolean(this.plotUmap)) {
            document.querySelector(UI.dimReductionMethodUmapElt).checked = true;
        }

        const params = {
            'analysis_id': ana.id,
            'analysis_name': 'tsne',
            'analysis_type': ana.type,
            'dataset_id': ana.dataset.id,
            'session_id': ana.analysisSessionId,
            // this saves the user from getting a cached image each time
            'datetime': (new Date()).getTime()
        }

        if (Boolean(this.plotTsne)) {
            ana.placeAnalysisImage(
                {'params': params, 'title': 'tSNE plot', 'target': UI.tsnePlotContainer});
        }

        if (Boolean(this.plotUmap)) {
            params['analysis_name'] = 'umap'
            ana.placeAnalysisImage(
                {'params': params, 'title': 'UMAP plot', 'target': UI.umapPlotContainer});
        }

        // dimensionality reduction enables clustering
        document.querySelector(UI.tsneSectionSuccessElt).classList.remove("is-hidden");
        passStepWithHref(UI.tsneSection);
        openNextAnalysisStep([UI.clusteringSection], null, true);

    }
}
class AnalysisStepClustering {
    constructor(analysis, mode="initial") {
        this.reset();   // TODO: split into two potentially for each step

        this.analysis = analysis;
        this.mode = mode;  // initial, edit
        if (!(["initial", "edit"].includes(mode))) {
            logErrorInConsole("Invalid mode for AnalysisStepClustering. Defaulting to 'initial'.");
            this.mode = "initial";
        }
        if (this.mode === "edit") {
            // Don't run clustering again if we are just editing the labels
            this.calculated = true;
        }

    }

    /**
     * Loads data from a JSON object and creates a new instance of AnalysisStepClustering.
     * @param {Object} data - The JSON object containing the data to load.
     * @param {Analysis} analysis - The analysis object to associate with the new instance.
     * @returns {AnalysisStepClustering} - The newly created instance of AnalysisStepClustering.
     */
    static loadFromJson(data, analysis) {
        const mode = data?.mode || "initial";
        const step = new AnalysisStepClustering(analysis, mode);
        if (!data) return step;

        step.calculated = data['calculated'];
        step.resolution = data['resolution'];
        step.plotTsne = data['plot_tsne'];
        step.plotUmap = data['plot_umap'];

        if (step.calculated ) {
            step.updateUIWithResults();
        }

        return step;
    }

    /**
     * Resets the state of the analysis object.
     */
    reset() {
        this.calculated = false;
        this.resolution = 0.5;
        this.plotUmap = 0;
        this.plotTsne = 0;
        this.resetUI();
    }

    /**
     * Resets the user interface for analysis.
     *
     * This method resets the resolution input back to the default value of 1.3 for all elements
     * specified in the `UI.resolutionElts` selector. It also adds a click listener to sync the
     * resolution inputs.
     */
    resetUI() {

        document.querySelector(UI.clusteringSection).classList.remove("is-hidden");
        document.querySelector(UI.clusteringEditSection).classList.remove("is-hidden");

        // Reset resolution input back to default
        document.querySelector(UI.resolutionElt).value = this.resolution;

        // Hide elements that were revealed by previous steps
        this.moda === "edit" && document.querySelector(UI.groupLabelsContainer).classList.add("is-hidden");

        // Show the instructions
        this.mode === "initial" && document.querySelector(UI.clusteringInstructionsElt).classList.remove("is-hidden");
        this.mode === "edit" && document.querySelector(UI.clusteringEditInstructionsElt).classList.remove("is-hidden");
    }

    /**
     * Runs the analysis by computing Louvain clusters and updating the UI with the results.
     *
     * @returns {Promise<void>} A promise that resolves when the analysis is completed.
     * @throws {Error} If there is an error generating clusters.
     */
    async runAnalysis() {
        // Reset success and failed icons
        if (this.mode === "initial") {
            document.querySelector(UI.clusteringSectionSuccessElt).classList.add("is-hidden");
            document.querySelector(UI.clusteringSectionFailedElt).classList.add("is-hidden");
        } else if (this.mode === "edit") {
            document.querySelector(UI.clusteringEditSectionSuccessElt).classList.add("is-hidden");
            document.querySelector(UI.clusteringEditSectionFailedElt).classList.add("is-hidden");
        }

        createToast("Computing clusters using Leiden algorithm", "is-info");

        const uiToReset = (this.mode === "initial") ? UI.clusteringResetableElts : UI.clusteringEditResetableElts;

        for (const container of document.querySelectorAll(uiToReset)) {
            container.replaceChildren();
        }

        const hasMatchingClusteringParams = this.resolution === document.querySelector(UI.resolutionElt).value;

        let computeClustering = true;
        let resolution = document.querySelector(UI.resolutionElt).value;

        const oldLabels = [...this.analysis.groupLabels];  // shallow-copy
        const newLabels = [];
        const keptLabels = [];

        // If the clustering params were changed, we need to allow for the marker genes to be recalculated
        if (hasMatchingClusteringParams && this.mode === "initial") {
            this.analysis.markerGenes.calculated = false;
        }

        const clusterInfo = [];

        // It is not safe to reuse group labels if the clustering params were changed
        if (this.mode === "edit") {
            computeClustering = false;  // we are just updating the labels
            resolution = this.resolution;   // we are not changing the resolution

            // Get the new labels and whether they are kept (checked)
            for (const glElt of document.querySelector(UI.clusterGroupLabelsTableBodyElt).querySelectorAll(".group-user-label input")) {
                newLabels.push(glElt.value);
                const thisRow = glElt.closest("tr");
                const thisCheck = thisRow.querySelector(".group-keep-chk input");
                keptLabels.push(thisCheck.checked);
            }

            // Create the cluster info object
            this.analysis.groupLabels.forEach((v, i) => {
                clusterInfo.push({
                    "old_label": oldLabels[i]
                    , "new_label": newLabels[i]
                    , "keep": keptLabels[i]
                })
            });

        }

        const plotTsne = (document.querySelector(UI.dimReductionMethodTsneElt).checked ? 1 : 0);
        const plotUmap = (document.querySelector(UI.dimReductionMethodUmapElt).checked ? 1 : 0);

        try {
            const {data} = await axios.post("./cgi/h5ad_generate_clusters.cgi", convertToFormData({
                dataset_id: this.analysis.dataset.id,
                analysis_id: this.analysis.id,
                analysis_type: this.analysis.type,
                session_id: this.analysis.analysisSessionId,
                resolution,
                compute_clusters: computeClustering,
                plot_tsne: plotTsne,
                plot_umap: plotUmap,
                cluster_info: JSON.stringify(clusterInfo)
            }));

            if (!data.success || data.success < 1) {
                const error = data.error || "Unknown error. Please contact gEAR support.";
                throw new Error(error);
            }

            this.calculated = true;
            this.resolution = document.querySelector(UI.resolutionElt).value;
            this.plotTsne = plotTsne;
            this.plotUmap = plotUmap;
            this.updateUIWithResults();

            if (data["group_labels"].length) {
                // Update the group labels for the analysis, marker genes, and gene comparison
                this.analysis.groupLabels = []
                if (this.mode === "edit") {
                    this.analysis.markerGenes.populateClusterEditLabels(data.group_labels)
                }

                // Now update the labels so they work with gene comparison
                this.analysis.groupLabels = data['group_labels'].map(x => x.genes);
                this.analysis.compareGenes.populateGroupSelectors(this.analysis.groupLabels);
            }

            createToast("Louvain clusters computed", "is-success");
            // TODO:  $('#clustering_options_c .js-next-step').show();  // auto-select the next collapsable dropdown


        } catch (error) {
            createToast(`Error generating clusters: ${error.message}`);
            logErrorInConsole(error);
            if (this.mode === "initial") {
                failStepWithHref(UI.clusteringSection);
                document.querySelector(UI.clusteringSectionFailedElt).classList.remove("is-hidden");
            } else if (this.mode === "edit") {
                failStepWithHref(UI.clusteringEditSection);
                document.querySelector(UI.clusteringEditSectionFailedElt).classList.remove("is-hidden");
            }

        } finally {
            if (this.analysis.type !== 'primary') {
                this.analysis.save();
            }
        }
    }

    /**
     * Updates the UI with the results of the analysis.
     *
     * @param {Object} [ana=null] - The analysis object. If not provided, the function uses the analysis object of the class.
     * @returns {void}
     */
    updateUIWithResults(ana=null) {

        if (!ana) {
            ana = this.analysis;
        }

        if (!ana) {
            createToast("No analysis object found. Cannot update UI.")
            return;
        }

        const toolInstructions = (this.mode === "initial") ? UI.clusteringInstructionsElt : UI.clusteringEditInstructionsElt;
        document.querySelector(toolInstructions).classList.add("is-hidden");

        if (this.calculated) {
            document.querySelector(UI.resolutionElt).value = this.resolution;
        }

        const params = {
            'analysis_id': ana.id,
            'analysis_name': 'tsne_clustering',
            'analysis_type': ana.type,
            'dataset_id': ana.dataset.id,
            'session_id': ana.analysisSessionId,
            // this saves the user from getting a cached image each time
            'datetime': (new Date()).getTime()
        }

        // Need to ensure targets are different for the two different clustering steps
        let tsneTarget = UI.clusteringTsnePlotElt;
        let umapTarget = UI.clusteringUmapPlotElt;
        if (this.mode === "edit") {
            tsneTarget = UI.clusteringTsnePlotEditElt;
            umapTarget = UI.clusteringUmapPlotEditElt;
        }

        if (Boolean(this.plotTsne)) {
            try {
                ana.placeAnalysisImage(
                    {'params': params, 'title': 'tSNE clustering', 'target': tsneTarget});
            } catch (error) {
                // legacy
                params['analysis_name'] = 'tsne_louvain'
                ana.placeAnalysisImage(
                    {'params': params, 'title': 'tSNE clustering', 'target': tsneTarget});
            }
        }

        if (Boolean(this.plotUmap)) {
            params['analysis_name'] = 'umap_clustering'
            try {
                ana.placeAnalysisImage(
                    {'params': params, 'title': 'Cluster groups', 'target': umapTarget});
            } catch (error) {
                // legacy
                params['analysis_name'] = 'umap_louvain'
                ana.placeAnalysisImage(
                    {'params': params, 'title': 'Cluster groups', 'target': umapTarget});
            }

        }

        if (this.mode === "initial") {
            document.querySelector(UI.clusteringSectionSuccessElt).classList.remove("is-hidden");
            passStepWithHref(UI.clusteringSection);
            openNextAnalysisStep([UI.markerGenesSection], null, true);
        } else if (this.mode === "edit") {
            document.querySelector(UI.clusteringEditSectionSuccessElt).classList.remove("is-hidden");
            passStepWithHref(UI.clusteringEditSection);
            // block all previous steps
            blockAnalysisStep(UI.pcaSection);
            blockAnalysisStep(UI.tsneSection);
            blockAnalysisStep(UI.clusteringSection);
            blockAnalysisStep(UI.markerGenesSection);
            openNextAnalysisStep([UI.compareGenesSection], null, true);
        }
    }
}
class AnalysisStepMarkerGenes {
    constructor(analysis) {
        this.reset();
        this.analysis = analysis;
    }

    /**
     * Adds or removes gene symbols to/from the genes of interest.
     * @param {Array<string>} geneSymbols - An array of gene symbols to add or remove.
     * @param {boolean} doAdd - A boolean indicating whether to add or remove the gene symbols.
     */
    addRemoveGenesOfInterest(geneSymbols, doAdd) {
        for (const gene of geneSymbols) {
            if (doAdd) {
                this.genesOfInterest.add(gene.trim());
            } else {
                this.genesOfInterest.delete(gene.trim());
            }
        }

        document.querySelector(UI.btnVisualizeMarkerGenesElt).disabled = !this.genesOfInterest.size;

    }

    /**
     * Downloads marker genes as an Excel file.
     */
    downloadMarkerGenes() {

        // Do the header row
        let row = [];

        for (const elt in document.querySelectorAll(UI.markerGenesTableHeadCellElts)) {
            row.push(elt.textContent);
        }
        const fileContentsheaders = row.join("\t") + "\n";

        // Now all the other rows
        let fileContents = fileContentsheaders;
        for (const elt in document.querySelectorAll(UI.markerGenesTableBodyElts)) {
            row = [];
            for (const cell in elt.querySelectorAll("td")) {
                row.push(cell.textContent);
            }
            fileContents += row.join("\t") + "\n";
        }

        // Now download the file
        const element = document.createElement('a');
        element.setAttribute('href', 'data:text/plain;charset=utf-8,' + encodeURIComponent(fileContents));
        element.setAttribute('download', 'marker_genes.xls');
        element.classList.add('is-hidden');
        document.body.appendChild(element);
        element.click();
        document.body.removeChild(element);
    }

    /**
     * Fetches marker genes for the analysis.
     * @returns {Promise<Object>} The response data containing the marker genes.
     * @throws {Error} If the request fails or returns an error.
     */
    async fetchMarkerGenes() {
        const {data} = await axios.post("./cgi/h5ad_find_marker_genes.cgi", convertToFormData({
            'dataset_id': this.analysis.dataset.id,
            'analysis_id': this.analysis.id,
            'analysis_type': this.analysis.type,
            'session_id': this.analysis.analysisSessionId,
            'n_genes': this.nGenes,
            'compute_marker_genes': this.computeMarkerGenes
        }));

        if ((!data.success) || (data.success < 1)) {
            const error = data.error || "Unknown error. Please contact gEAR support.";
            throw new Error(error);
        }
        return data;
    }

    static async loadFromJson(data, analysis) {
        const step = new AnalysisStepMarkerGenes(analysis);
        if (!data) return step;

        step.calculated = data['calculated']
        step.nGenes = data['n_genes']
        step.groupLabels = data['group_labels']
        step.clusterLabel = data['cluster_label'] || "louvain";

        if (step.calculated ) {
            await step.updateUIWithResults(data);
        }

        return step;
    }

    /**
     * Performs marker gene visualization by making a POST request to the server and updating the UI with the results.
     * @async
     * @function performMarkerGeneVisualization
     * @memberof analysis
     * @throws {Error} If there is an error during the visualization process.
     */
    async performMarkerGeneVisualization() {

        document.querySelector(UI.markerGenesDotplotContainer).replaceChildren();
        document.querySelector(UI.markerGenesViolinContainer).replaceChildren();

        try {
            const {data} = await axios.post("./cgi/h5ad_generate_marker_gene_visualization.cgi", convertToFormData({
                'dataset_id': this.analysis.dataset.id,
                'analysis_id': this.analysis.id,
                'analysis_type': this.analysis.type,
                'session_id': this.analysis.analysisSessionId,
                'marker_genes': JSON.stringify([...this.genesOfInterest])
            }));

            if ((!data.success) || (data.success < 1)) {
                const error = data.error || "Unknown error. Please contact gEAR support.";
                throw new Error(error);
            }

            const params = {
                'analysis_id': this.analysis.id,
                'analysis_name': 'dotplot_goi',
                'analysis_type': this.analysis.type,
                'dataset_id': this.analysis.dataset.id,
                'session_id': this.analysis.analysisSessionId,
                // this saves the user from getting a cached image each time
                datetime: (new Date()).getTime()
            }

            this.analysis.placeAnalysisImage(
                {'params': params, 'title': 'Marker genes (dotplot)', 'target': UI.markerGenesDotplotContainer}
            );

            params['analysis_name'] = 'stacked_violin_goi';
            this.analysis.placeAnalysisImage(
                {'params': params, 'title': 'Marker genes (stacked violin)', 'target': UI.markerGenesViolinContainer}
            );

        } catch (error) {
            createToast("Error visualizing marker genes");
            logErrorInConsole(error);
        }
    }

    /**
     * Populates the marker genes labels in the analysis.
     *
     * @param {Array} groupLabels - The array of group labels.
     */
    populateClusterEditLabels(groupLabels) {
        this.groupLabels = [];

        // If the user has saved labels before, put them in the table here.  Else leave it
        //  as the top gene.
        let i = 0;
        if (this.analysis.groupLabels.length > 0) {
            for (i=0; i < this.analysis.groupLabels.length; i++) {
                groupLabels[i]['new_group_label'] = this.analysis.groupLabels[i];
                this.groupLabels.push(this.analysis.groupLabels[i]);
            }
        } else {
            for (i=0; i < groupLabels.length; i++) {
                groupLabels[i].new_group_label = groupLabels[i].genes;
                // For the overall labels, do the group number rather than gene since that's what's
                //  displayed by scanpy in the images
                this.groupLabels.push(i);
            }
        }

        document.querySelector(UI.clusterGroupLabelsTableBodyElt).replaceChildren();

        // show the abbreviated table in the louvain analysis block
        for (const group of groupLabels) {
            const clusterGroupLabelsHtml = document.querySelector(UI.clusterGroupLabelsTmpl).content.cloneNode(true);
            clusterGroupLabelsHtml.querySelector(".group-orig-label").textContent = group.group_label;
            clusterGroupLabelsHtml.querySelector(".group-num-cells").textContent = group.num_cells;
            clusterGroupLabelsHtml.querySelector(".group-marker").textContent = group.genes;
            clusterGroupLabelsHtml.querySelector(".group-user-label input").value = group.new_group_label;

            document.querySelector(UI.clusterGroupLabelsTableBodyElt).appendChild(clusterGroupLabelsHtml);
        }
        document.querySelector(UI.groupLabelsContainer).classList.remove("is-hidden");
    }

    /**
     * Populates the marker genes table with data retrieved from the server.
     *
     * @returns {Promise<void>} - A promise that resolves when the marker genes table is populated.
     * @throws {Error} - If there is an error retrieving the marker genes data.
     */
    populateMarkerGenesTable(table) {
        try {
            // Add the first th element (empty)
            const markerGenesHeaderHtml = document.querySelector(UI.markerGenesTableHeadTmpl).content.cloneNode(true);
            markerGenesHeaderHtml.querySelector("th").textContent = "";
            document.querySelector(UI.markerGenesTableHeadRowElt).appendChild(markerGenesHeaderHtml);

            // add the table header
            for (const column of table.columns) {
                const markerGenesHeaderHtml = document.querySelector(UI.markerGenesTableHeadTmpl).content.cloneNode(true);
                markerGenesHeaderHtml.querySelector("th").textContent = column.label;
                document.querySelector(UI.markerGenesTableHeadRowElt).appendChild(markerGenesHeaderHtml);
            }

            // add the table rows
            for (const row of table.rows) {
                // Create the row label
                const markerGenesRowHtml = document.querySelector(UI.markerGenesTableRowTmpl).content.cloneNode(true);
                markerGenesRowHtml.querySelector(".js-row-idx").textContent = row.rowid
                const currRow = markerGenesRowHtml.querySelector("tr");

                // create new td objects for each column

                for (const column of row.columns) {
                    const cellElt = document.createElement("td");
                    cellElt.textContent = column.label
                    currRow.appendChild(cellElt)
                }
                document.querySelector(UI.markerGenesTableBodyElt).appendChild(markerGenesRowHtml);


            }

            // Show the table and associated stuff
            document.querySelector(UI.markerGenesTableContainer).classList.remove("is-hidden");
        } catch (error) {
            createToast(`Error getting marker genes: ${error.message}`);
            logErrorInConsole(error);
        }

    }

    /**
     * Resets the analysis state.
     */
    reset() {
        this.calculated = false;
        this.clusterLabel = "louvain";
        this.computeMarkerGenes = !this.calculated;
        this.genesOfInterest = new Set();
        this.groupLabels = [];
        this.nGenes = 5;
        this.resetUI();
    }

    /**
     * Resets the user interface.
     */
    resetUI() {
        document.querySelector(UI.markerGenesSection).classList.remove("is-hidden");


        document.querySelector(UI.markerGenesNGenesElt).value = 5;

        // Affects the clustering block
        document.querySelector(UI.groupLabelsContainer).classList.add("is-hidden");

        // hide elements that were revealed by previous steps
        document.querySelector(UI.markerGenesVisualizationContainer).classList.add("is-hidden");
        document.querySelector(UI.markerGenesListContainer).classList.add("is-hidden");

        // show the instructions
        document.querySelector(UI.markerGenesInstructionsElt).classList.remove("is-hidden");

        // disable the "save as gene list" button and "visualize" button
        document.querySelector(UI.btnSaveMarkerGeneListElt).disabled = true;
        document.querySelector(UI.btnVisualizeMarkerGenesElt).disabled = true;
    }

    /**
     * Runs the analysis to compute marker genes.
     *
     * @returns {Promise<void>} A promise that resolves when the analysis is complete.
     * @throws {Error} If there is an error computing marker genes.
     */
    async runAnalysis() {
        createToast("Computing marker genes", "is-info");
        document.querySelector(UI.markerGenesPlotContainer).replaceChildren();

        document.querySelector(UI.markerGenesSectionSuccessElt).classList.add("is-hidden");
        document.querySelector(UI.markerGenesSectionFailedElt).classList.add("is-hidden");

        // Clear the table
        document.querySelector(UI.markerGenesTableHeadRowElt).replaceChildren();
        document.querySelector(UI.markerGenesTableBodyElt).replaceChildren();

        document.querySelector(UI.markerGenesManuallyEnteredElt).value = '';
        document.querySelector(UI.markerGenesSelectedCountElt).textContent = 0;
        document.querySelector(UI.markerGenesEnteredCountElt).textContent = 0;
        document.querySelector(UI.markerGenesUniqueCountElt).textContent = 0;

        this.genesOfInterest = new Set();
        this.clickedMarkerGenes = new Set();
        this.enteredMarkerGenes = new Set();

        // If marker genes are run, need to ensure the cluster label is populated with the "marker gene" label.
        this.analysis.groupLabels = [];

        this.computeMarkerGenes = true;
        if (this.nGenes === document.querySelector(UI.markerGenesNGenesElt).value) {
            this.computeMarkerGenes = false;
        }

        this.nGenes = document.querySelector(UI.markerGenesNGenesElt).value;

        try {
            const data = await this.fetchMarkerGenes();

            if (!data.success || data.success < 1) {
                const error = data.error || "Unknown error. Please contact gEAR support.";
                throw new Error(error);
            }

            this.clusterLabel = data.cluster_label;

            this.calculated = true;
            this.updateUIWithResults(data);
            this.analysis.groupLabels = data.group_labels.map(x => x.group_label);

        } catch (error) {
            createToast(`Error computing marker genes: ${error.message}`);
            logErrorInConsole(error);
            document.querySelector(UI.markerGenesSectionFailedElt).classList.remove("is-hidden");

            // mark in stepper
            failStepWithHref(UI.markerGenesSection)

        } finally {
            if (this.analysis.type !== 'primary') {
                this.analysis.save();
            }
        }
    }

    /**
     * Updates the UI with the results of the analysis.
     *
     * @param {Object} data - The data containing the analysis results.
     * @param {Object} [ana=null] - The analysis object. If not provided, the method uses the analysis object of the class instance.
     * @returns {void}
     */
    async updateUIWithResults(data, ana=null) {
        if (!ana) {
            ana = this.analysis;
        }

        if (!ana) {
            createToast("No analysis object found. Cannot update UI.")
            return;
        }

        const params = {
            'analysis_id': ana.id,
            'analysis_name': `rank_genes_groups_${data.cluster_label}`,
            'analysis_type': ana.type,
            'dataset_id': ana.dataset.id,
            'session_id': ana.analysisSessionId,
            // this saves the user from getting a cached image each time
            'datetime': (new Date()).getTime()
        }

        document.querySelector(UI.markerGenesNGenesElt).value = this.nGenes;

        ana.placeAnalysisImage(
            {'params': params, 'title': 'Marker genes', 'target': UI.markerGenesPlotContainer});

        // May need to fetch marker gene data to build table if loading from JSON
        this.computeMarkerGenes = true;
        data = data?.table ? data : await this.fetchMarkerGenes();
        this.computeMarkerGenes = false;

        this.populateMarkerGenesTable(data.table);

        const groupLabels = data.group_labels.map(x => x.group_label);

        document.querySelector(UI.markerGenesVisualizationContainer).classList.remove("is-hidden");
        document.querySelector(UI.markerGenesListContainer).classList.remove("is-hidden");

        // marker gene calculation enables cluster comparison
        ana.compareGenes.populateGroupSelectors(groupLabels);

        // mark success
        document.querySelector(UI.markerGenesSectionSuccessElt).classList.remove("is-hidden");


        const nextSteps = [UI.compareGenesSection]

        // This can only be done with a non-primary analysis
        if (ana.type != "primary") {
            this.populateClusterEditLabels(data.group_labels);
            nextSteps.push(UI.clusteringEditSection)
        }

        // move stepper to next step
        passStepWithHref(UI.markerGenesSection)
        openNextAnalysisStep(nextSteps, UI.compareGenesSection)

    }
}

class AnalysisStepCompareGenes {
    constructor(analysis) {
        this.reset();
        this.analysis = analysis;
    }

    /**
     * Loads an instance of AnalysisStepCompareGenes from JSON data.
     *
     * @param {Object} data - The JSON data to load from.
     * @returns {AnalysisStepCompareGenes} - The loaded AnalysisStepCompareGenes instance.
     */
    static loadFromJson(data, analysis) {
        const step = new AnalysisStepCompareGenes(analysis);
        if (!data) {
            data = {
                "calculated": false,
                "n_genes": 0,
                "query_cluster": null,
                "reference_cluster": null,
                "cluster_label": "louvain",
                "method": 't-test_overestim_var',
                "corr_method": 'benjamini-hochberg',
                "table_json_f": null,
                "table_json_r": null
            };
        }

        step.calculated = data['calculated'];
        step.nGenes = data['n_genes'];
        step.queryCluster = data['query_cluster'];
        step.referenceCluster = data['reference_cluster'];
        step.clusterLabel = data['cluster_label'];
        step.method = 't-test_overestim_var';
        step.corrMethod = 'benjamini-hochberg';

        if (data.hasOwnProperty('cluster_label')) {
            step.clusterLabel = data['metcluster_labelhod'];
        }

        if (data.hasOwnProperty('method')) {
            step.method = data['method'];
        }

        if (data.hasOwnProperty('corr_method')) {
            step.corrMethod = data['corr_method'];
        }

        if (data.hasOwnProperty('table_json')) {
            step.tableJson = data['table_json'];
        }

        if (step.calculated) {
            step.updateUIWithResults(data);
        }

        return step;

    }

    /**
     * Populates a comparison table with data.
     *
     * @param {string} tableId - The ID of the table element.
     * @param {Array<Array<string>>} tableJson - The JSON data representing the table rows and cells.
     */
    populateComparisonTable(tableId, tableJson) {
        const tableElt = document.querySelector(`${tableId} tbody`);
        tableElt.replaceChildren();

        for (const row of tableJson) {
            const rowElt = document.createElement("tr");
            // Append the key as the first cell
            const keyElt = document.createElement("th");
            keyElt.textContent = row[0];

            for (const cell of row) {
                const cellElt = document.createElement("td");
                cellElt.textContent = cell;
                rowElt.appendChild(cellElt);
            }
            tableElt.appendChild(rowElt);
        }
    }

    /**
     * Populates the group selectors with the given group labels.
     *
     * @param {Array<string>} groupLabels - The labels of the groups.
     */
    populateGroupSelectors(groupLabels) {

        // Clear the options
        document.querySelector(UI.queryClusterOptionsElt).replaceChildren();
        document.querySelector(UI.referenceClusterOptionsElt).replaceChildren();

        for (const label of groupLabels) {

            const option = document.createElement("option");
            option.textContent = label;
            option.value = label;

            document.querySelector(UI.queryClusterOptionsElt).appendChild(option);
            document.querySelector(UI.referenceClusterOptionsElt).appendChild(option.cloneNode(true));
        }

        document.querySelector(UI.queryClusterSelectElt).value = this.queryCluster;
        document.querySelector(UI.referenceClusterSelectElt).value = this.referenceCluster;
    }

    /**
     * Resets the analysis object to its initial state.
     */
    reset() {
        this.calculated = false;
        this.nGenes = 0;
        this.queryCluster = null;
        this.referenceCluster = null;
        this.clusterLabel = null;
        this.method = 't-test_overestim_var';
        this.corrMethod = 'benjamini-hochberg';
        this.tableJsonF = null;
        this.tableJsonR = null;
        this.resetUI(); // last to ensure the cluster select values are reset correctly

    }

    /**
     * Resets the UI elements to their default values.
     */
    resetUI() {
        document.querySelector(UI.compareGenesSection).classList.remove("is-hidden");

        document.querySelector(UI.queryClusterSelectElt).value = "";
        document.querySelector(UI.referenceClusterSelectElt).value = "all-reference-clusters";

        document.querySelector(UI.compareGenesNGenesElt).value = 7;
        document.querySelector(UI.compareGenesMethodSelectElt).value = "t-test_overestim_var";
        document.querySelector(UI.comapreGenesCorrMethodSelectElt).value = "benjamini-hochberg";

        // Hide elements that were revealed by previous steps
        document.querySelector(UI.compareGenesRankedContainer).classList.add("is-hidden");

        // show the instructions
        document.querySelector(UI.compareGenesInstructionsElt).classList.remove("is-hidden");
    }

    /**
     * Runs the analysis by sending a POST request to the server and updating the UI with the results.
     *
     * @async
     * @returns {Promise<void>} A promise that resolves when the analysis is completed.
     * @throws {Error} If there is an error computing the comparison.
     */
    async runAnalysis() {
        createToast("Computing comparison", "is-info");

        // Hide things
        document.querySelector(UI.compareGenesSectionSuccessElt).classList.add("is-hidden");
        document.querySelector(UI.compareGenesSectionFailedElt).classList.add("is-hidden");
        document.querySelector(UI.compareGenesResultsContainer).classList.add("is-hidden");

        // Reset the plots
        for (const container of document.querySelectorAll(UI.compareGenesResetableElts)) {
            container.replaceChildren();
        }

        try {
            const {data} = await axios.post("./cgi/h5ad_compare_genes.cgi", convertToFormData({
                'dataset_id': this.analysis.dataset.id,
                'analysis_id': this.analysis.id,
                'analysis_type': this.analysis.type,
                'session_id': this.analysis.analysisSessionId,
                'n_genes': document.querySelector(UI.compareGenesNGenesElt).value,
                'group_labels': JSON.stringify(this.analysis.groupLabels),
                'query_cluster': document.querySelector(UI.queryClusterSelectElt).value,
                'reference_cluster': document.querySelector(UI.referenceClusterSelectElt).value,
                'method': document.querySelector(UI.compareGenesMethodSelectElt).value,
                'corr_method': document.querySelector(UI.comapreGenesCorrMethodSelectElt).value
            }));

            if (!data.success || data.success < 1) {
                const error = data.error || "Unknown error. Please contact gEAR support.";
                throw new Error(error);
            }

            document.querySelector(UI.compareGenesInstructionsElt).classList.add("is-hidden");
            document.querySelector(UI.compareGenesResultsContainer).classList.remove("is-hidden");

            this.calculated = true;
            this.nGenes = document.querySelector(UI.compareGenesNGenesElt).value;
            this.queryCluster = document.querySelector(UI.queryClusterSelectElt).value;
            this.referenceCluster = document.querySelector(UI.referenceClusterSelectElt).value;
            this.method = document.querySelector(UI.compareGenesMethodSelectElt).value;
            this.corrMethod = document.querySelector(UI.comapreGenesCorrMethodSelectElt).value;

            this.clusterLabel = data.cluster_label;
            this.updateUIWithResults(data);
            createToast("Comparison computed", "is-success");
        } catch (error) {
            createToast(`Error computing comparison: ${error.message}`);
            logErrorInConsole(error);
            document.querySelector(UI.compareGenesSectionFailedElt).classList.remove("is-hidden");
        } finally {
            if (this.analysis.type !== 'primary') {
                this.analysis.save();
            }
        }
    }

    /**
     * Updates the UI with the analysis results.
     *
     * @param {Object} data - The analysis data.
     * @param {Object} [ana=null] - The analysis object.
     */
    updateUIWithResults(data, ana=null) {

        if (!ana) {
            ana = this.analysis;
        }

        if (!ana) {
            createToast("No analysis object found. Cannot update UI.")
            return;
        }

        document.querySelector(UI.compareGenesInstructionsElt).classList.add("is-hidden");
        document.querySelector(UI.compareGenesRankedContainer).classList.remove("is-hidden");

        if (this.calculated ) {

            document.querySelector(UI.compareGenesNGenesElt).value = this.nGenes;
            document.querySelector(UI.compareGenesMethodSelectElt).value = this.method;
            document.querySelector(UI.comapreGenesCorrMethodSelectElt).value = this.corrMethod;

            // the query and reference cluster values have to be loaded after the option lists
        }

        const params = {
            'analysis_id': ana.id,
            'analysis_name': `rank_genes_groups_${data.cluster_label}_comp_ranked`,
            'analysis_type': ana.type,
            'dataset_id': ana.dataset.id,
            'session_id': ana.analysisSessionId,
            // this saves the user from getting a cached image each time
            'datetime': (new Date()).getTime()
        }

        ana.placeAnalysisImage({'params': params, 'title': 'Comparison with a cluster', 'target': UI.compareGenesRankedContainer});

        params['analysis_name'] = `rank_genes_groups_${data.cluster_label}_${this.queryCluster}_comp_violin`

        ana.placeAnalysisImage({'params': params, 'title': 'Comparison with a cluster', 'target': UI.compareGenesViolinContainer});

        if (data.hasOwnProperty('table_json_f')) {
            this.tableJsonF = data.table_json_f;
            data.table_json_f = JSON.parse(data.table_json_f);
            this.populateComparisonTable(UI.compareGenesTableFElt, data.table_json_f.data);
        }

        if (this.referenceCluster === 'all-reference-clusters') {
            return;
        }

        // Now do the reverse comparison
        params['analysis_name'] =`rank_genes_groups_${data.cluster_label}_comp_ranked_rev`
        ana.placeAnalysisImage({'params': params, 'title': 'Comparison with a cluster', 'target': UI.compareGenesRankedRevContainer});

        params["analysis_name"] = `rank_genes_groups_${data.cluster_label}_${this.referenceCluster}_comp_violin_rev`
        ana.placeAnalysisImage({'params': params, 'title': 'Comparison with a cluster', 'target': UI.compareGenesViolinRevContainer});

        if (data.hasOwnProperty('table_json_r')) {
            this.tableJsonR = data.table_json_r;
            data.table_json_r = JSON.parse(data.table_json_r);
            this.populateComparisonTable(UI.compareGenesTableRElt, data.table_json_r.data);
        }

        // mark success
        document.querySelector(UI.compareGenesSectionSuccessElt).classList.remove("is-hidden");

        passStepWithHref(UI.compareGenesSection);

    }
}<|MERGE_RESOLUTION|>--- conflicted
+++ resolved
@@ -828,17 +828,11 @@
         const originalAnalysisType = this.analysis.type;
         this.analysis.type = 'primary';
 
-<<<<<<< HEAD
-    count_and_highlight_duplicates() {
-        const all_values = [];
-        const dup_values = [];
-=======
         this.filterCellsLtNGenesSelected = document.querySelector(UI.filterCellsLtNGenesSelectedElt).checked;
         this.filterCellsLtNGenes = null;
         if (this.filterCellsLtNGenesSelected) {
             this.filterCellsLtNGenes = document.querySelector(UI.filterCellsLtNGenesElt).value;
         }
->>>>>>> ba5b1626
 
         this.filterCellsGtNGenesSelected = document.querySelector(UI.filterCellsGtNGenesSelectedElt).checked;
         this.filterCellsGtNGenes = null;
@@ -883,20 +877,10 @@
             this.filteredGeneCount = data.n_genes;
             this.filteredCellCount = data.n_obs;
 
-<<<<<<< HEAD
-        // If the user has saved labels before, put them in the table here.  Else leave it
-        //  as the top gene.
-        let i = 0;
-        if (ana.group_labels.length > 0) {
-            for (i=0; i < ana.group_labels.length; i++) {
-                data['group_labels'][i]['new_group_label'] = ana.group_labels[i];
-                this.group_labels.push(ana.group_labels[i]);
-=======
             // After this step, we are now working with a curated dataset
             this.analysis.type = originalAnalysisType;
             if(originalAnalysisType === 'primary') {
                 this.analysis.type = 'user_unsaved';
->>>>>>> ba5b1626
             }
 
             this.calculated = true;
@@ -914,48 +898,6 @@
             }
         }
 
-<<<<<<< HEAD
-        // show the abbreviated table in the louvain analysis block
-        const marker_genes_group_labels_tmpl = $.templates("#marker_genes_group_labels_tmpl");
-        const marker_genes_group_labels_html = marker_genes_group_labels_tmpl.render(data['group_labels']);
-        $("#marker_genes_group_labels tbody").html(marker_genes_group_labels_html);
-        $("#group_labels_c").show();
-    }
-
-    populate_marker_genes_table(ana, params) {
-        var mg_analysis = this;
-
-        $.ajax({
-            type: "POST",
-            // TODO: Drop the DPI here. These images are huge.
-            url: "./cgi/h5ad_find_marker_genes.cgi",
-            data: {'dataset_id': params['dataset_id'], 'analysis_id': params['analysis_id'],
-                   'analysis_type': params['analysis_type'], 'session_id': params['session_id'],
-                   'n_genes': this.n_genes,
-                   'compute_marker_genes': false
-                  },
-            dataType: "json",
-            success: function(data) {
-                if (data['success'] == 1) {
-                    // add the table header
-                    var marker_genes_header_tmpl = $.templates("#marker_genes_table_head_tmpl");
-                    var marker_genes_header_html = marker_genes_header_tmpl.render(data['table']['columns']);
-                    $("#marker_genes_table thead tr").html("<th>&nbsp;</th>" + marker_genes_header_html);
-
-                    // add the table rows
-                    var marker_genes_body_tmpl = $.templates("#marker_genes_table_body_tmpl");
-                    var marker_genes_body_html = marker_genes_body_tmpl.render(data['table']['rows']);
-                    $("#marker_genes_table tbody").html(marker_genes_body_html);
-
-                    $('#btn_download_marker_genes').show();
-                    mg_analysis.populate_marker_genes_labels(ana, data);
-                    const group_labels = data['group_labels'].map(x => x.group_label);
-                    ana.gene_comparison.populate_group_selectors(group_labels);
-                }
-            }
-        });
-=======
->>>>>>> ba5b1626
     }
 
     /**
@@ -1093,33 +1035,10 @@
         ana.placeAnalysisImage(
             {'params': params, 'title': 'Highest expressed genes', 'target': UI.primaryTopGenesContainer});
 
-<<<<<<< HEAD
-        if (data['table']) {
-            // TODO, reduce this into one call from populate_marker_genes_table()
-            // add the table header
-            const mg_analysis = this;
-            const marker_genes_header_tmpl = $.templates("#marker_genes_table_head_tmpl");
-            const marker_genes_header_html = marker_genes_header_tmpl.render(data['table']['columns']);
-            $("#marker_genes_table thead tr").html("<th>&nbsp;</th>" + marker_genes_header_html);
-
-            // add the table rows
-            const marker_genes_body_tmpl = $.templates("#marker_genes_table_body_tmpl");
-            const marker_genes_body_html = marker_genes_body_tmpl.render(data['table']['rows']);
-            $("#marker_genes_table tbody").html(marker_genes_body_html);
-
-            $('#btn_download_marker_genes').show();
-            mg_analysis.populate_marker_genes_labels(ana, data);
-            const group_labels = data['group_labels'].map(x => x.group_label);
-            ana.gene_comparison.populate_group_selectors(group_labels);
-        } else {
-            this.populate_marker_genes_table(ana, params);
-        }
-=======
         document.querySelector(UI.primaryTopGenesPlotContainer).classList.remove("is-hidden");
 
         // Now we can potentially save the analysis if it is a user one
         ana.showHideAnalysisButtons();
->>>>>>> ba5b1626
 
 
         passStepWithHref(UI.primaryFilterSection);
