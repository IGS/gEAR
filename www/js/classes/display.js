/** Base class representing a display */
class Display {
    /**
     * Initialize display.
     * @param {Object} - Display data.
     */
    constructor({
        id,
        dataset_id,
        user_id,
        label,
        plot_type,
        primary_key
    }) {
        this.id = id;
        this.dataset_id = dataset_id;
        this.user_id = user_id;
        this.label = label;
        this.plot_type = plot_type;
        this.primary_key = primary_key; // Combination of dataset_id, grid_position, and single/multigene indicator
        this.data = null;
        this.first_draw = true; // Keep track of if this is the original draw so that effects are not doubly applied.
        this.zoomed = false;
    }
    zoom_in() {
        // data is already fetched, so all we need to do
        // is redraw the data in a bigger container.
        this.zoomed = true;
        const zoomedViewTmpl = $.templates('#tmpl_dataset_zoomed');
        const dataset_panel = dataset_collection_panel.datasets.find(
            dataset => dataset.id === this.dataset_id
        );

        const panel_data = {
            ...dataset_panel
        };
        const zoomedViewHtml = zoomedViewTmpl.render(panel_data);
        $('#dataset_zoomed').html(zoomedViewHtml);

        $('#dataset_zoom_out_btn').click(() => {
            $('#dataset_zoomed').fadeOut(() => {
                this.zoomed = false;
                $('#dataset_grid').fadeIn();

                // now we want to redraw display panels
                // so they are stay contained inside their container
                dataset_collection_panel.datasets.forEach(dataset => {
                    const display = dataset.display;
                    // check for display data, it could be null
                    // if gene was not found.
                    if (display?.data) {
                        // TODO: Handle here if it's a 0-white color range
                        display.draw_chart(display.data);
                        // Exit status 2 is status to show plot but append warning message
                        if (display.data.message && display.data.success === 2)
                            display.show_warning(display.data.message);
                    }
                });
            });
        });

        $('#dataset_zoomed').fadeIn();
        this.draw_zoomed();
    }
    /**
     *  Draw the visualization.
     * @param {string} gene_symbol - Gene Symbol to visualize.
     */
    async draw(gene_symbol) {
        this.gene_symbol = gene_symbol;
        const {
            data
        } = await this.get_data(gene_symbol);
        if (data.success === -1) {
            this.show_error(data.message);
            return;
        }
        this.data = data;
        if (this.zoomed) {
            this.draw_zoomed();
        } else {
            let attempts_left = 3;

            while (attempts_left) {
                var draw_success = this.draw_chart(data);
                //console.log(this.dataset_id + " - Drawing attempts left: " + attempts_left + " success: " + draw_success);
                attempts_left -= 1;

                // if it didn't work, wait one second and try again
                if (draw_success) {
                    attempts_left = 0;
                } else if (attempts_left) {
                    // else the scope is lost in the anon function below
                    var that = this;
                    setTimeout(
                        () => {
                            draw_success = that.draw_chart(data);
                            attempts_left -= 1;
                        }, 1000);
                }
            }
        }
        // Exit status 2 is status to show plot but append warning message
        if (data.message && data.success === 2)
        this.show_warning(this.data.message);
    }

    /**
     *  Draw the multigene visualization.
     * @param {string} gene_symbols - Gene Symbols to visualize.
     */
     async draw_mg(gene_symbols) {
        this.gene_symbols = gene_symbols;
        const {
            data
        } = await this.get_data(gene_symbols);
        if (data.success === -1) {
            this.show_error(data.message);
            return;
        }
        this.data = data;
        if (this.zoomed) {
            this.draw_zoomed();
        } else {
            let attempts_left = 3;

            while (attempts_left) {
                var draw_success = this.draw_chart(data);
                //console.log(this.dataset_id + " - Drawing attempts left: " + attempts_left + " success: " + draw_success);
                attempts_left -= 1;

                // if it didn't work, wait one second and try again
                if (draw_success) {
                    attempts_left = 0;
                } else if (attempts_left) {
                    // else the scope is lost in the anon function below
                    var that = this;
                    setTimeout(
                        () => {
                            draw_success = that.draw_chart(data);
                            attempts_left -= 1;
                        }, 1000);
                }
            }
        }
        // Exit status 2 is status to show plot but append warning message
        if (data.message && data.success === 2)
        this.show_warning(this.data.message);
    }
    /**
     * Hides the display container
     */
    hide_loading() {
        $(`#dataset_${this.primary_key} .dataset-status-container`).hide();
    }

    show_loading() {
        $(`#${this.primary_key}_dataset_status_c h2`).text('Loading...');
        $(`#dataset_${this.primary_key} .dataset-status-container`).show();

        if (this.dtype !== 'svg-expression') {
            if (
                this.dtype === 'image-static-standard' ||
                this.dtype === 'image-static'
            ) {
                $(`#dataset_${this.primary_key} .image-static-container`).hide();
            } else {
                $(`#dataset_${this.primary_key} .plot-container`).hide();
            } // TODO: Hide other container plot types...
        }
    }

    /**
     *  Display the error from the server.
     * @param {string} msg - Message returned back from server
     */
    show_error(msg) {
        $(`#${this.primary_key}_dataset_status_c h2`).text(msg);
        $(`#dataset_${this.primary_key} .dataset-status-container`).show();
        $(`#dataset_${this.primary_key} .plot-container`).hide();
    }

    /**
     * Show warning overlay above plot
     */
    show_warning(msg) {}

    /**
     * Show the plot container.
     */
    show() {
        $(`#dataset_${this.primary_key}_h5ad.plot-container`).show();
    }

    /**
     * Add label that shows full text of axis labels upon hover of axis
     */
    create_hover_info_area(target_div) {
        $(`#${target_div}`).append(`<div class="hoverarea" ></div>`);
    }
}

/**
 * Class representing an EpiViz display
 * @extends Display
 */
class EpiVizDisplay extends Display {
    /**
     * Initialize tSNE
     * This subclass of display takes an extra argument, gene symbol.
     * This is because we draw this one differently and don't query
     * the server for data, but query the server for the image.
     * @param {Object} Data - Display data
     * @param {string} gene_symbol - Gene symbol to visualize
     * @param {String} projection_csv - Basename of CSV file containing projection data
     */
    constructor({
        plotly_config,
        ...args
    }, gene_symbol, projection_csv, target) {
        super(args);
        const config = plotly_config;
        this.gene_symbol = gene_symbol;
        this.econfig = config;
        this.extendRangeRatio = 10;
        this.projection_csv = projection_csv;   // Maybe use eventually but I don't think we can project on Epiviz displays

        const genes_track = plotly_config.tracks["EPIVIZ-GENES-TRACK"];
        if (genes_track.length > 0) {
            const gttrack = genes_track[0];
            this.genome = gttrack.measurements ? gttrack.measurements[0].id : gttrack.id[0].id;
        }

        this.target = target ? target : `dataset_${this.primary_key}`;

        this.epiviztemplate = this.epiviz_template(config);
    }
    /**
     * Not sure if this one is applicable for this display since
     * EpiViz pulls data for its own tracks based on the config.
     *
     * @param {string} gene_symbol - Gene symbol to visualize.
     */
    get_data(gene_symbol) {
        const base = `/api/plot/${this.dataset_id}/epiviz`;
        const query = `?gene=${gene_symbol}&genome=${this.genome}`;
        return axios.get(`${base}${query}`);
        // return null;
    }

    draw_zoomed() {
        this.clear_display();
        $(`#dataset_zoomed div#dataset_${this.primary_key}`).append(this.template());
    }

    /**
     * Draw EpiViz chart.
     */
    draw_chart() {
        // this.clear_display();
        // this.data.start = parseInt(this.data.start);
        // this.data.end = parseInt(this.data.end);
        // epiviz container doesn't exist
        if ($(`#${this.target}_epiviznav`).length == 0) {
            const target_div = `#${this.target}`;
            $(target_div).append(this.template());
        } else {
            // epiviz container already exists, so only update gneomic position in the browser
            const epiviznav = document.querySelector(`#${this.target}_epiviznav`);
            epiviznav.setAttribute("chr", this.data.chr);
            const nstart = this.data.start - Math.round((this.data.end - this.data.start) * this.extendRangeRatio);
            const nend = this.data.end + Math.round((this.data.end - this.data.start) * this.extendRangeRatio)
            epiviznav.setAttribute("start", nstart);
            epiviznav.setAttribute("end", nend);
            epiviznav.range = epiviznav.getGenomicRange(this.data.chr, nstart, nend);
        }

        this.hide_loading();

        this.show();

        return true;
    }

    epiviz_template(config) {
        let epiviztemplate = "";
        for (const track in config.tracks) {
            const track_config = config.tracks[track];
            track_config.forEach((tc) => {
                var temp_track = `<${track} slot='charts' `;
                temp_track += Object.keys(tc).includes("id") ? ` dim-s='${JSON.stringify(tc.id)}' ` : ` measurements='${JSON.stringify(tc.measurements)}' `;

                if (tc.colors != null) {
                    temp_track += ` chart-colors='${JSON.stringify(tc.colors)}' `;
                }

                if (tc.settings != null) {
                    temp_track += ` chart-settings='${JSON.stringify(tc.settings)}' `;
                }

                temp_track += ` style='min-height:200px;'></${track}> `;

                epiviztemplate += temp_track;
            })
        }

        return epiviztemplate
    }

    /**
     * HTML template for EpiViz
     */
    template() {

        // the chr, start and end should come from query - map gene to genomic position.

        return `
        <div id='${this.target}_epiviz' class='epiviz-container'>
            <script src="https://cdn.jsdelivr.net/gh/epiviz/epiviz-chart/cdn/renderingQueues/renderingQueue.js"></script>
            <script src="https://cdn.jsdelivr.net/gh/epiviz/epiviz-chart/cdn/webcomponentsjs/webcomponents-lite.js"></script>

            <link rel="import" href="https://cdn.jsdelivr.net/gh/epiviz/epiviz-chart/cdn/epiviz-components-gear.html">

            <epiviz-data-source provider-type="epiviz.data.WebServerDataProvider"
            id='${this.target}_epivizds'
            provider-id="fileapi"
            provider-url="${this.econfig.dataserver}">
            </epiviz-data-source>
            <epiviz-navigation
            hide-chr-input
            hide-search
            hide-add-chart
            show-viewer
            id='${this.target}_epiviznav'
            chr='${this.data.chr}'
            start=${this.data.start - Math.round((this.data.end - this.data.start) * this.extendRangeRatio)}
            end=${this.data.end + Math.round((this.data.end - this.data.start) * this.extendRangeRatio)}
            viewer=${`/epiviz.html?dataset_id=${this.id}&chr=${this.data.chr}&start=${this.data.start}&end=${this.data.end}`}
            >
            ${this.epiviztemplate}
            </epiviz-navigation>
        </div>
        `;
    }

    clear_display() {
        // $(`#${this.target}_epiviz epiviz-navigation`).remove();
        if (this.zoomed) $(`#dataset_${this.primary_key}_epiviz_zoomed`).remove();
    }
}

/**
 * Class representing a display drawn with Plotly
 * @extends Display
 */
class PlotlyDisplay extends Display {
    /**
     * Initialize plotly display.
     * @param {Object} Data - Data used to draw violin, bar, or line.
     * @param {String} projection_csv - Basename of CSV file containing projection data
     */
    constructor({
        plotly_config,
        ...args
    }, projection_csv) {
        super(args);
        const {
            x_axis,
            y_axis,
            z_axis,
            x_min,
            y_min,
            x_max,
            y_max,
            x_title,
            y_title,
            vlines,
            hide_x_labels,
            hide_y_labels,
            hide_legend,
            point_label,
            color_name,
            facet_row,
            facet_col,
            marker_size,
            jitter,
            colors,
            color_palette,
            reverse_palette,
            order,
            analysis,
        } = plotly_config;
        this.x_axis = x_axis;
        this.y_axis = y_axis;
        this.z_axis = z_axis;
        this.x_min = x_min;
        this.y_min = y_min;
        this.x_max = x_max;
        this.y_max = y_max;
        this.x_title = x_title;
        this.y_title = y_title;
        this.vlines = vlines;
        this.hide_x_labels = hide_x_labels;
        this.hide_y_labels = hide_y_labels;
        this.hide_legend = hide_legend;
        this.point_label = point_label;
        this.color_name = color_name;
        this.facet_row = facet_row;
        this.facet_col = facet_col;
        this.marker_size = marker_size;
        this.jitter = jitter;
        this.colors = colors;
        this.color_palette = color_palette;
        this.reverse_palette = reverse_palette;
        this.order = order;
        this.analysis = analysis;
        this.projection_csv = projection_csv;
    }
    clear_display() {
        $(`#dataset_${this.primary_key}_h5ad`).remove();
        if (this.zoomed) $(`#dataset_${this.primary_key}_h5ad_zoomed`).remove();
    }
    clear_zoomed() {
        $(`#dataset_${this.primary_key}_h5ad_zoomed`).remove();
    }
    /**
     * Query the server for data to draw plotly chart.
     * @param {string} gene_symbol - Gene symbol to visualize.
     */
    get_data(gene_symbol) {
        return axios.post(`/api/plot/${this.dataset_id}`, {
            plot_type: this.plot_type,
            analysis_owner_id: this.user_id,
            gene_symbol,
            x_axis: this.x_axis,
            y_axis: this.y_axis,
            z_axis: this.z_axis,
            x_min: this.x_min,
            y_min: this.y_min,
            x_max: this.x_max,
            y_max: this.y_max,
            x_title: this.x_title,
            y_title: this.y_title,
            vlines: this.vlines,
            point_label: this.point_label,
            hide_x_labels: this.hide_x_labels,
            hide_y_labels: this.hide_y_labels,
            hide_legend: this.hide_legend,
            color_name: this.color_name,
            facet_row: this.facet_row,
            facet_col: this.facet_col,
            marker_size: this.marker_size,
            jitter: this.jitter,
            colors: this.colors,
            color_palette: this.color_palette,
            reverse_palette: this.reverse_palette,
            order: this.order,
            analysis: this.analysis,
            projection_csv: this.projection_csv
        });
    }
    /**
     * Draw chart.
     * @param {*} data - Plotly data.
     */
    draw_chart(data) {
        this.clear_display();

        const target_div = `dataset_${this.primary_key}_h5ad`;
        const {
            plot_json,
        } = data;

        this.hide_loading();
        $(`#dataset_${this.primary_key}`).append(this.template());
        this.show();

<<<<<<< HEAD
        // Get config
        const index_conf = post_plotly_config.index;
        const plot_config = get_plotly_updates(index_conf, this.plot_type, "config");
=======
        // Edit axis labels if they are too long
        //truncateAxisLabels(plot_json.layout);

        const config_mods = {
            responsive: false,
        };

        const config = {
            ...plot_config,
            ...config_mods,
        };

        Plotly.newPlot(target_div, plot_json.data, plot_json.layout, config);
>>>>>>> 66bb97a4

        // Update plot with custom plot config stuff stored in plot_display_config.js
        const update_layout = get_plotly_updates(index_conf, this.plot_type, "layout");

        Plotly.newPlot(target_div, plot_json.data, plot_json.layout, plot_config);
        Plotly.relayout(target_div, update_layout)

        truncateAxisLabels();
        this.create_hover_info_area(target_div);

        return true;
    }

    draw_zoomed() {
        this.clear_display();
        const target_div = `dataset_${this.primary_key}_h5ad_zoomed`;
        // const target_div = document
        //   .querySelector(`#dataset_zoomed div#dataset_${this.dataset_id}`);

        $(`#dataset_zoomed div#dataset_${this.primary_key}`).append(
            this.zoomed_template()
        );

        this.hide_loading();
        const {
            plot_json,
        } = this.data;

        const index_conf = post_plotly_config.index;
        const plot_config = get_plotly_updates(index_conf, this.plot_type, "config");

        Plotly.newPlot(target_div, plot_json.data, plot_json.layout, plot_config);

        // Do not need to add plot_display_config stuff since this.data has the updates already
    }

    show() {
        $(`#dataset_${this.primary_key} .plot-container`).show();
    }
    template() {
        return `
        <div
          id='dataset_${this.primary_key}_h5ad'
          class="h5ad-container"
          style="position: relative;">
        </div>
        `;
    }
    zoomed_template() {
        return `
        <div
          style='height:70vh;'
          id='dataset_${this.primary_key}_h5ad_zoomed'
          class="h5ad-container">
        </div>
        `;
    }

    /**
     * Display warning above the plot
     */
    show_warning(msg) {

        const hover_msg = " Hover to see warning.";

        const dataset_selector = $( `#dataset_${this.primary_key}_h5ad` );
        const warning_template = `
        <div class='dataset-warning bg-warning' id='dataset_${this.primary_key}_h5ad_warning'>
            <i class='fa fa-exclamation-triangle'></i>
            <span id="dataset_${this.primary_key}_h5ad_msg">${hover_msg}</span>
        </div>`;

        // Add warning above the chart
        // NOTE: must add to DOM before making selector variables
        dataset_selector.prepend(warning_template);

        const warning_selector = $( `#dataset_${this.primary_key}_h5ad_warning` );
        const msg_selector = $( `#dataset_${this.primary_key}_h5ad_msg` );

        // Add some CSS to warning to keep at top of container and not push display down
        warning_selector.css('position', 'absolute').css('z-index', '2');

        // Add hover events (via jQuery)
        warning_selector.mouseover(() => {
            msg_selector.html(msg);
        });
        warning_selector.mouseout(() => {
            msg_selector.text(hover_msg);
       });
    }
}

/**
 * Class representing a multigene display drawn with Dash
 * @extends Display
 */
 class MultigeneDisplay extends Display {
    /**
     * Initialize dash display.
     * @param {Object} Data - Data used to draw any multigene plot
     * @param {Array} gene_symbols - Array of gene symbols
     * @param {String} projection_csv - Basename of CSV file containing projection data
     */
    constructor({
        plotly_config,
        ...args
    }, gene_symbols, projection_csv) {
        super(args);
        const {
            primary_col,
            secondary_col,
            sort_order,
            obs_filters,
            clusterbar_fields,
            matrixplot,
            cluster_obs,
            cluster_genes,
            flip_axes,
            distance_metric,
            adj_pvals,
            annotate_nonsignificant,
            include_zero_fc,
            fold_change_cutoff,
            fdr_cutoff,
            de_test_algo,
            pvalue_threshold,
            lower_logfc_threshold,
            upper_logfc_threshold,
            query_condition,
            compare1_condition,
            compare2_condition,
            ref_condition,
            stacked_violin,
            violin_add_points,
            plot_title,
            legend_title,
            analysis,   // Analysis
        } = plotly_config;
        this.gene_symbols = gene_symbols;
        this.primary_col = primary_col;
        this.secondary_col = secondary_col;
        this.sort_order = sort_order;
        this.obs_filters = obs_filters;
        this.clusterbar_fields = clusterbar_fields;
        this.matrixplot = matrixplot;
        this.cluster_obs = cluster_obs;
        this.cluster_genes = cluster_genes;
        this.flip_axes = flip_axes;
        this.distance_metric = distance_metric,
        this.adj_pvals = adj_pvals;
        this.annot_nonsig = annotate_nonsignificant;
        this.include_zero_fc = include_zero_fc;
        this.fold_change_cutoff = fold_change_cutoff;
        this.fdr_cutoff = fdr_cutoff;
        this.de_test_algo = de_test_algo;
        this.pvalue_threshold = pvalue_threshold;
        this.lower_logfc_threshold = lower_logfc_threshold;
        this.upper_logfc_threshold = upper_logfc_threshold;
        this.query_condition = query_condition;
        this.compare1_condition = compare1_condition;
        this.compare2_condition = compare2_condition;
        this.ref_condition = ref_condition;
        this.stacked_violin = stacked_violin;
        this.violin_add_points = violin_add_points;
        this.plot_title = plot_title;
        this.legend_title = legend_title;
        this.analysis = analysis;
        this.projection_csv = projection_csv;
    }
    clear_display() {
        $(`#dataset_${this.primary_key}_mg`).remove();
        if (this.zoomed) $(`#dataset_${this.primary_key}_mg_zoomed`).remove();
    }
    clear_zoomed() {
        $(`#dataset_${this.primary_key}_mg_zoomed`).remove();
    }

    /**
     * Query the server for data to draw dash chart.
     * @param {string} gene_symbols - Gene symbols to visualize.
     */
    async get_data(gene_symbols) {
        return axios.post(`/api/plot/${this.dataset_id}/mg_dash`, {
            gene_symbols,
            analysis: this.analysis,
            analysis_owner_id: this.user_id,
            primary_col: this.primary_col,
            secondary_col: this.secondary_col,
            sort_order: this.sort_order,
            plot_type: this.plot_type,
            obs_filters: this.obs_filters,
            clusterbar_fields: this.clusterbar_fields,
            matrixplot: this.matrixplot,
            cluster_obs: this.cluster_obs,
            cluster_genes: this.cluster_genes,
            flip_axes: this.flip_axes,
            distance_metric: this.distance_metric,
            adj_pvals: this.adj_pvals,
            annotate_nonsignificant: this.annot_nonsig,
            include_zero_fc: this.include_zero_fc,
            fold_change_cutoff: this.fold_change_cutoff,
            fdr_cutoff: this.fdr_cutoff,
            de_test_algo: this.de_test_algo,
            pvalue_threshold: this.pvalue_threshold,
            lower_logfc_threshold: this.lower_logfc_threshold,
            upper_logfc_threshold: this.upper_logfc_threshold,
            query_condition: this.query_condition,
            compare1_condition: this.compare1_condition,
            compare2_condition: this.compare2_condition,
            ref_condition: this.ref_condition,
            stacked_violin: this.stacked_violin,
            violin_add_points: this.violin_add_points,
            plot_title: this.plot_title,
            legend_title: this.legend_title,
            projection_csv: this.projection_csv,
        });
    }
    /**
     * Draw chart.
     * @param {*} data - Plotly data.
     */
    draw_chart(data) {
        this.clear_display();

        const target_div = `dataset_${this.primary_key}_mg`;
        const {
            plot_json,
        } = data;

        this.hide_loading();
        $(`#dataset_${this.primary_key}`).append(this.template());
        this.show();

        // Get config
        const index_conf = post_plotly_config.index;
        const plot_config = get_plotly_updates(index_conf, this.plot_type, "config");

        if (this.plot_type == "heatmap" && this.first_draw) {
            // These functions modify `this.data` by reference, so we need to ensure we only call them once.
            // Subsequent draw_chart calls will have the correct data, post-modification
            this.first_draw = false;
            adjustExpressionColorbar(plot_json.data);
            adjustClusterColorbars(plot_json.data);
        }

<<<<<<< HEAD
        // Update plot with custom plot config stuff stored in plot_display_config.js
        const update_layout = get_plotly_updates(index_conf, this.plot_type, "layout");

        Plotly.newPlot(target_div, plot_json.data, plot_json.layout, plot_config);
        Plotly.relayout(target_div, update_layout)
=======
        // Edit axis labels if they are too long
        //truncateAxisLabels(plot_json.layout);

        const config_mods = {
            responsive: false,
        };

        const config = {
            ...plot_config,
            ...config_mods,
        };

        Plotly.newPlot(target_div, plot_json.data, plot_json.layout, config);

        // Update plot with custom plot config stuff stored in plot_display_config.js
        const index_conf = post_plotly_config.index;
        for (const idx in index_conf) {
            const conf = index_conf[idx];
            // Get config (data and/or layout info) for the plot type chosen, if it exists
            if (conf.plot_type == this.plot_type) {
                const update_data = "data" in conf ? conf.data : {}
                const update_layout = "layout" in conf ? conf.layout : {}
                Plotly.update(target_div, update_data, update_layout)
            }
        }
>>>>>>> 66bb97a4

        truncateAxisLabels();
        this.create_hover_info_area(target_div);

        return true;
    }

    draw_zoomed() {
        this.clear_display();
        const target_div = `dataset_${this.primary_key}_mg_zoomed`;
        // const target_div = document
        //   .querySelector(`#dataset_zoomed div#dataset_${this.dataset_id}`);

        $(`#dataset_zoomed div#dataset_${this.primary_key}`).append(
            this.zoomed_template()
        );

        this.hide_loading();
        const {
            plot_json,
        } = this.data;

        // Get config
        const index_conf = post_plotly_config.index;
        const plot_config = get_plotly_updates(index_conf, this.plot_type, "config");

        Plotly.newPlot(target_div, plot_json.data, plot_json.layout, plot_config);

        // Do not need to add plot_display_config stuff since this.data has the updates already

    }

    show() {
        $(`#dataset_${this.primary_key} .plot-container`).show();
    }
    template() {
        return `
        <div
          id='dataset_${this.primary_key}_mg'
          class="h5ad-container"
          style="position: relative;">
        </div>
        `;
    }
    zoomed_template() {
        return `
        <div
          style='max-width:96%; height:70vh;'
          id='dataset_${this.primary_key}_mg_zoomed'
          class="h5ad-container">
        </div>
        `;
    }

    /**
     * Display warning above the plot
     */
    show_warning(msg) {

        const hover_msg = " Hover to see warning.";

        const dataset_selector = $( `#dataset_${this.primary_key}_mg` );
        const warning_template = `
        <div class='dataset-warning bg-warning' id='dataset_${this.primary_key}_mg_warning'>
            <i class='fa fa-exclamation-triangle'></i>
            <span id="dataset_${this.primary_key}_mg_msg">${hover_msg}</span>
        </div>`;

        // Add warning above the chart
        // NOTE: must add to DOM before making selector variables
        dataset_selector.prepend(warning_template);

        const warning_selector = $( `#dataset_${this.primary_key}_mg_warning` );
        const msg_selector = $( `#dataset_${this.primary_key}_mg_msg` );

        // Add some CSS to warning to keep at top of container and not push display down
        warning_selector.css('position', 'absolute').css('z-index', '2');

        // Add hover events (via jQuery)
        warning_selector.mouseover(() => {
            msg_selector.html(msg);
        });
        warning_selector.mouseout(() => {
            msg_selector.text(hover_msg);
       });
    }

}

/**
 * Class representing an SVG display.
 * @extends Display
 */
class SVGDisplay extends Display {
    /**
     * Initialize SVG
     * @param {Object} data - SVG display data
     * @param {number} grid_width - UI Panel width
     * @param {String} projection_csv - Basename of CSV file containing projection data
     */
    constructor({
        plotly_config,
        ...args
    }, grid_width, projection_csv, target) {
        super(args);
        this.grid_width = grid_width;
        this.projection_csv = projection_csv;

        this.target = target ? target : `dataset_${this.primary_key}`;

        const config = plotly_config;

        let high_color;
        let mid_color;
        let low_color;
        // some cases where colors was not saved
        if (config.colors && Object.entries(config.colors).length !== 0) {
            low_color = config.colors.low_color;
            mid_color = config.colors.mid_color;
            high_color = config.colors.high_color;
        } else {
            // default
            low_color = '#e7d1d5';
            mid_color = null;
            high_color = '#401362';
        }

        this.low_color = low_color;
        this.mid_color = mid_color;
        this.high_color = high_color;

        this.clear_display();
        $(`#${this.target}`).append(this.template());
        this.fetch_svg_paths();
    }
    clear_display() {
        $(`#${this.target}_svg_cc`).remove();
        if (this.zoomed) $(`#${this.target}_svg_cc_zoomed`).remove();
    }

    clear_zoomed() {
        if (this.zoomed) $(`#${this.target}_svg_cc_zoomed`).remove();
    }
    /**
     * Get SVG data for coloring svg.
     * @param {string} gene_symbol - Gene symbol to visualize.
     */
    get_data(gene_symbol) {
        let url = `/api/plot/${this.dataset_id}/svg?gene=${gene_symbol}`;
        if (this.projection_csv) {
            url += `&projection_csv=${this.projection_csv}`;
        }
        return axios.get(url);
    }
    /**
     * Fetch the svg files from the server and cache them.
     */
    fetch_svg_paths() {
        const id = `#${this.target}_svg_c`;
        const svg = $(id);
        const snap = Snap(id);
        const imgSrc = svg.data('path');
        Snap.load(imgSrc, svg => {
            //console.log("Snap loaded:");
            //console.log(svg);
            const paths = svg.selectAll('path, circle, rect, ellipse');
            svgs[this.dataset_id] = paths;
            snap.append(svg);
        });
    }
    /**
     * Fetch the svg file from the server for zoomed.
     */
    fetch_svg_paths_and_draw_zoomed() {
        const id = `#${this.target}_svg_c_zoomed`;
        const svg = $(id);
        const snap = Snap(id);
        const imgSrc = svg.data('path');
        Snap.load(imgSrc, svg => {
            const paths = svg.selectAll('path, circle, rect, ellipse');
            this.zoomed_paths = paths;
            snap.append(svg);
            this.draw_chart(this.data, true);
        });
    }
    /**
     * Draw chart by coloring the svg paths. There are 3
     * ways to color, by gene, dataset, or tissue.
     * @param {Object} data - SVG data.
     */
    draw_chart(data, zoomed = false) {
        const score = data.scores[SCORING_METHOD];
        // for those fields which have no reading, a specific value is sometimes put in instead
        // These are colored a neutral color
        const NA_FIELD_PLACEHOLDER = -0.012345679104328156;
        const NA_FIELD_COLOR = '#808080';

        const paths = zoomed ? this.zoomed_paths : svgs[this.dataset_id];

        const {
            data: expression
        } = data;

        if (SCORING_METHOD === 'gene' || SCORING_METHOD === 'dataset') {
            const {
                min,
                max
            } = score;
            var color_range = null;

            // are we doing a three- or two-color gradient?
            if (this.mid_color) {
                if (min >= 0) {
                    // All values greater than 0, do right side of three-color
                    color_range = d3
                        .scaleLinear()
                        .domain([min, max])
                        .range([this.mid_color, this.high_color]);
                } else if (max <= 0) {
                    // All values under 0, do left side of three-color
                    color_range = d3
                        .scaleLinear()
                        .domain([min, max])
                        .range([this.low_color, this.mid_color]);
                } else {
                    // We have a good value range, do the three-color
                    color_range = d3
                        .scaleLinear()
                        .domain([min, 0, max])
                        .range([this.low_color, this.mid_color, this.high_color]);
                }
            } else {
                color_range = d3
                    .scaleLinear()
                    .domain([min, max])
                    .range([this.low_color, this.high_color]);
            }

            const color = color_range;
            const tissues = Object.keys(data.data);

            // Sometimes path isn't defined yet - latency/async issue??
            if (! paths) {
                return false;
            }

            paths.forEach(path => {
                const tissue_classes = path.node.className.baseVal.split(' ');

                tissue_classes.forEach(tissue => {
                    if (tissues.includes(tissue)) {
                        if (expression[tissue] == NA_FIELD_PLACEHOLDER) {
                            path.attr('fill', NA_FIELD_COLOR);
                        } else {
                            path.attr('fill', color(expression[tissue]));
                        }

                        if (!this.target.includes('modal')) {
                            const tooltip = d3
                                .select('#tip')
                                .attr('class', 'tooltip')
                                .style('opacity', 0);
                            path.mouseover(() => {
                                // TODO:
                                // Changing this toggle on index doesn't work
                                const math = $(`#math_menu_${this.id}`).attr('data-math');
                                let score;
                                // Apply math transformation to expression score
                                if (math == 'log2') {
                                    score = df.format('.2f')(Math.log2(expression[tissue]));
                                } else if (math == 'log10') {
                                    score = d3.format('.2f')(Math.log10(expression[tissue]));
                                } else {
                                    //math == 'raw'
                                    score = d3.format('.2f')(expression[tissue]);
                                }
                                const tmpl_tooltip = $.templates('#tmpl_tooltip');
                                const tooltip_html = tmpl_tooltip.render({
                                    tissue,
                                    score,
                                });
                                tooltip.html(tooltip_html);
                                $('#tip').show();
                                tooltip
                                    .transition()
                                    .duration(1)
                                    .style('opacity', 1);
                            });
                            path.mouseout(() => {
                                tooltip
                                    .transition()
                                    .duration(1)
                                    .style('opacity', 0);
                                $('#tip').hide();
                            });
                        }
                    }
                });
                // Draw the tooltip
            });
        } else {
            // tissues scoring
            const tissues = Object.keys(score);

            var color_range = {};

            if (this.mid_color) {
                tissues.forEach(tissue => {
                    let {
                        min,
                        max
                    } = score[tissue];

                    if (min >= 0) {
                        color_range[tissue] = d3
                            .scaleLinear()
                            .domain([min, max])
                            .range([this.mid_color, this.high_color]);
                    } else if (max <= 0) {
                        color_range[tissue] = d3
                            .scaleLinear()
                            .domain([min, max])
                            .range([this.low_color, this.mid_color]);
                    } else {
                        color_range[tissue] = d3
                            .scaleLinear()
                            .domain([min, 0, max])
                            .range([this.low_color, this.mid_color, this.high_color]);
                    }
                });
            } else {
                tissues.forEach(tissue => {
                    let {
                        min,
                        max
                    } = score[tissue];

                    color_range[tissue] = d3
                        .scaleLinear()
                        .domain([min, max])
                        .range([this.low_color, this.high_color]);
                });
            }

            const color = color_range;

            paths.forEach(path => {
                const tissue_classes = path.node.className.baseVal.split(' ');

                tissue_classes.forEach(tissue => {
                    if (tissue && color[tissue]) {
                        const color_scale = color[tissue];
                        path.attr('fill', color_scale(expression[tissue]));

                        if (!this.target.includes('modal')) {
                            const tooltip = d3
                                .select('#tip')
                                .attr('class', 'tooltip')
                                .style('opacity', 0);
                            path.mouseover(() => {
                                // TODO:
                                // Changing this toggle on index doesn't work
                                const math = $(`#math_menu_${this.id}`).attr('data-math');
                                let score;
                                // Apply math transformation to expression score
                                if (math == 'log2') {
                                    score = df.format('.2f')(Math.log2(expression[tissue]));
                                } else if (math == 'log10') {
                                    score = d3.format('.2f')(Math.log10(expression[tissue]));
                                } else {
                                    //math == 'raw'
                                    score = d3.format('.2f')(expression[tissue]);
                                }
                                const tmpl_tooltip = $.templates('#tmpl_tooltip');
                                const tooltip_html = tmpl_tooltip.render({
                                    tissue,
                                    score,
                                });
                                tooltip.html(tooltip_html);
                                $('#tip').show();
                                tooltip
                                    .transition()
                                    .duration(1)
                                    .style('opacity', 1);
                            });
                            path.mouseout(() => {
                                tooltip
                                    .transition()
                                    .duration(1)
                                    .style('opacity', 0);
                                $('#tip').hide();
                            });
                        }
                    }
                });
            });
        }
        this.hide_loading();
        this.show();
        if (!this.target.includes('modal')) this.draw_legend(data, zoomed);

        return true;
    }
    /**
     * Draw linear gradient as legend
     * @param {object} data - SVG data
     */
    draw_legend(data, zoomed = false) {
        let target;
        target = zoomed ? `dataset_${this.primary_key}_svg_cc_zoomed` : `${this.target}_svg_c`;
        const node = document.getElementById(target);
        // Create our legend svg
        const legend = d3
            .select(node)
            .append('svg')
            .style('position', 'absolute')
            .attr('width', '100%')
            .attr('class', 'svg-gradient-container');
        const defs = legend.append('defs');
        // Define our gradient shape
        const linear_gradient = defs
              .append('linearGradient')
              .attr('id', `${this.target}-linear-gradient${zoomed ? '_zoomed' : ''}`)
              .attr('x1', '0%')
              .attr('y1', '0%')
              .attr('x2', '100%')
              .attr('y2', '0%');

        // TODO: Issues to resolve here.  The 'atf4' gene in this datasets:
        //  The Adult Cochlea Response to PTS-Inducing Noise - Summary View
        // Has a data range of around -0.34 up but here the min is returning as
        // 0. Is this being converted to an into somewhere?
        const score = data.scores[SCORING_METHOD];
        const {
            min,
            max
        } = score;

        // Create the gradient points for either three- or two-color gradients
        if (this.mid_color) {
            // Even if a midpoint is called for, it doesn't make sense if the values are
            //  all less than or all greater than 0
            if (min >= 0) {
                linear_gradient
                    .append('stop')
                    .attr('offset', '0%')
                    .attr('stop-color', this.mid_color);
                linear_gradient
                    .append('stop')
                    .attr('offset', '100%')
                    .attr('stop-color', this.high_color);
            } else if (max <= 0) {
                linear_gradient
                    .append('stop')
                    .attr('offset', '0%')
                    .attr('stop-color', this.low_color);
                linear_gradient
                    .append('stop')
                    .attr('offset', '100%')
                    .attr('stop-color', this.mid_color);
            } else {
                // This means we've got a good distribution of min under 0 and max above
                //  it, so we can do a proper three-color range
                // midpoint offset calculation, so the mid color is at 0
                //var mid_offset = (1 - (min / max - min))*100;
                const mid_offset = (Math.abs(min)/(max + Math.abs(min)))*100;

                linear_gradient
                    .append('stop')
                    .attr('offset', '0%')
                    .attr('stop-color', this.low_color);
                linear_gradient
                    .append('stop')
                    .attr('offset', `${mid_offset}%`)
                    .attr('stop-color', this.mid_color);
                linear_gradient
                    .append('stop')
                    .attr('offset', '100%')
                    .attr('stop-color', this.high_color);
            }
        } else {
            linear_gradient
                .append('stop')
                .attr('offset', '0%')
                .attr('stop-color', this.low_color);
            linear_gradient
                .append('stop')
                .attr('offset', '100%')
                .attr('stop-color', this.high_color);
        }

        const {
            width
        } = node.getBoundingClientRect();
        // Draw they rectangle using the linear gradient
        legend
            .append('rect')
            .attr('width', width / 2)
            .attr('y', 10)
            .attr('x', width / 4)
            .attr('height', 10)
            .style(
                'fill',
                `url(#${this.target}-linear-gradient${zoomed ? '_zoomed' : ''}`
            );

        const xScale = d3
              .scaleLinear()
              .domain([min, max])
              .range([0, width / 2]);

        const xAxis = d3
            .axisBottom()
            .ticks(3)
            .scale(xScale);
        legend
            .append('g')
            .attr('class', 'axis')
            .attr('transform', `translate(${width / 4}, 20)`)
            .call(xAxis);
    }
    show() {
        $(`#${this.target}_svg_cc`).show();
        if (this.zoomed) $(`#${this.target}_svg_cc_zoomed`).show();
    }
    template() {
        const svg_class =
            this.grid_width == 8 ?
            'grid-width-8' :
            this.grid_width == 12 ?
            'grid-width-12' :
            '';
        const template = `
      <div
        id="${this.target}_svg_cc"
        style="position: relative; display:none; ${
          this.target.includes('modal') ? 'height:100%;' : ''
        }"
        class="h5ad-svg-container ${svg_class}">
        <div
          id="${this.target}_svg_c"
          class="svg-content" data-dataset-id="${this.dataset_id}"
          data-path="datasets_uploaded/${this.dataset_id}.svg">
        </div>
      </div>
    `;
        return template;
    }

    draw_zoomed() {
        this.clear_zoomed();
        $(`#dataset_zoomed div#${this.target}`).append(this.zoomed_template());
        this.fetch_svg_paths_and_draw_zoomed();
    }

    zoomed_template() {
        return `
        <div
        id="dataset_${this.primary_key}_svg_cc_zoomed"
        style='display:none'
        class="h5ad-svg-container-zoomed">
            <div
                id="dataset_${this.primary_key}_svg_c_zoomed"
                class="svg-content" data-dataset-id="${this.dataset_id}"
                data-path="datasets_uploaded/${this.dataset_id}.svg">
            </div>
        </div>
        `;
    }

    /**
     * Display warning above the plot
     */
     show_warning(msg) {

        const hover_msg = " Hover to see warning.";

        const dataset_selector = $( `#dataset_${this.primary_key}_svg_cc` );
        const warning_template = `
        <div class='dataset-warning bg-warning' id='dataset_${this.primary_key}_svg_warning'>
            <i class='fa fa-exclamation-triangle'></i>
            <span id="dataset_${this.primary_key}_svg_msg">${hover_msg}</span>
        </div>`;

        // Add warning below the chart
        // NOTE: must add to DOM before making selector variables
        dataset_selector.append(warning_template);

        const warning_selector = $( `#dataset_${this.primary_key}_svg_warning` );
        const msg_selector = $( `#dataset_${this.primary_key}_svg_msg` );

        // Add some CSS to warning to keep at top of container and not push display down
        warning_selector.css('position', 'absolute').css('bottom', '0').css('z-index', '2');

        // Add hover events (via jQuery)
        warning_selector.mouseover(() => {
            msg_selector.html(msg);
        });
        warning_selector.mouseout(() => {
            msg_selector.text(hover_msg);
       });
    }
}

/**
 * Class representing a TSNE display
 * @extends Display
 */
class TsneDisplay extends Display {
  /**
   * Initialize tSNE
   * This subclass of display takes an extra argument, gene symbol.
   * This is because we draw this one differently and don't query
   * the server for data, but query the server for the image.
   * @param {Object} Data - Display data
   * @param {string} gene_symbol - Gene symbol to visualize
   * @param {String} projection_csv - Basename of CSV file containing projection data
   */
  constructor({ plotly_config, ...args }, gene_symbol, projection_csv, target) {
    super(args);
    const config = plotly_config;
    this.gene_symbol = gene_symbol;
    this.analysis_id = config.analysis ? config.analysis.id : null;
    this.colors = JSON.stringify(config.colors);
    this.order = JSON.stringify(config.order);
    this.colorize_legend_by = config.colorize_legend_by;
    this.skip_gene_plot = config.skip_gene_plot;
    this.plot_by_group = config.plot_by_group;
    this.max_columns = config.max_columns;
    this.x_axis = config.x_axis;
    this.y_axis = config.y_axis;

    this.projection_csv = projection_csv;

    this.target = target ? target : `dataset_${this.primary_key}`;
  }
  /**
   * Get data for the tsne. This return the tsne image, and
   * is used mainly to check if the request is successful
   * before appending img to the DOM.
   * @param {string} gene_symbol - Gene symbol to visualize.
   */
   get_data(gene_symbol) {
      return axios.get(`/api/plot/${this.dataset_id}/tsne`, {
          params: {
              gene: gene_symbol,
              analysis: this.analysis_id,
              plot_type: this.plot_type,
              colorize_by: this.colorize_legend_by,
              skip_gene_plot: this.skip_gene_plot,
              plot_by_group: this.plot_by_group,
              max_columns: this.max_columns,
              x_axis: this.x_axis,
              y_axis: this.y_axis,
              analysis_owner_id: this.user_id,
              colors: this.colors,
              order: this.order,
              // helps stop caching issues
              timestamp: new Date().getTime(),
              projection_csv: this.projection_csv
          }
      });
  }

  draw_zoomed() {
    this.draw_zoomed_chart();
  }
  /**
   * Draw tSNE chart.
   */
  draw_chart() {
    this.clear_display();
    const target_div = `#${this.target}`;
    const target_div_img = `#${this.target}_tsne img`;
    $(target_div).append(this.template());
    $(target_div_img).attr('src', `data:image/png;base64,${this.data.image}`);
    this.hide_loading();
    this.show();
    return true;
  }

  // Essentially recycled the "draw_chart" function
  draw_zoomed_chart() {
    this.clear_display();
    const target_div = `#dataset_zoomed div#${this.target}`;
    const target_div_img = `${target_div}_tsne_zoomed img`;
    $(target_div).append(this.zoomed_template());
    $(target_div_img).attr('src', `data:image/png;base64,${this.data.image}`);
    this.hide_loading();
    this.show();
  }

  /**
   * HTML template representing the tSNE image
   */
    template() {
        return `
        <div id='${this.target}_tsne' class='img-static-container' style="position: relative;">
            <img style='max-width:96%; max-height:40em;'></img>
        </div>
        `;
    }

    zoomed_template() {
        return `
        <div id='${this.target}_tsne_zoomed' class='img-static-container'>
            <img style='max-width:96%; max-height:70em;'></img>
        </div>
        `;
    }

    clear_display() {
        $(`#${this.target}_tsne`).remove();
        if (this.zoomed) $(`#dataset_${this.primary_key}_tsne_zoomed`).remove();
    }

    /**
     * Display warning above the plot
     */
     show_warning(msg) {

        const hover_msg = " Hover to see warning."

        const dataset_selector = $( `#dataset_${this.primary_key}_tsne` );
        const warning_template = `
        <div class='dataset-warning bg-warning' id='dataset_${this.primary_key}_tsne_warning'>
            <i class='fa fa-exclamation-triangle'></i>
            <span id="dataset_${this.primary_key}_tsne_msg">${hover_msg}</span>
        </div>`;

        // Add warning above the chart
        // NOTE: must add to DOM before making selector variables
        dataset_selector.prepend(warning_template);

        const warning_selector = $( `#dataset_${this.primary_key}_tsne_warning` );
        const msg_selector = $( `#dataset_${this.primary_key}_tsne_msg` );

        // Add some CSS to warning to keep at top of container and not push display down
        warning_selector.css('position', 'absolute').css('z-index', '2');

        // Add hover events (via jQuery)
        warning_selector.mouseover(() => {
            msg_selector.html(msg);
        });
        warning_selector.mouseout(() => {
            msg_selector.text(hover_msg);
       });
    }
}

// *** General functions ***

// Get updates and additions to plot from the plot_display_config JS object
function get_plotly_updates(conf_area, plot_type, category) {
    let updates = {};
    for (const idx in conf_area) {
        const conf = conf_area[idx];
        // Get config (data and/or layout info) for the plot type chosen, if it exists
        if (conf.plot_type == "all" || conf.plot_type == plot_type) {
            const update = category in conf ? conf[category] : {};
            updates = {...updates, ...update};    // Merge updates
        }
    }
    return updates;
}<|MERGE_RESOLUTION|>--- conflicted
+++ resolved
@@ -475,25 +475,9 @@
         $(`#dataset_${this.primary_key}`).append(this.template());
         this.show();
 
-<<<<<<< HEAD
         // Get config
         const index_conf = post_plotly_config.index;
         const plot_config = get_plotly_updates(index_conf, this.plot_type, "config");
-=======
-        // Edit axis labels if they are too long
-        //truncateAxisLabels(plot_json.layout);
-
-        const config_mods = {
-            responsive: false,
-        };
-
-        const config = {
-            ...plot_config,
-            ...config_mods,
-        };
-
-        Plotly.newPlot(target_div, plot_json.data, plot_json.layout, config);
->>>>>>> 66bb97a4
 
         // Update plot with custom plot config stuff stored in plot_display_config.js
         const update_layout = get_plotly_updates(index_conf, this.plot_type, "layout");
@@ -501,8 +485,8 @@
         Plotly.newPlot(target_div, plot_json.data, plot_json.layout, plot_config);
         Plotly.relayout(target_div, update_layout)
 
-        truncateAxisLabels();
-        this.create_hover_info_area(target_div);
+        //truncateAxisLabels();
+        //this.create_hover_info_area(target_div);
 
         return true;
     }
@@ -739,42 +723,14 @@
             adjustClusterColorbars(plot_json.data);
         }
 
-<<<<<<< HEAD
         // Update plot with custom plot config stuff stored in plot_display_config.js
         const update_layout = get_plotly_updates(index_conf, this.plot_type, "layout");
 
         Plotly.newPlot(target_div, plot_json.data, plot_json.layout, plot_config);
         Plotly.relayout(target_div, update_layout)
-=======
-        // Edit axis labels if they are too long
-        //truncateAxisLabels(plot_json.layout);
-
-        const config_mods = {
-            responsive: false,
-        };
-
-        const config = {
-            ...plot_config,
-            ...config_mods,
-        };
-
-        Plotly.newPlot(target_div, plot_json.data, plot_json.layout, config);
-
-        // Update plot with custom plot config stuff stored in plot_display_config.js
-        const index_conf = post_plotly_config.index;
-        for (const idx in index_conf) {
-            const conf = index_conf[idx];
-            // Get config (data and/or layout info) for the plot type chosen, if it exists
-            if (conf.plot_type == this.plot_type) {
-                const update_data = "data" in conf ? conf.data : {}
-                const update_layout = "layout" in conf ? conf.layout : {}
-                Plotly.update(target_div, update_data, update_layout)
-            }
-        }
->>>>>>> 66bb97a4
-
-        truncateAxisLabels();
-        this.create_hover_info_area(target_div);
+
+        //truncateAxisLabels();
+        //this.create_hover_info_area(target_div);
 
         return true;
     }
