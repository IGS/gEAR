/** Base class representing a display */
class Display {
    /**
     * Initialize display.
     * @param {Object} - Display data.
     */
    constructor({
        id,
        dataset_id,
        user_id,
        label,
        plot_type,
        primary_key,
        projection_id = null,
        controller = null,
    }) {
        this.id = id;
        this.dataset_id = dataset_id;
        this.user_id = user_id;
        this.label = label;
        this.plot_type = plot_type;
        this.primary_key = primary_key; // Combination of dataset_id, grid_position, and single/multigene indicator
        this.data = null;
        this.first_draw = true; // Keep track of if this is the original draw so that effects are not doubly applied.
        this.zoomed = false;
        this.projection_id = projection_id;   // Maybe use eventually but I don't think we can project on Epiviz displays
        this.controller = controller;   // Abort controller for this display
    }
    zoom_in() {
        // data is already fetched, so all we need to do
        // is redraw the data in a bigger container.
        this.zoomed = true;
        const zoomedViewTmpl = $.templates('#tmpl_dataset_zoomed');
        const dataset_panel = dataset_collection_panel.datasets.find(
            dataset => dataset.id === this.dataset_id
        );

        const panel_data = {
            ...dataset_panel
        };
        const zoomedViewHtml = zoomedViewTmpl.render(panel_data);
        $('#dataset_zoomed').html(zoomedViewHtml);

        $('#dataset_zoom_out_btn').click(() => {
            $('#dataset_zoomed').fadeOut(() => {
                this.zoomed = false;
                $('#dataset_grid').fadeIn();

                // now we want to redraw display panels
                // so they are stay contained inside their container
                dataset_collection_panel.datasets.forEach(dataset => {
                    const display = dataset.display;
                    // check for display data, it could be null
                    // if gene was not found.
                    if (display?.data) {
                        // TODO: Handle here if it's a 0-white color range
                        display.draw_chart(display.data);
                        // Exit status 2 is status to show plot but append warning message
                        if (display.data.message && display.data.success === 2)
                            display.show_warning(display.data.message);
                    }
                });
            });
        });

        $('#dataset_zoomed').fadeIn();
        this.draw_zoomed();
    }
    /**
     *  Draw the visualization.
     * @param {string} gene_symbol - Gene Symbol to visualize.
     */
    async draw(gene_symbol) {
        this.gene_symbol = gene_symbol;
        let message = "There was an error drawing the plot.";

        try {
            const { data } = await this.get_data(gene_symbol);
            if (data.success === -1) {
                message = data.message;
                throw e;
            }

            this.data = data;
            if (this.zoomed) {
                this.draw_zoomed();
            } else {
                let attempts_left = 3;

                while (attempts_left) {
                    var draw_success = this.draw_chart(data);
                    //(this.dataset_id + " - Drawing attempts left: " + attempts_left + " success: " + draw_success);
                    attempts_left -= 1;

                    // if it didn't work, wait one second and try again
                    if (draw_success) {
                        attempts_left = 0;
                    } else if (attempts_left) {
                        // else the scope is lost in the anon function below
                        var that = this;
                        setTimeout(
                            () => {
                                draw_success = that.draw_chart(data);
                                attempts_left -= 1;
                            }, 1000);
                    }
                }
            }
            // Exit status 2 is status to show plot but append warning message
            if (data.message && data.success === 2)
                this.show_warning(this.data.message);

        } catch (e) {
            if (e.name == "CanceledError") {
                console.info("display draw canceled for previous request");
                return;
            }
            this.show_error(message);
            return;
        }
    }

    /**
     *  Draw the multigene visualization.
     * @param {string} gene_symbols - Gene Symbols to visualize.
     */
    async draw_mg(gene_symbols) {
        this.gene_symbols = gene_symbols;
        let message = "There was an error drawing the plot.";

        try {
            const { data } = await this.get_data(gene_symbols);
            if (data.success === -1) {
                message = data.message;
                throw e;
            }

            this.data = data;
            if (this.zoomed) {
                this.draw_zoomed();
            } else {
                let attempts_left = 3;

                while (attempts_left) {
                    var draw_success = this.draw_chart(data);
                    //console.log(this.dataset_id + " - Drawing attempts left: " + attempts_left + " success: " + draw_success);
                    attempts_left -= 1;

                    // if it didn't work, wait one second and try again
                    if (draw_success) {
                        attempts_left = 0;
                    } else if (attempts_left) {
                        // else the scope is lost in the anon function below
                        var that = this;
                        setTimeout(
                            () => {
                                draw_success = that.draw_chart(data);
                                attempts_left -= 1;
                            }, 1000);
                    }
                }
            }
            // Exit status 2 is status to show plot but append warning message
            if (data.message && data.success === 2)
                this.show_warning(this.data.message);
        } catch (e) {
            if (e.name == "CanceledError") {
                console.info("display multigene draw canceled for previous request");
                return;
            }
            this.show_error(message);
            return;
        }
    }

    /**
     * Hides the display container
     */
    hide_loading() {
        $(`#dataset_${this.primary_key} .dataset-status-container`).hide();
    }

    show_loading() {
        $(`#${this.primary_key}_dataset_status_c h2`).text('Loading...');
        $(`#dataset_${this.primary_key} .dataset-status-container`).show();

        if (this.dtype !== 'svg-expression') {
            if (
                this.dtype === 'image-static-standard' ||
                this.dtype === 'image-static'
            ) {
                $(`#dataset_${this.primary_key} .image-static-container`).hide();
            } else {
                $(`#dataset_${this.primary_key} .plot-container`).hide();
            } // TODO: Hide other container plot types...
        }
    }

    /**
     *  Display the error from the server.
     * @param {string} msg - Message returned back from server
     */
    show_error(msg) {
        $(`#${this.primary_key}_dataset_status_c h2`).text(msg);
        $(`#dataset_${this.primary_key} .dataset-status-container`).show();
        $(`#dataset_${this.primary_key} .plot-container`).hide();
    }

    /**
     * Show warning overlay above plot
     */
    show_warning(msg) { return }

    /**
     * Show the plot container.
     */
    show() {
        $(`#dataset_${this.primary_key}_h5ad.plot-container`).show();
    }

    /**
     * Add label that shows full text of axis labels upon hover of axis
     */
    create_hover_info_area(target_div) {
        $(`#${target_div}`).append(`<div class="hoverarea" ></div>`);
    }
}

/**
 * Class representing an EpiViz display
 * @extends Display
 */
class EpiVizDisplay extends Display {
    /**
     * Initialize tSNE
     * This subclass of display takes an extra argument, gene symbol.
     * This is because we draw this one differently and don't query
     * the server for data, but query the server for the image.
     * @param {Object} Data - Display data
     * @param {string} gene_symbol - Gene symbol to visualize
     */
    constructor({
        plotly_config,
        ...args
    }, gene_symbol, target) {
        super(args);
        const config = plotly_config;
        this.gene_symbol = gene_symbol;
        this.econfig = config;
        this.extendRangeRatio = 10;

        const genes_track = plotly_config.tracks["EPIVIZ-GENES-TRACK"];
        if (genes_track.length > 0) {
            const gttrack = genes_track[0];
            this.genome = gttrack.measurements ? gttrack.measurements[0].id : gttrack.id[0].id;
        }

        this.target = target ? target : `dataset_${this.primary_key}`;

        this.epiviztemplate = this.epiviz_template(config);
    }
    /**
     * Not sure if this one is applicable for this display since
     * EpiViz pulls data for its own tracks based on the config.
     *
     * @param {string} gene_symbol - Gene symbol to visualize.
     */
    get_data(gene_symbol) {
        const other_opts = {}
        if (this.controller) {
            other_opts.signal = this.controller.signal;
        }

        const base = `/api/plot/${this.dataset_id}/epiviz`;
        const query = `?gene=${gene_symbol}&genome=${this.genome}`;
        return axios.get(`${base}${query}`, other_opts);
        // return null;
    }

    draw_zoomed() {
        this.clear_display();
        $(`#dataset_zoomed div#dataset_${this.primary_key}`).append(this.template());
    }

    /**
     * Draw EpiViz chart.
     */
    draw_chart() {
        // this.clear_display();
        // this.data.start = parseInt(this.data.start);
        // this.data.end = parseInt(this.data.end);
        // epiviz container doesn't exist
        if ($(`#${this.target}_epiviznav`).length == 0) {
            const target_div = `#${this.target}`;
            $(target_div).append(this.template());
        } else {
            // epiviz container already exists, so only update gneomic position in the browser
            const epiviznav = document.querySelector(`#${this.target}_epiviznav`);
            epiviznav.setAttribute("chr", this.data.chr);
            const nstart = this.data.start - Math.round((this.data.end - this.data.start) * this.extendRangeRatio);
            const nend = this.data.end + Math.round((this.data.end - this.data.start) * this.extendRangeRatio);
            epiviznav.setAttribute("start", nstart);
            epiviznav.setAttribute("end", nend);
            epiviznav.range = epiviznav.getGenomicRange(this.data.chr, nstart, nend);
        }

        this.hide_loading();

        this.show();

        return true;
    }

    epiviz_template(config) {
        let epiviztemplate = "";
        for (const track in config.tracks) {
            const track_config = config.tracks[track];
            track_config.forEach((tc) => {
                var temp_track = `<${track} slot='charts' `;
                temp_track += Object.keys(tc).includes("id") ? ` dim-s='${JSON.stringify(tc.id)}' ` : ` measurements='${JSON.stringify(tc.measurements)}' `;

                if (tc.colors != null) {
                    temp_track += ` chart-colors='${JSON.stringify(tc.colors)}' `;
                }

                if (tc.settings != null) {
                    temp_track += ` chart-settings='${JSON.stringify(tc.settings)}' `;
                }

                temp_track += ` style='min-height:200px;'></${track}> `;

                epiviztemplate += temp_track;
            });
        }

        return epiviztemplate;
    }

    /**
     * HTML template for EpiViz
     */
    template() {

        // the chr, start and end should come from query - map gene to genomic position.

        return `
        <div id='${this.target}_epiviz' class='epiviz-container'>
            <script src="https://cdn.jsdelivr.net/gh/epiviz/epiviz-chart/cdn/renderingQueues/renderingQueue.js"></script>
            <script src="https://cdn.jsdelivr.net/gh/epiviz/epiviz-chart/cdn/webcomponentsjs/webcomponents-lite.js"></script>

            <link rel="import" href="https://cdn.jsdelivr.net/gh/epiviz/epiviz-chart/cdn/epiviz-components-gear.html">

            <epiviz-data-source provider-type="epiviz.data.WebServerDataProvider"
            id='${this.target}_epivizds'
            provider-id="fileapi"
            provider-url="${this.econfig.dataserver}">
            </epiviz-data-source>
            <epiviz-navigation
            hide-chr-input
            hide-search
            hide-add-chart
            show-viewer
            id='${this.target}_epiviznav'
            chr='${this.data.chr}'
            start=${this.data.start - Math.round((this.data.end - this.data.start) * this.extendRangeRatio)}
            end=${this.data.end + Math.round((this.data.end - this.data.start) * this.extendRangeRatio)}
            viewer=${`/epiviz.html?dataset_id=${this.id}&chr=${this.data.chr}&start=${this.data.start}&end=${this.data.end}`}
            >
            ${this.epiviztemplate}
            </epiviz-navigation>
        </div>
        `;
    }

    clear_display() {
        // $(`#${this.target}_epiviz epiviz-navigation`).remove();
        if (this.zoomed) $(`#dataset_${this.primary_key}_epiviz_zoomed`).remove();
    }
}

/**
 * Class representing a display drawn with Plotly
 * @extends Display
 */
class PlotlyDisplay extends Display {
    /**
     * Initialize plotly display.
     * @param {Object} Data - Data used to draw violin, bar, or line.
     */
    constructor({
        plotly_config,
        ...args
    }) {
        super(args);
        const {
            x_axis,
            y_axis,
            z_axis,
            x_min,
            y_min,
            x_max,
            y_max,
            x_title,
            y_title,
            vlines,
            hide_x_labels,
            hide_y_labels,
            hide_legend,
            point_label,
            color_name,
            facet_row,
            facet_col,
            marker_size,
            jitter,
            colors,
            color_palette,
            reverse_palette,
            order,
            analysis,
        } = plotly_config;
        this.x_axis = x_axis;
        this.y_axis = y_axis;
        this.z_axis = z_axis;
        this.x_min = x_min;
        this.y_min = y_min;
        this.x_max = x_max;
        this.y_max = y_max;
        this.x_title = x_title;
        this.y_title = y_title;
        this.vlines = vlines;
        this.hide_x_labels = hide_x_labels;
        this.hide_y_labels = hide_y_labels;
        this.hide_legend = hide_legend;
        this.point_label = point_label;
        this.color_name = color_name;
        this.facet_row = facet_row;
        this.facet_col = facet_col;
        this.marker_size = marker_size;
        this.jitter = jitter;
        this.colors = colors;
        this.color_palette = color_palette;
        this.reverse_palette = reverse_palette;
        this.order = order;
        this.analysis = analysis;
    }
    clear_display() {
        $(`#dataset_${this.primary_key}_h5ad`).remove();
        if (this.zoomed) $(`#dataset_${this.primary_key}_h5ad_zoomed`).remove();
    }
    clear_zoomed() {
        $(`#dataset_${this.primary_key}_h5ad_zoomed`).remove();
    }
    /**
     * Query the server for data to draw plotly chart.
     * @param {string} gene_symbol - Gene symbol to visualize.
     */
    get_data(gene_symbol) {
        const other_opts = {}
        if (this.controller) {
            other_opts.signal = this.controller.signal;
        }

        return axios.post(`/api/plot/${this.dataset_id}`, {
            plot_type: this.plot_type,
            analysis_owner_id: this.user_id,
            gene_symbol,
            x_axis: this.x_axis,
            y_axis: this.y_axis,
            z_axis: this.z_axis,
            x_min: this.x_min,
            y_min: this.y_min,
            x_max: this.x_max,
            y_max: this.y_max,
            x_title: this.x_title,
            y_title: this.y_title,
            vlines: this.vlines,
            point_label: this.point_label,
            hide_x_labels: this.hide_x_labels,
            hide_y_labels: this.hide_y_labels,
            hide_legend: this.hide_legend,
            color_name: this.color_name,
            facet_row: this.facet_row,
            facet_col: this.facet_col,
            marker_size: this.marker_size,
            jitter: this.jitter,
            colors: this.colors,
            color_palette: this.color_palette,
            reverse_palette: this.reverse_palette,
            order: this.order,
            analysis: this.analysis,
            projection_id: this.projection_id
        }, other_opts);
    }
    /**
     * Draw chart.
     * @param {*} data - Plotly data.
     */
    draw_chart(data) {
        this.clear_display();

        const target_div = `dataset_${this.primary_key}_h5ad`;
        const {
            plot_json,
        } = data;

        this.hide_loading();
        $(`#dataset_${this.primary_key}`).append(this.template());
        this.show();

        // Get config
        const index_conf = post_plotly_config.index;
        const plot_config = get_plotly_updates(index_conf, this.plot_type, "config");

        // Update plot with custom plot config stuff stored in plot_display_config.js
        const update_layout = get_plotly_updates(index_conf, this.plot_type, "layout");

        Plotly.newPlot(target_div, plot_json.data, plot_json.layout, plot_config);
        Plotly.relayout(target_div, update_layout);

        //truncateAxisLabels();
        //this.create_hover_info_area(target_div);

        return true;
    }

    draw_zoomed() {
        this.clear_display();
        const target_div = `dataset_${this.primary_key}_h5ad_zoomed`;
        // const target_div = document
        //   .querySelector(`#dataset_zoomed div#dataset_${this.dataset_id}`);

        $(`#dataset_zoomed div#dataset_${this.primary_key}`).append(
            this.zoomed_template()
        );

        this.hide_loading();
        const {
            plot_json,
        } = this.data;

        const index_conf = post_plotly_config.index;
        const plot_config = get_plotly_updates(index_conf, this.plot_type, "config");

        Plotly.newPlot(target_div, plot_json.data, plot_json.layout, plot_config);

        // Do not need to add plot_display_config stuff since this.data has the updates already
    }

    show() {
        $(`#dataset_${this.primary_key} .plot-container`).show();
    }
    template() {
        return `
        <div
          id='dataset_${this.primary_key}_h5ad'
          class="h5ad-container"
          style="position: relative;">
        </div>
        `;
    }
    zoomed_template() {
        return `
        <div
          style='height:70vh;'
          id='dataset_${this.primary_key}_h5ad_zoomed'
          class="h5ad-container">
        </div>
        `;
    }

    /**
     * Display warning above the plot
     */
    show_warning(msg) {

        const hover_msg = " Hover to see warning.";

        const dataset_selector = $(`#dataset_${this.primary_key}_h5ad`);
        const warning_template = `
        <div class='dataset-warning bg-warning' id='dataset_${this.primary_key}_h5ad_warning'>
            <i class='fa fa-exclamation-triangle'></i>
            <span id="dataset_${this.primary_key}_h5ad_msg">${hover_msg}</span>
        </div>`;

        // Add warning above the chart
        // NOTE: must add to DOM before making selector variables
        dataset_selector.prepend(warning_template);

        const warning_selector = $(`#dataset_${this.primary_key}_h5ad_warning`);
        const msg_selector = $(`#dataset_${this.primary_key}_h5ad_msg`);

        // Add some CSS to warning to keep at top of container and not push display down
        warning_selector.css('position', 'absolute').css('z-index', '2');

        // Add hover events (via jQuery)
        warning_selector.mouseover(() => {
            msg_selector.html(msg);
        });
        warning_selector.mouseout(() => {
            msg_selector.text(hover_msg);
        });
    }
}

/**
 * Class representing a multigene display drawn with Dash
 * @extends Display
 */
class MultigeneDisplay extends Display {
    /**
     * Initialize dash display.
     * @param {Object} Data - Data used to draw any multigene plot
     * @param {Array} gene_symbols - Array of gene symbols
     */
    constructor({
        plotly_config,
        ...args
    }, gene_symbols) {
        super(args);
        const {
            primary_col,
            secondary_col,
            sort_order,
            obs_filters,
            clusterbar_fields,
            matrixplot,
            center_around_zero,
            cluster_obs,
            cluster_genes,
            flip_axes,
            distance_metric,
            adj_pvals,
            annotate_nonsignificant,
            include_zero_fc,
            fold_change_cutoff,
            fdr_cutoff,
            de_test_algo,
            pvalue_threshold,
            lower_logfc_threshold,
            upper_logfc_threshold,
            query_condition,
            compare1_condition,
            compare2_condition,
            ref_condition,
            stacked_violin,
            violin_add_points,
            plot_title,
            legend_title,
            analysis,   // Analysis
        } = plotly_config;
        this.gene_symbols = gene_symbols;
        this.primary_col = primary_col;
        this.secondary_col = secondary_col;
        this.sort_order = sort_order;
        this.obs_filters = obs_filters;
        this.clusterbar_fields = clusterbar_fields;
        this.matrixplot = matrixplot;
        this.center_around_zero = center_around_zero;
        this.cluster_obs = cluster_obs;
        this.cluster_genes = cluster_genes;
        this.flip_axes = flip_axes;
        this.distance_metric = distance_metric,
            this.adj_pvals = adj_pvals;
        this.annot_nonsig = annotate_nonsignificant;
        this.include_zero_fc = include_zero_fc;
        this.fold_change_cutoff = fold_change_cutoff;
        this.fdr_cutoff = fdr_cutoff;
        this.de_test_algo = de_test_algo;
        this.pvalue_threshold = pvalue_threshold;
        this.lower_logfc_threshold = lower_logfc_threshold;
        this.upper_logfc_threshold = upper_logfc_threshold;
        this.query_condition = query_condition;
        this.compare1_condition = compare1_condition;
        this.compare2_condition = compare2_condition;
        this.ref_condition = ref_condition;
        this.stacked_violin = stacked_violin;
        this.violin_add_points = violin_add_points;
        this.plot_title = plot_title;
        this.legend_title = legend_title;
        this.analysis = analysis;
    }
    clear_display() {
        $(`#dataset_${this.primary_key}_mg`).remove();
        if (this.zoomed) $(`#dataset_${this.primary_key}_mg_zoomed`).remove();
    }
    clear_zoomed() {
        $(`#dataset_${this.primary_key}_mg_zoomed`).remove();
    }

    /**
     * Query the server for data to draw dash chart.
     * @param {string} gene_symbols - Gene symbols to visualize.
     */
    async get_data(gene_symbols) {
        const other_opts = {}
        if (this.controller) {
            other_opts.signal = this.controller.signal;
        }

        return axios.post(`/api/plot/${this.dataset_id}/mg_dash`, {
            gene_symbols,
            analysis: this.analysis,
            analysis_owner_id: this.user_id,
            primary_col: this.primary_col,
            secondary_col: this.secondary_col,
            sort_order: this.sort_order,
            plot_type: this.plot_type,
            obs_filters: this.obs_filters,
            clusterbar_fields: this.clusterbar_fields,
            matrixplot: this.matrixplot,
            center_around_zero: this.center_around_zero,
            cluster_obs: this.cluster_obs,
            cluster_genes: this.cluster_genes,
            flip_axes: this.flip_axes,
            distance_metric: this.distance_metric,
            adj_pvals: this.adj_pvals,
            annotate_nonsignificant: this.annot_nonsig,
            include_zero_fc: this.include_zero_fc,
            fold_change_cutoff: this.fold_change_cutoff,
            fdr_cutoff: this.fdr_cutoff,
            de_test_algo: this.de_test_algo,
            pvalue_threshold: this.pvalue_threshold,
            lower_logfc_threshold: this.lower_logfc_threshold,
            upper_logfc_threshold: this.upper_logfc_threshold,
            query_condition: this.query_condition,
            compare1_condition: this.compare1_condition,
            compare2_condition: this.compare2_condition,
            ref_condition: this.ref_condition,
            stacked_violin: this.stacked_violin,
            violin_add_points: this.violin_add_points,
            plot_title: this.plot_title,
            legend_title: this.legend_title,
            projection_id: this.projection_id,
        }, other_opts);
    }
    /**
     * Draw chart.
     * @param {*} data - Plotly data.
     */
    draw_chart(data) {
        this.clear_display();

        const target_div = `dataset_${this.primary_key}_mg`;
        const {
            plot_json,
        } = data;

        this.hide_loading();
        $(`#dataset_${this.primary_key}`).append(this.template());
        this.show();

        // Get config
        const index_conf = post_plotly_config.index;
        const plot_config = get_plotly_updates(index_conf, this.plot_type, "config");

        if (this.plot_type == "heatmap" && this.first_draw) {
            // These functions modify `this.data` by reference, so we need to ensure we only call them once.
            // Subsequent draw_chart calls will have the correct data, post-modification
            this.first_draw = false;
            adjustExpressionColorbar(plot_json.data);
            adjustClusterColorbars(plot_json.data);
        }

        // Update plot with custom plot config stuff stored in plot_display_config.js
        const update_layout = get_plotly_updates(index_conf, this.plot_type, "layout");

        Plotly.newPlot(target_div, plot_json.data, plot_json.layout, plot_config);
        Plotly.relayout(target_div, update_layout);

        //truncateAxisLabels();
        //this.create_hover_info_area(target_div);

        return true;
    }

    draw_zoomed() {
        this.clear_display();
        const target_div = `dataset_${this.primary_key}_mg_zoomed`;
        // const target_div = document
        //   .querySelector(`#dataset_zoomed div#dataset_${this.dataset_id}`);

        $(`#dataset_zoomed div#dataset_${this.primary_key}`).append(
            this.zoomed_template()
        );

        this.hide_loading();
        const {
            plot_json,
        } = this.data;

        // Get config
        const index_conf = post_plotly_config.index;
        const plot_config = get_plotly_updates(index_conf, this.plot_type, "config");

        Plotly.newPlot(target_div, plot_json.data, plot_json.layout, plot_config);

        // Do not need to add plot_display_config stuff since this.data has the updates already

    }

    show() {
        $(`#dataset_${this.primary_key} .plot-container`).show();
    }
    template() {
        return `
        <div
          id='dataset_${this.primary_key}_mg'
          class="h5ad-container"
          style="position: relative;">
        </div>
        `;
    }
    zoomed_template() {
        return `
        <div
          style='max-width:96%; height:70vh;'
          id='dataset_${this.primary_key}_mg_zoomed'
          class="h5ad-container">
        </div>
        `;
    }

    /**
     * Display warning above the plot
     */
    show_warning(msg) {

        const hover_msg = " Hover to see warning.";

        const dataset_selector = $(`#dataset_${this.primary_key}_mg`);
        const warning_template = `
        <div class='dataset-warning bg-warning' id='dataset_${this.primary_key}_mg_warning'>
            <i class='fa fa-exclamation-triangle'></i>
            <span id="dataset_${this.primary_key}_mg_msg">${hover_msg}</span>
        </div>`;

        // Add warning above the chart
        // NOTE: must add to DOM before making selector variables
        dataset_selector.prepend(warning_template);

        const warning_selector = $(`#dataset_${this.primary_key}_mg_warning`);
        const msg_selector = $(`#dataset_${this.primary_key}_mg_msg`);

        // Add some CSS to warning to keep at top of container and not push display down
        warning_selector.css('position', 'absolute').css('z-index', '2');

        // Add hover events (via jQuery)
        warning_selector.mouseover(() => {
            msg_selector.html(msg);
        });
        warning_selector.mouseout(() => {
            msg_selector.text(hover_msg);
        });
    }

}

/**
 * Class representing an SVG display.
 * @extends Display
 */
class SVGDisplay extends Display {
    /**
     * Initialize SVG
     * @param {Object} data - SVG display data
     * @param {number} grid_width - UI Panel width
     */
    constructor({
        plotly_config,
        ...args
    }, grid_width, target) {
        super(args);
        this.grid_width = grid_width;

        this.target = target ? target : `dataset_${this.primary_key}`;

        const config = plotly_config;

        let high_color;
        let mid_color;
        let low_color;
        // some cases where colors was not saved
        if (config.colors && Object.entries(config.colors).length !== 0) {
            low_color = config.colors.low_color;
            mid_color = config.colors.mid_color;
            high_color = config.colors.high_color;
        } else {
            // default
            low_color = '#e7d1d5';
            mid_color = null;
            high_color = '#401362';
        }

        this.low_color = low_color;
        this.mid_color = mid_color;
        this.high_color = high_color;

        this.clear_display();
        $(`#${this.target}`).append(this.template());
        this.fetch_svg_paths();
    }
    clear_display() {
        $(`#${this.target}_svg_cc`).remove();
        if (this.zoomed) $(`#${this.target}_svg_cc_zoomed`).remove();
    }

    clear_zoomed() {
        if (this.zoomed) $(`#${this.target}_svg_cc_zoomed`).remove();
    }
    /**
     * Get SVG data for coloring svg.
     * @param {string} gene_symbol - Gene symbol to visualize.
     */
    get_data(gene_symbol) {
        const other_opts = {}
        if (this.controller) {
            other_opts.signal = this.controller.signal;
        }

        let url = `/api/plot/${this.dataset_id}/svg?gene=${gene_symbol}`;
        if (this.projection_id) {
            url += `&projection_id=${this.projection_id}`;
        }
        return axios.get(url, other_opts);
    }
    /**
     * Fetch the svg files from the server and cache them.
     */
    fetch_svg_paths() {
        const id = `#${this.target}_svg_c`;
        const svg = $(id);
        const snap = Snap(id);
        const imgSrc = svg.data('path');
        Snap.load(imgSrc, svg => {
            //console.log("Snap loaded:");
            //console.log(svg);
            const paths = svg.selectAll('path, circle, rect, ellipse');
            svgs[this.dataset_id] = paths;
            snap.append(svg);
        });
    }
    /**
     * Fetch the svg file from the server for zoomed.
     */
    fetch_svg_paths_and_draw_zoomed() {
        const id = `#${this.target}_svg_c_zoomed`;
        const svg = $(id);
        const snap = Snap(id);
        const imgSrc = svg.data('path');
        Snap.load(imgSrc, svg => {
            const paths = svg.selectAll('path, circle, rect, ellipse');
            this.zoomed_paths = paths;
            snap.append(svg);
            this.draw_chart(this.data, true);
        });
    }
    /**
     * Draw chart by coloring the svg paths. There are 3
     * ways to color, by gene, dataset, or tissue.
     * @param {Object} data - SVG data.
     */
    draw_chart(data, zoomed = false) {
        const score = data.scores[SCORING_METHOD];
        // for those fields which have no reading, a specific value is sometimes put in instead
        // These are colored a neutral color
        const NA_FIELD_PLACEHOLDER = -0.012345679104328156;
        const NA_FIELD_COLOR = '#808080';

        const paths = zoomed ? this.zoomed_paths : svgs[this.dataset_id];

        const {
            data: expression
        } = data;

        if (SCORING_METHOD === 'gene' || SCORING_METHOD === 'dataset') {
            const {
                min,
                max
            } = score;
            var color_range = null;

            // are we doing a three- or two-color gradient?
            if (this.mid_color) {
                if (min >= 0) {
                    // All values greater than 0, do right side of three-color
                    color_range = d3
                        .scaleLinear()
                        .domain([min, max])
                        .range([this.mid_color, this.high_color]);
                } else if (max <= 0) {
                    // All values under 0, do left side of three-color
                    color_range = d3
                        .scaleLinear()
                        .domain([min, max])
                        .range([this.low_color, this.mid_color]);
                } else {
                    // We have a good value range, do the three-color
                    color_range = d3
                        .scaleLinear()
                        .domain([min, 0, max])
                        .range([this.low_color, this.mid_color, this.high_color]);
                }
            } else {
                color_range = d3
                    .scaleLinear()
                    .domain([min, max])
                    .range([this.low_color, this.high_color]);
            }

            const color = color_range;
            const tissues = Object.keys(data.data);

            // Sometimes path isn't defined yet - latency/async issue??
            if (!paths) {
                return false;
            }

            paths.forEach(path => {
                const tissue_classes = path.node.className.baseVal.split(' ');

                tissue_classes.forEach(tissue => {
                    if (tissues.includes(tissue)) {
                        if (expression[tissue] == NA_FIELD_PLACEHOLDER) {
                            path.attr('fill', NA_FIELD_COLOR);
                        } else {
                            path.attr('fill', color(expression[tissue]));
                        }

                        if (!this.target.includes('modal')) {
                            const tooltip = d3
                                .select('#tip')
                                .attr('class', 'tooltip')
                                .style('opacity', 0);
                            path.mouseover(() => {
                                // TODO:
                                // Changing this toggle on index doesn't work
                                const math = $(`#math_menu_${this.id}`).attr('data-math');
                                let score;
                                // Apply math transformation to expression score
                                if (math == 'log2') {
                                    score = df.format('.2f')(Math.log2(expression[tissue]));
                                } else if (math == 'log10') {
                                    score = d3.format('.2f')(Math.log10(expression[tissue]));
                                } else {
                                    //math == 'raw'
                                    score = d3.format('.2f')(expression[tissue]);
                                }
                                const tmpl_tooltip = $.templates('#tmpl_tooltip');
                                const tooltip_html = tmpl_tooltip.render({
                                    tissue,
                                    score,
                                });
                                tooltip.html(tooltip_html);
                                $('#tip').show();
                                tooltip
                                    .transition()
                                    .duration(1)
                                    .style('opacity', 1);
                            });
                            path.mouseout(() => {
                                tooltip
                                    .transition()
                                    .duration(1)
                                    .style('opacity', 0);
                                $('#tip').hide();
                            });
                        }
                    }
                });
                // Draw the tooltip
            });
        } else {
            // tissues scoring
            const tissues = Object.keys(score);

            var color_range = {};

            if (this.mid_color) {
                tissues.forEach(tissue => {
                    let {
                        min,
                        max
                    } = score[tissue];

                    if (min >= 0) {
                        color_range[tissue] = d3
                            .scaleLinear()
                            .domain([min, max])
                            .range([this.mid_color, this.high_color]);
                    } else if (max <= 0) {
                        color_range[tissue] = d3
                            .scaleLinear()
                            .domain([min, max])
                            .range([this.low_color, this.mid_color]);
                    } else {
                        color_range[tissue] = d3
                            .scaleLinear()
                            .domain([min, 0, max])
                            .range([this.low_color, this.mid_color, this.high_color]);
                    }
                });
            } else {
                tissues.forEach(tissue => {
                    let {
                        min,
                        max
                    } = score[tissue];

                    color_range[tissue] = d3
                        .scaleLinear()
                        .domain([min, max])
                        .range([this.low_color, this.high_color]);
                });
            }

            const color = color_range;

            paths.forEach(path => {
                const tissue_classes = path.node.className.baseVal.split(' ');

                tissue_classes.forEach(tissue => {
                    if (tissue && color[tissue]) {
                        const color_scale = color[tissue];
                        path.attr('fill', color_scale(expression[tissue]));

                        if (!this.target.includes('modal')) {
                            const tooltip = d3
                                .select('#tip')
                                .attr('class', 'tooltip')
                                .style('opacity', 0);
                            path.mouseover(() => {
                                // TODO:
                                // Changing this toggle on index doesn't work
                                const math = $(`#math_menu_${this.id}`).attr('data-math');
                                let score;
                                // Apply math transformation to expression score
                                if (math == 'log2') {
                                    score = df.format('.2f')(Math.log2(expression[tissue]));
                                } else if (math == 'log10') {
                                    score = d3.format('.2f')(Math.log10(expression[tissue]));
                                } else {
                                    //math == 'raw'
                                    score = d3.format('.2f')(expression[tissue]);
                                }
                                const tmpl_tooltip = $.templates('#tmpl_tooltip');
                                const tooltip_html = tmpl_tooltip.render({
                                    tissue,
                                    score,
                                });
                                tooltip.html(tooltip_html);
                                $('#tip').show();
                                tooltip
                                    .transition()
                                    .duration(1)
                                    .style('opacity', 1);
                            });
                            path.mouseout(() => {
                                tooltip
                                    .transition()
                                    .duration(1)
                                    .style('opacity', 0);
                                $('#tip').hide();
                            });
                        }
                    }
                });
            });
        }
        this.hide_loading();
        this.show();
        if (!this.target.includes('modal')) this.draw_legend(data, zoomed);

        return true;
    }
    /**
     * Draw linear gradient as legend
     * @param {object} data - SVG data
     */
    draw_legend(data, zoomed = false) {
        const target = zoomed ? `dataset_${this.primary_key}_svg_cc_zoomed` : `${this.target}_svg_c`;
        const node = document.getElementById(target);
        // Create our legend svg
        const legend = d3
            .select(node)
            .append('svg')
            .style('position', 'absolute')
            .attr('width', '100%')
            .attr('class', 'svg-gradient-container');
        const defs = legend.append('defs');
        // Define our gradient shape
        const linear_gradient = defs
            .append('linearGradient')
            .attr('id', `${this.target}-linear-gradient${zoomed ? '_zoomed' : ''}`)
            .attr('x1', '0%')
            .attr('y1', '0%')
            .attr('x2', '100%')
            .attr('y2', '0%');

        // TODO: Issues to resolve here.  The 'atf4' gene in this datasets:
        //  The Adult Cochlea Response to PTS-Inducing Noise - Summary View
        // Has a data range of around -0.34 up but here the min is returning as
        // 0. Is this being converted to an into somewhere?
        const score = data.scores[SCORING_METHOD];
        const {
            min,
            max
        } = score;

        // Create the gradient points for either three- or two-color gradients
        if (this.mid_color) {
            // Even if a midpoint is called for, it doesn't make sense if the values are
            //  all less than or all greater than 0
            if (min >= 0) {
                linear_gradient
                    .append('stop')
                    .attr('offset', '0%')
                    .attr('stop-color', this.mid_color);
                linear_gradient
                    .append('stop')
                    .attr('offset', '100%')
                    .attr('stop-color', this.high_color);
            } else if (max <= 0) {
                linear_gradient
                    .append('stop')
                    .attr('offset', '0%')
                    .attr('stop-color', this.low_color);
                linear_gradient
                    .append('stop')
                    .attr('offset', '100%')
                    .attr('stop-color', this.mid_color);
            } else {
                // This means we've got a good distribution of min under 0 and max above
                //  it, so we can do a proper three-color range
                // midpoint offset calculation, so the mid color is at 0
                //var mid_offset = (1 - (min / max - min))*100;
                const mid_offset = (Math.abs(min) / (max + Math.abs(min))) * 100;

                linear_gradient
                    .append('stop')
                    .attr('offset', '0%')
                    .attr('stop-color', this.low_color);
                linear_gradient
                    .append('stop')
                    .attr('offset', `${mid_offset}%`)
                    .attr('stop-color', this.mid_color);
                linear_gradient
                    .append('stop')
                    .attr('offset', '100%')
                    .attr('stop-color', this.high_color);
            }
        } else {
            linear_gradient
                .append('stop')
                .attr('offset', '0%')
                .attr('stop-color', this.low_color);
            linear_gradient
                .append('stop')
                .attr('offset', '100%')
                .attr('stop-color', this.high_color);
        }

        const {
            width
        } = node.getBoundingClientRect();
        // Draw they rectangle using the linear gradient
        legend
            .append('rect')
            .attr('width', width / 2)
            .attr('y', 10)
            .attr('x', width / 4)
            .attr('height', 10)
            .style(
                'fill',
                `url(#${this.target}-linear-gradient${zoomed ? '_zoomed' : ''}`
            );

        const xScale = d3
            .scaleLinear()
            .domain([min, max])
            .range([0, width / 2]);

        const xAxis = d3
            .axisBottom()
            .ticks(3)
            .scale(xScale);
        legend
            .append('g')
            .attr('class', 'axis')
            .attr('transform', `translate(${width / 4}, 20)`)
            .call(xAxis);
    }
    show() {
        $(`#${this.target}_svg_cc`).show();
        if (this.zoomed) $(`#${this.target}_svg_cc_zoomed`).show();
    }
    template() {
        const svg_class =
            this.grid_width == 8 ?
                'grid-width-8' :
                this.grid_width == 12 ?
                    'grid-width-12' :
                    '';
        const template = `
      <div
        id="${this.target}_svg_cc"
        style="position: relative; display:none; ${this.target.includes('modal') ? 'height:100%;' : ''
            }"
        class="h5ad-svg-container ${svg_class}">
        <div
          id="${this.target}_svg_c"
          class="svg-content" data-dataset-id="${this.dataset_id}"
          data-path="datasets_uploaded/${this.dataset_id}.svg">
        </div>
      </div>
    `;
        return template;
    }

    draw_zoomed() {
        this.clear_zoomed();
        $(`#dataset_zoomed div#${this.target}`).append(this.zoomed_template());
        this.fetch_svg_paths_and_draw_zoomed();
    }

    zoomed_template() {
        return `
        <div
        id="dataset_${this.primary_key}_svg_cc_zoomed"
        style='display:none'
        class="h5ad-svg-container-zoomed">
            <div
                id="dataset_${this.primary_key}_svg_c_zoomed"
                class="svg-content" data-dataset-id="${this.dataset_id}"
                data-path="datasets_uploaded/${this.dataset_id}.svg">
            </div>
        </div>
        `;
    }

    /**
     * Display warning above the plot
     */
    show_warning(msg) {

        const hover_msg = " Hover to see warning.";

        const dataset_selector = $(`#dataset_${this.primary_key}_svg_cc`);
        const warning_template = `
        <div class='dataset-warning bg-warning' id='dataset_${this.primary_key}_svg_warning'>
            <i class='fa fa-exclamation-triangle'></i>
            <span id="dataset_${this.primary_key}_svg_msg">${hover_msg}</span>
        </div>`;

        // Add warning below the chart
        // NOTE: must add to DOM before making selector variables
        dataset_selector.append(warning_template);

        const warning_selector = $(`#dataset_${this.primary_key}_svg_warning`);
        const msg_selector = $(`#dataset_${this.primary_key}_svg_msg`);

        // Add some CSS to warning to keep at top of container and not push display down
        warning_selector.css('position', 'absolute').css('bottom', '0').css('z-index', '2');

        // Add hover events (via jQuery)
        warning_selector.mouseover(() => {
            msg_selector.html(msg);
        });
        warning_selector.mouseout(() => {
            msg_selector.text(hover_msg);
        });
    }
}

/**
 * Class representing a TSNE display
 * @extends Display
 */
class TsneDisplay extends Display {
<<<<<<< HEAD
    /**
     * Initialize tSNE
     * This subclass of display takes an extra argument, gene symbol.
     * This is because we draw this one differently and don't query
     * the server for data, but query the server for the image.
     * @param {Object} Data - Display data
     * @param {string} gene_symbol - Gene symbol to visualize
     */
    constructor({ plotly_config, ...args }, gene_symbol, target) {
        super(args);
        const config = plotly_config;
        this.gene_symbol = gene_symbol;
        this.analysis_id = config.analysis ? config.analysis.id : null;
        this.colors = config.colors;
        this.order = config.order;
        this.colorize_legend_by = config.colorize_legend_by;
        this.skip_gene_plot = config.skip_gene_plot;
        this.horizontal_legend = config.horizontal_legend;
        this.plot_by_group = config.plot_by_group;
        this.max_columns = config.max_columns;
        this.x_axis = config.x_axis;
        this.y_axis = config.y_axis;

        this.target = target ? target : `dataset_${this.primary_key}`;
    }
    /**
     * Get data for the tsne. This return the tsne image, and
     * is used mainly to check if the request is successful
     * before appending img to the DOM.
     * @param {string} gene_symbol - Gene symbol to visualize.
     */
    get_data(gene_symbol) {
        const other_opts = {}
        if (this.controller) {
            other_opts.signal = this.controller.signal;
        }
=======
  /**
   * Initialize tSNE
   * This subclass of display takes an extra argument, gene symbol.
   * This is because we draw this one differently and don't query
   * the server for data, but query the server for the image.
   * @param {Object} Data - Display data
   * @param {string} gene_symbol - Gene symbol to visualize
   * @param {String} projection_csv - Basename of CSV file containing projection data
   */
  constructor({ plotly_config, ...args }, gene_symbol, projection_csv, target) {
    super(args);
    const config = plotly_config;
    this.gene_symbol = gene_symbol;
    this.analysis = config.analysis;
    this.colors = config.colors;
    this.order = config.order;
    this.colorize_legend_by = config.colorize_legend_by;
    this.skip_gene_plot = config.skip_gene_plot;
    this.horizontal_legend = config.horizontal_legend;
    this.plot_by_group = config.plot_by_group;
    this.max_columns = config.max_columns;
    this.x_axis = config.x_axis;
    this.y_axis = config.y_axis;

    this.projection_csv = projection_csv;

    this.target = target ? target : `dataset_${this.primary_key}`;
  }
  /**
   * Get data for the tsne. This return the tsne image, and
   * is used mainly to check if the request is successful
   * before appending img to the DOM.
   * @param {string} gene_symbol - Gene symbol to visualize.
   */
   get_data(gene_symbol) {
>>>>>>> b8486e5f
        return axios.post(`/api/plot/${this.dataset_id}/tsne`, {
            gene_symbol,
            analysis: this.analysis,
            plot_type: this.plot_type,
            colorize_legend_by: this.colorize_legend_by,
            skip_gene_plot: this.skip_gene_plot,
            horizontal_legend: this.horizontal_legend,
            plot_by_group: this.plot_by_group,
            max_columns: this.max_columns,
            x_axis: this.x_axis,
            y_axis: this.y_axis,
            analysis_owner_id: this.user_id,
            colors: this.colors,
            order: this.order,
            horizontal_legend: this.horizontal_legend,
            // helps stop caching issues
            timestamp: new Date().getTime(),
            projection_id: this.projection_id
        }, other_opts);
    }

    draw_zoomed() {
        this.draw_zoomed_chart();
    }
    /**
     * Draw tSNE chart.
     */
    draw_chart() {
        this.clear_display();
        const target_div = `#${this.target}`;
        const target_div_img = `#${this.target}_tsne img`;
        $(target_div).append(this.template());
        $(target_div_img).attr('src', `data:image/png;base64,${this.data.image}`);
        this.hide_loading();
        this.show();
        return true;
    }

    // Essentially recycled the "draw_chart" function
    draw_zoomed_chart() {
        this.clear_display();
        const target_div = `#dataset_zoomed div#${this.target}`;
        const target_div_img = `${target_div}_tsne_zoomed img`;
        $(target_div).append(this.zoomed_template());
        $(target_div_img).attr('src', `data:image/png;base64,${this.data.image}`);
        this.hide_loading();
        this.show();
    }

    /**
     * HTML template representing the tSNE image
     */
    template() {
        return `
        <div id='${this.target}_tsne' class='img-static-container' style="position: relative;">
            <img style='max-width:96%; max-height:40em;'></img>
        </div>
        `;
    }

    zoomed_template() {
        return `
        <div id='${this.target}_tsne_zoomed' class='img-static-container'>
            <img style='max-width:96%; max-height:70em;'></img>
        </div>
        `;
    }

    clear_display() {
        $(`#${this.target}_tsne`).remove();
        if (this.zoomed) $(`#dataset_${this.primary_key}_tsne_zoomed`).remove();
    }

    /**
     * Display warning above the plot
     */
    show_warning(msg) {

        const hover_msg = " Hover to see warning.";

        const dataset_selector = $(`#dataset_${this.primary_key}_tsne`);
        const warning_template = `
        <div class='dataset-warning bg-warning' id='dataset_${this.primary_key}_tsne_warning'>
            <i class='fa fa-exclamation-triangle'></i>
            <span id="dataset_${this.primary_key}_tsne_msg">${hover_msg}</span>
        </div>`;

        // Add warning above the chart
        // NOTE: must add to DOM before making selector variables
        dataset_selector.prepend(warning_template);

        const warning_selector = $(`#dataset_${this.primary_key}_tsne_warning`);
        const msg_selector = $(`#dataset_${this.primary_key}_tsne_msg`);

        // Add some CSS to warning to keep at top of container and not push display down
        warning_selector.css('position', 'absolute').css('z-index', '2');

        // Add hover events (via jQuery)
        warning_selector.mouseover(() => {
            msg_selector.html(msg);
        });
        warning_selector.mouseout(() => {
            msg_selector.text(hover_msg);
        });
    }
}

// *** General functions ***

// Get updates and additions to plot from the plot_display_config JS object
function get_plotly_updates(conf_area, plot_type, category) {
    let updates = {};
    for (const idx in conf_area) {
        const conf = conf_area[idx];
        // Get config (data and/or layout info) for the plot type chosen, if it exists
        if (conf.plot_type == "all" || conf.plot_type == plot_type) {
            const update = category in conf ? conf[category] : {};
            updates = { ...updates, ...update };    // Merge updates
        }
    }
    return updates;
}<|MERGE_RESOLUTION|>--- conflicted
+++ resolved
@@ -1376,7 +1376,6 @@
  * @extends Display
  */
 class TsneDisplay extends Display {
-<<<<<<< HEAD
     /**
      * Initialize tSNE
      * This subclass of display takes an extra argument, gene symbol.
@@ -1413,43 +1412,6 @@
         if (this.controller) {
             other_opts.signal = this.controller.signal;
         }
-=======
-  /**
-   * Initialize tSNE
-   * This subclass of display takes an extra argument, gene symbol.
-   * This is because we draw this one differently and don't query
-   * the server for data, but query the server for the image.
-   * @param {Object} Data - Display data
-   * @param {string} gene_symbol - Gene symbol to visualize
-   * @param {String} projection_csv - Basename of CSV file containing projection data
-   */
-  constructor({ plotly_config, ...args }, gene_symbol, projection_csv, target) {
-    super(args);
-    const config = plotly_config;
-    this.gene_symbol = gene_symbol;
-    this.analysis = config.analysis;
-    this.colors = config.colors;
-    this.order = config.order;
-    this.colorize_legend_by = config.colorize_legend_by;
-    this.skip_gene_plot = config.skip_gene_plot;
-    this.horizontal_legend = config.horizontal_legend;
-    this.plot_by_group = config.plot_by_group;
-    this.max_columns = config.max_columns;
-    this.x_axis = config.x_axis;
-    this.y_axis = config.y_axis;
-
-    this.projection_csv = projection_csv;
-
-    this.target = target ? target : `dataset_${this.primary_key}`;
-  }
-  /**
-   * Get data for the tsne. This return the tsne image, and
-   * is used mainly to check if the request is successful
-   * before appending img to the DOM.
-   * @param {string} gene_symbol - Gene symbol to visualize.
-   */
-   get_data(gene_symbol) {
->>>>>>> b8486e5f
         return axios.post(`/api/plot/${this.dataset_id}/tsne`, {
             gene_symbol,
             analysis: this.analysis,
