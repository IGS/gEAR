--- conflicted
+++ resolved
@@ -1339,7 +1339,6 @@
  * @extends Display
  */
 class TsneDisplay extends Display {
-<<<<<<< HEAD
     /**
      * Initialize tSNE
      * This subclass of display takes an extra argument, gene symbol.
@@ -1376,52 +1375,10 @@
      */
     get_data(gene_symbol) {
         return axios.post(`/api/plot/${this.dataset_id}/tsne`, {
-            gene: gene_symbol,
-            analysis: this.analysis_id,
-            plot_type: this.plot_type,
-            colorize_by: this.colorize_legend_by,
-=======
-  /**
-   * Initialize tSNE
-   * This subclass of display takes an extra argument, gene symbol.
-   * This is because we draw this one differently and don't query
-   * the server for data, but query the server for the image.
-   * @param {Object} Data - Display data
-   * @param {string} gene_symbol - Gene symbol to visualize
-   * @param {String} projection_csv - Basename of CSV file containing projection data
-   */
-  constructor({ plotly_config, ...args }, gene_symbol, projection_csv, target) {
-    super(args);
-    const config = plotly_config;
-    this.gene_symbol = gene_symbol;
-    this.analysis_id = config.analysis ? config.analysis.id : null;
-    this.colors = config.colors;
-    this.order = config.order;
-    this.colorize_legend_by = config.colorize_legend_by;
-    this.skip_gene_plot = config.skip_gene_plot;
-    this.horizontal_legend = config.horizontal_legend;
-    this.plot_by_group = config.plot_by_group;
-    this.max_columns = config.max_columns;
-    this.x_axis = config.x_axis;
-    this.y_axis = config.y_axis;
-
-    this.projection_csv = projection_csv;
-
-    this.target = target ? target : `dataset_${this.primary_key}`;
-  }
-  /**
-   * Get data for the tsne. This return the tsne image, and
-   * is used mainly to check if the request is successful
-   * before appending img to the DOM.
-   * @param {string} gene_symbol - Gene symbol to visualize.
-   */
-   get_data(gene_symbol) {
-        return axios.post(`/api/plot/${this.dataset_id}/tsne`, {
             gene_symbol,
             analysis: this.analysis_id,
             plot_type: this.plot_type,
             colorize_legend_by: this.colorize_legend_by,
->>>>>>> e757ebc0
             skip_gene_plot: this.skip_gene_plot,
             horizontal_legend: this.horizontal_legend,
             plot_by_group: this.plot_by_group,
@@ -1436,7 +1393,6 @@
             timestamp: new Date().getTime(),
             projection_csv: this.projection_csv
         });
-<<<<<<< HEAD
     }
 
     draw_zoomed() {
@@ -1476,47 +1432,6 @@
             <img style='max-width:96%; max-height:40em;'></img>
         </div>
         `;
-=======
-  }
-
-  draw_zoomed() {
-    this.draw_zoomed_chart();
-  }
-  /**
-   * Draw tSNE chart.
-   */
-  draw_chart() {
-    this.clear_display();
-    const target_div = `#${this.target}`;
-    const target_div_img = `#${this.target}_tsne img`;
-    $(target_div).append(this.template());
-    $(target_div_img).attr('src', `data:image/png;base64,${this.data.image}`);
-    this.hide_loading();
-    this.show();
-    return true;
-  }
-
-  // Essentially recycled the "draw_chart" function
-  draw_zoomed_chart() {
-    this.clear_display();
-    const target_div = `#dataset_zoomed div#${this.target}`;
-    const target_div_img = `${target_div}_tsne_zoomed img`;
-    $(target_div).append(this.zoomed_template());
-    $(target_div_img).attr('src', `data:image/png;base64,${this.data.image}`);
-    this.hide_loading();
-    this.show();
-  }
-
-  /**
-   * HTML template representing the tSNE image
-   */
-  template() {
-    return `
-      <div id='${this.target}_tsne' class='img-static-container' style="position: relative;">
-        <img style='max-width:96%; max-height:40em;'></img>
-      </div>
-    `;
->>>>>>> e757ebc0
     }
 
     zoomed_template() {
