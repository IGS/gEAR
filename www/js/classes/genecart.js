"use strict";

class GeneCart {
    constructor ({id, session_id, label, organism_id, share_id, is_public, is_domain,
                  genes = [], gctype, ldesc} = {}) {
        this.id = id;
        this.session_id = session_id;
        this.label = label;
        this.organism_id = organism_id;
        this.share_id = share_id;
        this.is_public = is_public;
        this.is_domain = is_domain;
        this.genes = genes;
        this.gctype = gctype;
        this.ldesc = ldesc;
    }

    add_cart_to_db(callback, errCallback=null) {
        /*
          This method is to save a cart after it has been built in the
          standard way, setting attributes on an instantiated object.
        */
<<<<<<< HEAD
       const gc = this;
=======
        const gc = this;
>>>>>>> 021e354e
        $.ajax({
            type: "POST",
            url: "./cgi/save_new_genecart_json.cgi",
            dataType: "json",
            data: JSON.stringify(this),
            success: function(data) {
                if (callback) {
                    gc.id = data['id']
                    callback(gc);
                }
            },
            error: function(msg) {

                // TODO: Currently msg is an Object so nothing useful shows in console.log
                console.log(`error: ${msg}`);
                if (errCallback) {
                    errCallback(gc);
                }
            }
        });
    }

    add_cart_to_db_from_form(callback, form_data) {
        /*
          This method is to save a cart by submitting form data.  Once
          completed the object properties are filled in and the callback
          is executed.
        */
<<<<<<< HEAD
       const gc = this;
=======
        const gc = this;
>>>>>>> 021e354e
        $.ajax({
            type: "POST",
            method: "POST",
            url: "./cgi/save_new_genecart_form.cgi",
            data: form_data,
            contentType: false,
           // contentType: 'multipart/form-data',
            processData: false,
            cache: false,
            success: function(data) {
                if (callback) {
                    gc.id = data['id']
                    callback(gc);
                }
            },
            error: function(msg) {
                // TODO: Currently msg is an Object so nothing useful shows in console.log
                console.log(`error: ${msg}`);
            }
        });
    }

    add_gene(gene) {
        // Pass a Gene object
        this.genes.push(gene)
    }

    save(callback, errCallback=null) {
        /*
        If the 'id' is empty, it's assumed to be new, so an INSERT is
        performed.  Otherwise, if ID is populated this does an
        UPDATE of the existing cart.

        If a callback function is passed it is called after a successful
        save and the gene cart object is passed to it.
        */
        if (this.id) {
            this.update_cart_in_db(callback, errCallback);
        } else {
            this.add_cart_to_db(callback, errCallback);
        }
    }

    update_cart_in_db(callback, errCallback=null) {
        alert("Not implemented yet");
        return false;
    }
}
<|MERGE_RESOLUTION|>--- conflicted
+++ resolved
@@ -20,11 +20,8 @@
           This method is to save a cart after it has been built in the
           standard way, setting attributes on an instantiated object.
         */
-<<<<<<< HEAD
-       const gc = this;
-=======
+
         const gc = this;
->>>>>>> 021e354e
         $.ajax({
             type: "POST",
             url: "./cgi/save_new_genecart_json.cgi",
@@ -53,11 +50,8 @@
           completed the object properties are filled in and the callback
           is executed.
         */
-<<<<<<< HEAD
-       const gc = this;
-=======
+
         const gc = this;
->>>>>>> 021e354e
         $.ajax({
             type: "POST",
             method: "POST",
