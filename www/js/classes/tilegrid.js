--- conflicted
+++ resolved
@@ -1895,16 +1895,12 @@
         // TODO: Set at bottom of card-image
 
         // Get all paths, circles, rects, and ellipses
-<<<<<<< HEAD
-        const paths = Snap.selectAll(`#tile-${tileId} .card-image svg path,circle,rect,ellipse`);
-=======
         const paths = svg.selectAll(`path,circle,rect,ellipse`);
 
         // Rename path IDs to include the tileId
         paths.forEach(path => {
             path.attr('id', `tile-${tileId}-${path.attr('id')}`);
         });
->>>>>>> 329f6a2d
 
         if (svgScoringMethod === 'gene' || svgScoringMethod === 'dataset') {
             const { min, max } = score;
