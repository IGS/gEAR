"use strict";

/*
Component to manage tree views for various data
*/

class Tree {
        /**
     * Initialize tree.
     * @constructor
     * @param {Object} - Tree data.
     */
    constructor({
        element // element node, not ID
        , searchElement // same as above
        , selectCallback
    } = {}) {
        this.element = element; // Element to generate the tree structure on
        this.searchElement = searchElement  // Element that is used to query and filter datasets (i.e. search text box)
        this.selectCallback = selectCallback || ((e) => {})   // Callback to execute if node is "activated"
    }

    // Generate the tree structure for the DOM and return the JSTree object.
    generateTree () {
        this.generateTreeData();

        this.tree = new mar10.Wunderbaum({
            // https://mar10.github.io/wunderbaum/api/interfaces/wb_options.WunderbaumOptions.html
            element: this.element,
            source: this.treeData,
            filter: {
                // https://github.com/mar10/wunderbaum/blob/c393a7a4e01a8c6bb9084002d3a70b9e18bcc974/src/wb_ext_filter.ts
                connectInput: this.searchElement,
                autoExpand: true,
                mode: "hide",
            },
            types: {
                // See https://stackoverflow.com/a/11508530 for how to use variables as object keys
                [this.nodeType]: {icon: this.leafIcon}
            },
            autoCollapse: true,
            debugLevel: 2,  // set to "warn" level
            //event handlers
            init: (e) => {
                // After tree is created and data is loaded
                e.tree.setFocus();
            },
            render: (e) => {
                // e.node was rendered. We may now modify the markup...
            },
            click: (e) => {
                /* Single-click folders to expand them  (previous default dbl-click) */
                // NOTE: Clicking fast will sometimes not cause the expand/collapse
               //if (e.node.type === "folder") e.node.setExpanded(!(e.node.isExpanded())); // toggle open/close
                // BUG: Enabling the above code breaks clickable chevrons so we need to fix those
            },
            activate: (e) => {
                this.selectCallback(e)
            }
        });
    }

    // Create a nested folder node.
    addFolder(treeData, folder, kwargs) {
        // We skip folder ID 0, since it handled as id:domain_node already
        if (folder.id == 0) {
            return false;
        }

        // folder.parent_id == null is acceptable and is the top-level.

        this.addNode(treeData, {}, folder.id, folder.parent_id, folder.label, "folder", {...kwargs})
    }

    // Add a node to the tree. Edits "treeData" inplace.
    addNode(treeData, usedIDs, id, parentID, text, defaultNodeType, kwargs={}) {

        if (defaultNodeType !== "folder") {
            kwargs["orig_id"] = id; // Keep original ID in case value needs to be passed downstream
            id = `${defaultNodeType}__${id}`;

            // Modifies the ID to prevent duplicates.
            while (usedIDs.hasOwnProperty(id)) {
                // Add a dash to the exiting ID
                id += '-';
            }
        }

        // parentID == null is the top-level.

        // [PARENT_ID, [POSITIONAL_ARGS], {KEY_VALUE_ARGS}]
        const nodeData = [parentID, [], {key: id, title: text, type: defaultNodeType, ...kwargs}];

        usedIDs[id] = true; // Used this property
        treeData.push(nodeData)

    }

    // Find first node that matches condition. Implements Wunderbaum's findFirst() method.
    findFirst(match) {
        return this.tree.findFirst(match);
    }

}

/**
 * Class representing a Projection Source selection tree
 * @extends Tree
 */
class ProjectionSourceTree extends Tree {
    /**
     * Initialize ProjectionSourceTree
     * @constructor
     * @param {Object} Data - Tree data
     */
    constructor({
        ...args
    }={}, weightedDomainGeneCarts, weightedGroupGeneCarts, weightedUserGeneCarts, weightedSharedGeneCarts, weightedPublicGeneCarts,
        unweightedDomainGeneCarts, unweightedGroupGeneCarts, unweightedUserGeneCarts, unweightedSharedGeneCarts, unweightedPublicGeneCarts) {
        super(args);

        this["weighted-list"] = {
            domainGeneCarts: weightedDomainGeneCarts || []
            , groupGeneCarts: weightedGroupGeneCarts || []
            , userGeneCarts: weightedUserGeneCarts || []
            , sharedGeneCarts: weightedSharedGeneCarts || []
            , publicGeneCarts: weightedPublicGeneCarts || []
        };
        this["unweighted-list"] = {
            domainGeneCarts: unweightedDomainGeneCarts || []
            , groupGeneCarts: unweightedGroupGeneCarts || []
            , userGeneCarts: unweightedUserGeneCarts || []
            , sharedGeneCarts: unweightedSharedGeneCarts|| []
            , publicGeneCarts: unweightedPublicGeneCarts || []
        };
        // This is needed so we can add folders with labels to the tree
        this["weighted-list"].folders = [];
        this["unweighted-list"].folders = [];

    }

    nodeType = "genecart";
    leafIcon = 'mdi mdi-cart-outline';
    usedIDs = {};


    getTotalWeightedCarts() {
        // get the total number of weighted gene lists
        return Object.keys(this["weighted-list"]).reduce((acc, curr) => acc + this["weighted-list"][curr].length, 0);
    }

    getTotalUnweightedCarts() {
        // get the total number of unweighted gene lists
        return Object.keys(this["unweighted-list"]).reduce((acc, curr) => acc + this["unweighted-list"][curr].length, 0);
    }

    generateTreeData() {
        // Due to loading custom folders from db, we cannot guarantee order of loading.
        // So we need to load a flat-file with parents instead of nested children
        // https://mar10.github.io/wunderbaum/#/tutorial/tutorial_initialize?id=flat-parent-referencing-list
        // [PARENT_ID, [POSITIONAL_ARGS], {KEY_VALUE_ARGS}]
        const treeData = [
            [null, [], {key: "unweighted_genes_node", title: `Unweighted Genes (${this.getTotalUnweightedCarts()})`, type: "folder"}],
            ["unweighted_genes_node", [], {key: "uw_domain_node", title: `Highlighted gene lists (${this["unweighted-list"].domainGeneCarts.length})`, type: "folder"}],
            ["unweighted_genes_node", [], {key: "uw_user_node", title: `Your gene lists (${this["unweighted-list"].userGeneCarts.length})`, type: "folder"}],
            ["unweighted_genes_node", [], {key: "uw_group_node", title: `Group gene lists (${this["unweighted-list"].groupGeneCarts.length})`, type: "folder"}],
            ["unweighted_genes_node", [], {key: "uw_shared_node", title: `Gene collections shared with you (${this["unweighted-list"].sharedGeneCarts.length})`, type: "folder"}],
            ["unweighted_genes_node", [], {key: "uw_public_node", title: `Public collections from other users (${this["unweighted-list"].publicGeneCarts.length})`, type: "folder"}],
            [null, [], {key: "weighted_genes_node", title: `Weighted Genes (${this.getTotalWeightedCarts()})`, type: "folder"}],
            ['weighted_genes_node', [], {key: 'w_domain_node', title: `Highlighted gene lists (${this["weighted-list"].domainGeneCarts.length})`, type: "folder"}],
            ['weighted_genes_node', [], {key: "w_user_node", title: `Your gene lists (${this["weighted-list"].userGeneCarts.length})`, type: "folder"}],
            ['weighted_genes_node', [], {key: "w_group_node", title: `Group gene lists (${this["weighted-list"].groupGeneCarts.length})`, type: "folder"}],
            ['weighted_genes_node', [], {key: "w_shared_node", title: `Gene collections shared with you (${this["weighted-list"].sharedGeneCarts.length})`, type: "folder"}],
            ['weighted_genes_node', [], {key: "w_public_node", title: `Public collections from other users (${this["weighted-list"].publicGeneCarts.length})`, type: "folder"}],
        ];

        // ? Currently item.value is the gene cart share ID,
        // ? but for unweighted gene lists it is the db ID.
        // ? Is it worth refactoring so that the item.value is the db ID for both types?
        // ? If so, then item.value will need to ensure that no duplicates occur.
        // ? Could make use of "data" attribute in the tree node to store the original value and cart share ID.

        // Add all the folders first
        /*this["weighted-list"].folders.forEach( (item) => {
            this.addFolder(treeData, item);
        });
        /*this["unweighted-list"].folders.forEach( (item) => {
            this.addFolder(treeData, item);
        });*/

        // Sort the cart contents alphabetically
        ["domainGeneCarts", "userGeneCarts", "groupGeneCarts", "sharedGeneCarts", "publicGeneCarts"].forEach(e => {
            this["weighted-list"][e].sort((a, b) => a.text.toLowerCase() > b.text.toLowerCase() ? 1 : -1);
            this["unweighted-list"][e].sort((a, b) => a.text.toLowerCase() > b.text.toLowerCase() ? 1 : -1);
        })

        this["weighted-list"].domainGeneCarts.forEach( (item) => {
            this.addNode(treeData, this.usedIDs, item.value, 'w_domain_node', item.text, this.nodeType, {
                'gctype': item.gctype,
            });
        });

        this["weighted-list"].userGeneCarts.forEach( (item) => {
            this.addNode(treeData, this.usedIDs, item.value, 'w_user_node', item.text, this.nodeType, {
                'gctype': item.gctype,
            })
        });

        this["weighted-list"].groupGeneCarts.forEach( (item) => {
            this.addNode(treeData, this.usedIDs, item.value, 'w_group_node', item.text, this.nodeType, {
                'gctype': item.gctype,
            })
        });

        this["weighted-list"].sharedGeneCarts.forEach( (item) => {
            this.addNode(treeData, this.usedIDs, item.value, 'w_shared_node', item.text, this.nodeType, {
                'gctype': item.gctype,
            })
        });

        this["weighted-list"].publicGeneCarts.forEach( (item) => {
            this.addNode(treeData, this.usedIDs, item.value, 'w_public_node', item.text, this.nodeType, {
                'gctype': item.gctype,
            })
        });

        this["unweighted-list"].domainGeneCarts.forEach( (item) => {
            this.addNode(treeData, this.usedIDs, item.value, 'uw_domain_node', item.text, this.nodeType, {
                'gctype': item.gctype,
            });
        });

        this["unweighted-list"].userGeneCarts.forEach( (item) => {
            this.addNode(treeData, this.usedIDs, item.value, 'uw_user_node', item.text, this.nodeType, {
                'gctype': item.gctype,
            })
        });

        this["unweighted-list"].groupGeneCarts.forEach( (item) => {
            this.addNode(treeData, this.usedIDs, item.value, 'uw_group_node', item.text, this.nodeType, {
                'gctype': item.gctype,
            })
        });

        this["unweighted-list"].sharedGeneCarts.forEach( (item) => {
            this.addNode(treeData, this.usedIDs, item.value, 'uw_shared_node', item.text, this.nodeType, {
                'gctype': item.gctype,
            })
        });

        this["unweighted-list"].publicGeneCarts.forEach( (item) => {
            this.addNode(treeData, this.usedIDs, item.value, 'uw_public_node', item.text, this.nodeType, {
                'gctype': item.gctype,
            })
        });

        // Create JSON tree structure for the data
        const fullTreeData = {
            "_format": "flat",  // Specify that data is a flat, parent-referencing list
            "_positional": [],  // Fails if this is not provided, though we are processing everything as kwargs
            "children": treeData
        };

        this.treeData = fullTreeData;
        return this.treeData;

    }

    generateTree() { super.generateTree(); }

    findFirst(match) { return super.findFirst(match); }

}

/**
 * Class representing a gene cart selection tree
 * @extends Tree
 */
class GeneCartTree extends Tree {
    /**
     * Initialize GeneCartTree
     * @constructor
     * @param {Object} Data - Tree data
     */

    constructor({
        ...args
    }={}, domainGeneCarts, groupGeneCarts, userGeneCarts, sharedGeneCarts, publicGeneCarts) {
        super(args);
        this.domainGeneCarts = domainGeneCarts || [];
        this.userGeneCarts = userGeneCarts || [];
        this.groupGeneCarts = groupGeneCarts || [];
        this.sharedGeneCarts = sharedGeneCarts || [] ;
        this.publicGeneCarts = publicGeneCarts || [] ;
        // This is needed so we can add folders with labels to the tree
        this.folders = [];
    }

    nodeType = "genecart";
    leafIcon = 'mdi mdi-cart-outline';
    usedIDs = {};

    generateTreeData() {
        // Due to loading custom folders from db, we cannot guarantee order of loading.
        // So we need to load a flat-file with parents instead of nested children
        // https://mar10.github.io/wunderbaum/#/tutorial/tutorial_initialize?id=flat-parent-referencing-list
        // [PARENT_ID, [POSITIONAL_ARGS], {KEY_VALUE_ARGS}]

        const treeData = [
            [null, [], {key: "domain_node", title: `Highlighted gene lists (${this.domainGeneCarts.length})`, type: "folder"}],
            [null, [], {key: "user_node", title: `Your gene lists (${this.userGeneCarts.length})`, type: "folder"}],
            [null, [], {key: "group_node", title: `Group gene lists (${this.groupGeneCarts.length})`, type: "folder"}],
            [null, [], {key: "shared_node", title: `Gene collections shared with you (${this.sharedGeneCarts.length})`, type: "folder"}],
            [null, [], {key: "public_node", title: `Public collections from other users (${this.publicGeneCarts.length})`, type: "folder"}],
        ];

<<<<<<< HEAD
=======
        // Add all the folders first
        /*this.folders.forEach( (item) => {
            this.addFolder(treeData, item);
        });*/

>>>>>>> ba5b1626
        // Sort the cart contents alphabetically
        ["domainGeneCarts", "userGeneCarts", "groupGeneCarts", "sharedGeneCarts", "publicGeneCarts"].forEach(e => {
            this[e].sort((a, b) => a.text.toLowerCase() > b.text.toLowerCase() ? 1 : -1);
        });

        this.domainGeneCarts.forEach( (item) => {
            this.addNode(treeData, this.usedIDs, item.value, 'domain_node', item.text, this.nodeType)
        });

        this.userGeneCarts.forEach( (item) => {
            this.addNode(treeData, this.usedIDs, item.value, 'user_node', item.text, this.nodeType)
        });

        this.groupGeneCarts.forEach( (item) => {
            this.addNode(treeData, this.usedIDs, item.value, 'group_node', item.text, this.nodeType)
        });

        this.sharedGeneCarts.forEach( (item) => {
            this.addNode(treeData, this.usedIDs, item.value, 'shared_node', item.text, this.nodeType)
        });

        this.publicGeneCarts.forEach( (item) => {
            this.addNode(treeData, this.usedIDs, item.value, 'public_node', item.text, this.nodeType)
        });

        // Create JSON tree structure for the data
        const fullTreeData = {
            "_format": "flat",  // Specify that data is a flat, parent-referencing list
            "_positional": [],  // Fails if this is not provided, though we are processing everything as kwargs
            "children": treeData
        };

        this.treeData = fullTreeData;
        return this.treeData;

    }

    generateTree() { super.generateTree(); }

    findFirst(match) { return super.findFirst(match); }

}

/**
 * Class representing a profile selection tree
 * @extends Tree
 */
class ProfileTree extends Tree {
    /**
     * Initialize ProfileTree
     * @constructor
     * @param {Object} Data - Tree data
     */
    constructor({
        ...args
    }={}, domainProfiles, userProfiles, groupProfiles, sharedProfiles, publicProfiles) {
        super(args);
        this.domainProfiles = domainProfiles || [];
        this.userProfiles = userProfiles || [];
        this.groupProfiles = groupProfiles || [];
        this.sharedProfiles = sharedProfiles || [];
        this.publicProfiles = publicProfiles || [];
        // This is needed so we can add folders with labels to the tree
        this.folders = [];
    }

    nodeType = 'profile';
    leafIcon = "mdi mdi-view-grid-outline";
    usedIDs = {};

    generateTreeData() {
        // Create JSON tree structure for the data
        const treeData = [];

        // Add all the folders first
        $.each(this.folders, (_i, item) => {
            this.addFolder(treeData, item);
        });

        // Sort the cart contents alphabetically
        ["domainProfiles", "userProfiles", "groupProfiles", "sharedProfiles", "publicProfiles"].forEach(e => {
            this[e].sort((a, b) => a.text.toLowerCase() > b.text.toLowerCase() ? 1 : -1);
        });

        // Load profiles into the tree data property
        this.domainProfiles.forEach( (item) => {
            this.addNode(treeData, this.usedIDs, item.value, 101, item.text, this.nodeType, {
                'profile_label': item.text,
                'profile_id': item.value,
                'profile_share_id': item.share_id
            })
        });

        this.userProfiles.forEach( (item) => {
            this.addNode(treeData, this.usedIDs, item.value, 102, item.text, this.nodeType, {
                'profile_label': item.text,
                'profile_id': item.value,
                'profile_share_id': item.share_id
            })
        });

        this.groupProfiles.forEach( (item) => {
            this.addNode(treeData, this.usedIDs, item.value, 103, item.text, this.nodeType, {
                'profile_label': item.text,
                'profile_id': item.value,
                'profile_share_id': item.share_id
            });
        });

        this.sharedProfiles.forEach( (item) => {
            this.addNode(treeData, this.usedIDs, item.value, 104, item.text, this.nodeType, {
                'profile_label': item.text,
                'profile_id': item.value,
                'profile_share_id': item.share_id
            })
        });

        this.publicProfiles.forEach( (item) => {
            this.addNode(treeData, this.usedIDs, item.value, 105, item.text, this.nodeType, {
                'profile_label': item.text,
                'profile_id': item.value,
                'profile_share_id': item.share_id
            })
        });

        // Create JSON tree structure for the data
        const fullTreeData = {
            "_format": "flat",  // Specify that data is a flat, parent-referencing list
            "_positional": [],  // Fails if this is not provided, though we are processing everything as kwargs
            "children": treeData
        };

        this.treeData = fullTreeData;
        return this.treeData;
    }

    generateTree() { super.generateTree(); }

    findFirst(match) { return super.findFirst(match); }

}

/**
 * Class representing a dataset selection tree
 * @extends Tree
 */
class DatasetTree extends Tree {
    /**
     * Initialize ProfileTree
     * @constructor
     * @param {Object} Data - Tree data
     */
    constructor({
        ...args
    }={}, domainDatasets, sharedDatasets, userDatasets) {
        super(args);
        this.domainDatasets = domainDatasets || [];
        this.sharedDatasets = sharedDatasets || [];
        this.userDatasets = userDatasets || [];
        // This is needed so we can add folders with labels to the tree
        this.folders = [];
    }

    nodeType = 'dataset';
    treeKeys = {"domain_node": true, "shared_node": true, "user_node": true};
    leafIcon = "mdi mdi-card-account-details-outline";
    usedIDs = {};

    generateTreeData() {
        // Due to loading custom folders from db, we cannot guarantee order of loading.
        // So we need to load a flat-file with parents instead of nested children
        // https://mar10.github.io/wunderbaum/#/tutorial/tutorial_initialize?id=flat-parent-referencing-list
        // [PARENT_ID, [POSITIONAL_ARGS], {KEY_VALUE_ARGS}]

        const treeData = [
            [null, [], {key: "domain_node", title: `Public datasets (${this.domainDatasets.length})`, type: "folder"}],
            [null, [], {key: "shared_node", title: `Shared datasets (${this.sharedDatasets.length})`, type: "folder"}],
            [null, [],{key: "user_node", title: `User datasets (${this.userDatasets.length})`, type: "folder"}]
        ];

        // Load datasets into the tree data property
        // NOTE - Datasets can appear in multiple lists, so dataset IDs cannot be used as the node ID

        // Add all the folders first
        /*this.folders.forEach( (item) => {
            this.addFolder(treeData, item);
        });*/

        // Sort the cart contents alphabetically
        ["domainDatasets", "userDatasets", "sharedDatasets"].forEach(e => {
            this[e].sort((a, b) => a.text.toLowerCase() > b.text.toLowerCase() ? 1 : -1);
        });

        this.domainDatasets.forEach((item) => {
            this.addNode(treeData, this.usedIDs, item.value, 'domain_node', item.text, this.nodeType, {
                "dataset_id": item.dataset_id,
                'organism_id': item.organism_id
            })
        });

        this.sharedDatasets.forEach((item) => {
            this.addNode(treeData, this.usedIDs, item.value, 'shared_node', item.text, this.nodeType, {
                "dataset_id": item.dataset_id,
                'organism_id': item.organism_id
            })
        });

        this.userDatasets.forEach((item) => {
            this.addNode(treeData, this.usedIDs, item.value, 'user_node', item.text, this.nodeType, {
                "dataset_id": item.dataset_id,
                'organism_id': item.organism_id
            })
        });

        // Create JSON tree structure for the data
        const fullTreeData = {
            "_format": "flat",  // Specify that data is a flat, parent-referencing list
            "_positional": [],  // Fails if this is not provided, though we are processing everything as kwargs
            "children": treeData
        };

        this.treeData = fullTreeData;
        return this.treeData;
    }

    generateTree() { super.generateTree(); }

    findFirst(match) { return super.findFirst(match); }
}<|MERGE_RESOLUTION|>--- conflicted
+++ resolved
@@ -314,14 +314,11 @@
             [null, [], {key: "public_node", title: `Public collections from other users (${this.publicGeneCarts.length})`, type: "folder"}],
         ];
 
-<<<<<<< HEAD
-=======
         // Add all the folders first
         /*this.folders.forEach( (item) => {
             this.addFolder(treeData, item);
         });*/
 
->>>>>>> ba5b1626
         // Sort the cart contents alphabetically
         ["domainGeneCarts", "userGeneCarts", "groupGeneCarts", "sharedGeneCarts", "publicGeneCarts"].forEach(e => {
             this[e].sort((a, b) => a.text.toLowerCase() > b.text.toLowerCase() ? 1 : -1);
