"use strict";

/*
  Requirements
  - JQuery
  - JSRender
  - gear/common.js (and that check_for_login() has been called.)
  - gear/classes/dataset.js
*/

// Does not yet require common.js
class DatasetCollectionPanel {
    constructor({ datasets, layout_id, layout_label } = {}) {
        this.datasets = datasets;
        this.layout_id = layout_id;
        this.layout_label = layout_label;

        if (!this.datasets) {
            this.datasets = new Array();
        }

    }

    load_frames({
        dataset_id = null,
        multigene = false,
        projection = false,
    } = {}) {
        /*
              Queries the database to get the list of datasets in the user's current
              view.  Initializes the dataset frame panels with placeholders for each
              dataset.
            */

        this.reset();

        // we have to do this because 'this' gets scoped out within the AJAX call
        const dsc_panel = this;
        $.ajax({
            url: "./cgi/get_dataset_list.cgi",
            type: "POST",
            async: false, // Adding so datasets are updated before the set_layout() AJAX call happens
            data: {
                session_id,
                permalink_share_id: dataset_id,
                exclude_pending: 1,
                default_domain: this.layout_label,
                layout_id: dsc_panel.layout_id,
            },
            dataType: "json"
        }).done((data) => {
            $.each(data["datasets"], (_i, ds) => {
                // Choose single-gene or multigene grid-width
                const grid_width = multigene ? ds.mg_grid_width : ds.grid_width;

                this.reset_abort_controller();
                const dsp = new DatasetPanel(ds, grid_width, multigene, projection, this.controller);

                if (dsp.load_status == "completed") {
                    // reformat the date
                    dsp.date_added = new Date(dsp.date_added);

                    // Insert line-breaks into dataset descriptions if it doesn't look
                    // like HTML already
                    if (dsp.ldesc && !/<\/?[a-z][\s\S]*>/i.test(dsp.ldesc)) {
                        dsp.ldesc = dsp.ldesc.replace(/(\r\n|\n\r|\r|\n)/g, "<br />");
                    }
                }
                dsc_panel.datasets.push(dsp);
            });

            $("span#domain_choice_info_count").text(dsc_panel.datasets.length);

<<<<<<< HEAD
            if (dataset_id) {
                const permalinkViewTmpl = $.templates("#tmpl_permalink_info");
                const permalinkViewHtml = permalinkViewTmpl.render(data["datasets"]);
                $("#permalink_info").html(permalinkViewHtml);
                dsc_panel.datasets.forEach((ds) => (ds.zoomed = true));
            }
            const listViewTmpl = $.templates("#tmpl_datasetbox");
            const listViewHtml = listViewTmpl.render(dsc_panel.datasets);
            $("#dataset_grid").html(listViewHtml);
        }).fail((jqXHR, textStatus, errorThrown) => {
            display_error_bar(`${jqXHR.status} ${errorThrown.name}`);
=======
                if (dataset_id) {
                    const permalinkViewTmpl = $.templates("#tmpl_permalink_info");
                    const permalinkViewHtml = permalinkViewTmpl.render(data["datasets"]);
                    $("#permalink_info").html(permalinkViewHtml);
                    dsc_panel.datasets.forEach((ds) => (ds.zoomed = true));
                }
                const listViewTmpl = $.templates("#tmpl_datasetbox");
                const listViewHtml = listViewTmpl.render(dsc_panel.datasets);
                $("#dataset_grid").html(listViewHtml);
            },
            error(jqXHR, _textStatus, errorThrown) {
                display_error_bar(`${jqXHR.status} ${errorThrown.name}`);
            },
>>>>>>> e79df884
        });
    }

    reset() {
        this.datasets = [];
        $("#dataset_grid").empty();
        this.reset_abort_controller();
    }

<<<<<<< HEAD
    reset_abort_controller() {
        if (this.controller) {
            this.controller.abort(); // Cancel any previous axios requests (such as drawing plots for a previous dataset)
        }
        this.controller = new AbortController(); // Create new controller for new set of frames

        for (const dataset of this.datasets) {
            dataset.controller = this.controller;
        }
    }

=======
>>>>>>> e79df884
    set_layout(
        layout_id,
        layout_label,
        do_load_frames,
        multigene = false,
        projection = false
    ) {
        /*
              Updates this object, the user's stored cookie, and the database and UI labels
            */
<<<<<<< HEAD
=======

>>>>>>> e79df884
        Cookies.set("gear_default_domain", layout_label);

        this.layout_id = layout_id;
        this.layout_label = layout_label;

        // According to this, we shouldn't be manually setting the label:
        //  https://github.com/vitalets/x-editable/issues/332#issuecomment-22379178
        $("#selected_profile").text(layout_label);

        $("#selected_profile").val(layout_id);
        $("#search_param_profile").text(layout_label);

        if (do_load_frames) {
            this.load_frames({ multigene, projection });
        }

        // If a user is logged in, we need to save to the db also
        if (CURRENT_USER.session_id) {
            CURRENT_USER.profile = layout_label;

            //Update user's primary layout profile
            $.ajax({
                url: "./cgi/set_primary_layout.cgi",
                type: "post",
                data: { session_id: CURRENT_USER.session_id, layout_id: layout_id }
            }).done((data) => {
                if (data.success == 1) {
                    //Was a search already performed?
                    if ($("#search_gene_symbol").val()) {
                        // User has already searched, automatically update datasets and gene searches
                        update_datasetframes_generesults();
                    }
                } else {
                    $(".alert-container")
                        .html(
                            '<div class="alert alert-danger alert-dismissible" role="alert">' +
                            '<button type="button" class="close close-alert" data-dismiss="alert" aria-label="Close"><span aria-hidden="true">&times;</span></button>' +
                            '<p class="alert-message"><strong>Oops! </strong> ' +
                            data.error +
                            "</p></div>"
                        )
                        .show();
                }
            }).fail((jqXHR, _textStatus, errorThrown) => {
                display_error_bar(`${jqXHR.status} ${errorThrown.name}`);
            });
        }
<<<<<<< HEAD

=======
>>>>>>> e79df884
    }

    // Single-gene displays
    update_by_search_result(entry) {
        this.reset_abort_controller();

        for (const dataset of this.datasets) {
            if (
                typeof entry !== "undefined" &&
                dataset.organism_id in entry.by_organism
            ) {
                // If working with actual genes, ensure dataset and entry's organisms match for annotation purposes.
                const gene = JSON.parse(entry.by_organism[dataset.organism_id][0]);
                const gene_symbol = gene.gene_symbol;
                dataset.draw({ gene_symbol });
            } else {
                if (dataset.display) dataset.display.clear_display();
                dataset.show_no_match();
            }
        }
    }

    // Multigene displays
    // Only executes in "gene" mode
    update_by_all_results(entries) {
        this.reset_abort_controller();

        for (const dataset of this.datasets) {
            if (typeof entries !== "undefined") {
                // TODO: Do something with "by_organism" like single-gene "update_by_search_result"
                // 'entries' is array of gene_symbols
                dataset.draw_mg({ gene_symbols: entries });
            } else {
                if (dataset.display) dataset.display.clear_display();
                dataset.show_no_match();
            }
        }
    }
<<<<<<< HEAD

=======
>>>>>>> e79df884
}<|MERGE_RESOLUTION|>--- conflicted
+++ resolved
@@ -71,7 +71,6 @@
 
             $("span#domain_choice_info_count").text(dsc_panel.datasets.length);
 
-<<<<<<< HEAD
             if (dataset_id) {
                 const permalinkViewTmpl = $.templates("#tmpl_permalink_info");
                 const permalinkViewHtml = permalinkViewTmpl.render(data["datasets"]);
@@ -83,21 +82,6 @@
             $("#dataset_grid").html(listViewHtml);
         }).fail((jqXHR, textStatus, errorThrown) => {
             display_error_bar(`${jqXHR.status} ${errorThrown.name}`);
-=======
-                if (dataset_id) {
-                    const permalinkViewTmpl = $.templates("#tmpl_permalink_info");
-                    const permalinkViewHtml = permalinkViewTmpl.render(data["datasets"]);
-                    $("#permalink_info").html(permalinkViewHtml);
-                    dsc_panel.datasets.forEach((ds) => (ds.zoomed = true));
-                }
-                const listViewTmpl = $.templates("#tmpl_datasetbox");
-                const listViewHtml = listViewTmpl.render(dsc_panel.datasets);
-                $("#dataset_grid").html(listViewHtml);
-            },
-            error(jqXHR, _textStatus, errorThrown) {
-                display_error_bar(`${jqXHR.status} ${errorThrown.name}`);
-            },
->>>>>>> e79df884
         });
     }
 
@@ -107,7 +91,6 @@
         this.reset_abort_controller();
     }
 
-<<<<<<< HEAD
     reset_abort_controller() {
         if (this.controller) {
             this.controller.abort(); // Cancel any previous axios requests (such as drawing plots for a previous dataset)
@@ -119,8 +102,6 @@
         }
     }
 
-=======
->>>>>>> e79df884
     set_layout(
         layout_id,
         layout_label,
@@ -131,10 +112,6 @@
         /*
               Updates this object, the user's stored cookie, and the database and UI labels
             */
-<<<<<<< HEAD
-=======
-
->>>>>>> e79df884
         Cookies.set("gear_default_domain", layout_label);
 
         this.layout_id = layout_id;
@@ -182,10 +159,6 @@
                 display_error_bar(`${jqXHR.status} ${errorThrown.name}`);
             });
         }
-<<<<<<< HEAD
-
-=======
->>>>>>> e79df884
     }
 
     // Single-gene displays
@@ -224,8 +197,4 @@
             }
         }
     }
-<<<<<<< HEAD
-
-=======
->>>>>>> e79df884
 }