"use strict";

/*
  Requirements
  - JQuery
  - JSRender
  - gear/common.js (and that check_for_login() has been called.)
  - gear/classes/dataset.js
*/

// Does not yet require common.js
class DatasetCollectionPanel {
    constructor({ datasets, layout_id, layout_label } = {}) {
        this.datasets = datasets;
        this.layout_id = layout_id;
        this.layout_label = layout_label;
        this.search_performed = false;

        if (!this.datasets) {
            this.datasets = new Array();
        }

    }

    load_frames({
        dataset_id = null,
        multigene = false,
        projection = false,
    } = {}) {
        /*
              Queries the database to get the list of datasets in the user's current
              view.  Initializes the dataset frame panels with placeholders for each
              dataset.
            */

        this.reset();

        // we have to do this because 'this' gets scoped out within the AJAX call
        const dsc_panel = this;
        $.ajax({
            url: "./cgi/get_dataset_list.cgi",
            type: "POST",
            async: false, // Adding so datasets are updated before the set_layout() AJAX call happens
            data: {
                session_id,
                permalink_share_id: dataset_id,
                exclude_pending: 1,
                default_domain: this.layout_label,
                layout_id: dsc_panel.layout_id,
            },
            dataType: "json"
        }).done((data) => {
            $.each(data["datasets"], (_i, ds) => {
                // Choose single-gene or multigene grid-width
                const grid_width = multigene ? ds.mg_grid_width : ds.grid_width;

                this.reset_abort_controller();
                const dsp = new DatasetPanel(ds, grid_width, multigene, projection, dsc_panel.controller);

                if (dsp.load_status == "completed") {
                    // reformat the date
                    dsp.date_added = new Date(dsp.date_added);

                    // Insert line-breaks into dataset descriptions if it doesn't look
                    // like HTML already
                    if (dsp.ldesc && !/<\/?[a-z][\s\S]*>/i.test(dsp.ldesc)) {
                        dsp.ldesc = dsp.ldesc.replace(/(\r\n|\n\r|\r|\n)/g, "<br />");
                    }
                }
                dsc_panel.datasets.push(dsp);
            });

            $("span#domain_choice_info_count").text(dsc_panel.datasets.length);

            if (dataset_id) {
                const permalinkViewTmpl = $.templates("#tmpl_permalink_info");
                const permalinkViewHtml = permalinkViewTmpl.render(data["datasets"]);
                $("#permalink_info").html(permalinkViewHtml);
                dsc_panel.datasets.forEach((ds) => (ds.zoomed = true));
            }
            const listViewTmpl = $.templates("#tmpl_datasetbox");
            const listViewHtml = listViewTmpl.render(dsc_panel.datasets);
            $("#dataset_grid").html(listViewHtml);
        }).fail((jqXHR, textStatus, errorThrown) => {
            display_error_bar(`${jqXHR.status} ${errorThrown.name}`);
        });
    }

    reset() {
        this.datasets = [];
        $("#dataset_grid").empty();
        this.reset_abort_controller();
    }

    reset_abort_controller() {
        if (this.controller) {
            this.controller.abort(); // Cancel any previous axios requests (such as drawing plots for a previous dataset)
        }
        this.controller = new AbortController(); // Create new controller for new set of frames

        for (const dataset of this.datasets) {
            dataset.controller = this.controller;
        }
    }

    set_layout(
        layout_id,
        layout_label,
        do_load_frames,
        multigene = false,
        projection = false
    ) {
        /*
              Updates this object, the user's stored cookie, and the database and UI labels
            */
        Cookies.set("gear_default_domain", layout_label);

        this.layout_id = layout_id;
        this.layout_label = layout_label;

        // According to this, we shouldn't be manually setting the label:
        //  https://github.com/vitalets/x-editable/issues/332#issuecomment-22379178
        $("#selected_profile").text(layout_label);

        $("#selected_profile").val(layout_id);
        $("#search_param_profile").text(layout_label);

        if (do_load_frames) {
            this.load_frames({ multigene, projection });
        }

        // If a user is logged in, we need to save to the db also
        if (CURRENT_USER.session_id) {
            CURRENT_USER.profile = layout_label;

            //Update user's primary layout profile
            $.ajax({
                url: "./cgi/set_primary_layout.cgi",
                type: "post",
                data: { session_id: CURRENT_USER.session_id, layout_id: layout_id }
            }).done((data) => {
                if (data.success == 1) {
                    if (projection) {
                        update_datasetframes_projections();
                        return;
                    }

                    //Was a search already performed?
<<<<<<< HEAD
                    if ($("#search_gene_symbol").val()) {

=======
                    if (this.search_performed) {
>>>>>>> cecd0ad0
                        // User has already searched, automatically update datasets and gene searches
                        update_datasetframes_generesults();
                    }
                } else {
                    $(".alert-container")
                        .html(
                            '<div class="alert alert-danger alert-dismissible" role="alert">' +
                            '<button type="button" class="close close-alert" data-dismiss="alert" aria-label="Close"><span aria-hidden="true">&times;</span></button>' +
                            '<p class="alert-message"><strong>Oops! </strong> ' +
                            data.error +
                            "</p></div>"
                        )
                        .show();
                }
            }).fail((jqXHR, _textStatus, errorThrown) => {
                display_error_bar(`${jqXHR.status} ${errorThrown.name}`);
            });
        }
    }

    // Single-gene displays
    update_by_search_result(entry) {
        this.reset_abort_controller();

        for (const dataset of this.datasets) {
            if (
                typeof entry !== "undefined" &&
                dataset.organism_id in entry.by_organism
            ) {
                // If working with actual genes, ensure dataset and entry's organisms match for annotation purposes.
                const gene = JSON.parse(entry.by_organism[dataset.organism_id][0]);
                const gene_symbol = gene.gene_symbol;
                dataset.draw({ gene_symbol });
            } else {
                if (dataset.display) dataset.display.clear_display();
                dataset.show_no_match();
            }
        }
    }

    // Multigene displays
    // Only executes in "gene" mode
    update_by_all_results(entries) {
        this.reset_abort_controller();

        for (const dataset of this.datasets) {
            if (typeof entries !== "undefined") {
                // TODO: Do something with "by_organism" like single-gene "update_by_search_result"
                // 'entries' is array of gene_symbols
                dataset.draw_mg({ gene_symbols: entries });
            } else {
                if (dataset.display) dataset.display.clear_display();
                dataset.show_no_match();
            }
        }
    }
}<|MERGE_RESOLUTION|>--- conflicted
+++ resolved
@@ -146,12 +146,7 @@
                     }
 
                     //Was a search already performed?
-<<<<<<< HEAD
-                    if ($("#search_gene_symbol").val()) {
-
-=======
                     if (this.search_performed) {
->>>>>>> cecd0ad0
                         // User has already searched, automatically update datasets and gene searches
                         update_datasetframes_generesults();
                     }
