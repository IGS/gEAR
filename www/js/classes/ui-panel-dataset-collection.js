"use strict";

/*
  Requirements
  - JQuery
  - JSRender
  - gear/common.js (and that check_for_login() has been called.)
  - gear/classes/dataset.js
*/

// Does not yet require common.js
class DatasetCollectionPanel {
    constructor({ datasets, layout_id, layout_label } = {}) {
        this.datasets = datasets;
        this.layout_id = layout_id;
        this.layout_label = layout_label;
        this.search_performed = false;

        if (!this.datasets) {
            this.datasets = new Array();
        }

    }

    load_frames({
        dataset_id = null,
        multigene = false,
        projection = false,
    } = {}) {
        /*
              Queries the database to get the list of datasets in the user's current
              view.  Initializes the dataset frame panels with placeholders for each
              dataset.
            */

        this.reset();

        // we have to do this because 'this' gets scoped out within the AJAX call
        const dsc_panel = this;
        $.ajax({
            url: "./cgi/get_dataset_list.cgi",
            type: "POST",
            async: false, // Adding so datasets are updated before the set_layout() AJAX call happens
            data: {
                session_id,
                permalink_share_id: dataset_id,
                exclude_pending: 1,
                default_domain: this.layout_label,
                layout_id: dsc_panel.layout_id,
            },
            dataType: "json"
        }).done((data) => {
            $.each(data["datasets"], (_i, ds) => {
                // Choose single-gene or multigene grid-width
                const grid_width = multigene ? ds.mg_grid_width : ds.grid_width;

                this.reset_abort_controller();
                const dsp = new DatasetPanel(ds, grid_width, multigene, projection, dsc_panel.controller);

                if (dsp.load_status == "completed") {
                    // reformat the date
                    dsp.date_added = new Date(dsp.date_added);

                    // Insert line-breaks into dataset descriptions if it doesn't look
                    // like HTML already
                    if (dsp.ldesc && !/<\/?[a-z][\s\S]*>/i.test(dsp.ldesc)) {
                        dsp.ldesc = dsp.ldesc.replace(/(\r\n|\n\r|\r|\n)/g, "<br />");
                    }
                }
                dsc_panel.datasets.push(dsp);
            });

            $("span#domain_choice_info_count").text(dsc_panel.datasets.length);

            if (dataset_id) {
                const permalinkViewTmpl = $.templates("#tmpl_permalink_info");
                const permalinkViewHtml = permalinkViewTmpl.render(data["datasets"]);
                $("#permalink_info").html(permalinkViewHtml);
                dsc_panel.datasets.forEach((ds) => (ds.zoomed = true));
            }
            const listViewTmpl = $.templates("#tmpl_datasetbox");
            const listViewHtml = listViewTmpl.render(dsc_panel.datasets);
            $("#dataset_grid").html(listViewHtml);

            // Anytime this happens, the annotation pane needs to be (re-)loaded
            try {
                if (annotation_panel) {
                    annotation_panel = new FunctionalAnnotationPanel();
                }
<<<<<<< HEAD
            } catch {
                //pass

=======
            } catch (e) {
                console.warn(e);
                //pass
>>>>>>> 97abeb45
            }

        }).fail((jqXHR, textStatus, errorThrown) => {
            display_error_bar(`${jqXHR.status} ${errorThrown.name}`);
        });
    }

    reset() {
        this.datasets = [];
        $("#dataset_grid").empty();
        this.reset_abort_controller();
    }

    reset_abort_controller() {
        if (this.controller && !this.performing_projection) {
            this.controller.abort(); // Cancel any previous axios requests (such as drawing plots for a previous dataset)
        }
        this.controller = new AbortController(); // Create new controller for new set of frames

        for (const dataset of this.datasets) {
            dataset.controller = this.controller;
        }
    }

    set_layout(
        layout_id,
        layout_share_id,
        layout_label,
        do_load_frames,
        multigene = false,
        projection = false
    ) {
        /*
              Updates this object, the user's stored cookie, and the database and UI labels
            */
        Cookies.set("gear_default_domain", layout_label);

        this.layout_id = layout_id;
        this.layout_share_id = layout_share_id;
        this.layout_label = layout_label;

        // According to this, we shouldn't be manually setting the label:
        //  https://github.com/vitalets/x-editable/issues/332#issuecomment-22379178
        $("#selected_profile").text(layout_label);

        $("#selected_profile").val(layout_id);
        $("#search_param_profile").text(layout_label);

        if (do_load_frames) {
            this.load_frames({ multigene, projection });
        }

        // If a user is logged in, we need to save to the db also
        if (CURRENT_USER.session_id) {
            CURRENT_USER.profile = layout_label;

            //Update user's primary layout profile
            $.ajax({
                url: "./cgi/set_primary_layout.cgi",
                type: "post",
                data: { session_id: CURRENT_USER.session_id, layout_id: layout_id }
            }).done((data) => {
                if (!(data.success == 1)) {
                    $(".alert-container")
                        .html(
                            '<div class="alert alert-danger alert-dismissible" role="alert">' +
                            '<button type="button" class="close close-alert" data-dismiss="alert" aria-label="Close"><span aria-hidden="true">&times;</span></button>' +
                            '<p class="alert-message"><strong>Oops! </strong> ' +
                            data.error +
                            "</p></div>"
                        )
                        .show();
                }
            }).fail((jqXHR, _textStatus, errorThrown) => {
                display_error_bar(`${jqXHR.status} ${errorThrown.name}`);
            });
        }

        //Was a search already performed?
        if (this.search_performed && !projection) {
            // User has already searched, automatically update datasets and gene searches
            update_datasetframes_generesults();
        }
    }

    // Single-gene displays
    update_by_search_result(entry) {
        this.reset_abort_controller();

        for (const dataset of this.datasets) {
            if (
                typeof entry !== "undefined" &&
                dataset.organism_id in entry.by_organism
            ) {
                // If working with actual genes, ensure dataset and entry's organisms match for annotation purposes.
                const gene = JSON.parse(entry.by_organism[dataset.organism_id][0]);
                const gene_symbol = gene.gene_symbol;
                dataset.draw({ gene_symbol });
            } else {
                if (dataset.active_display) dataset.active_display.clear_display();
                dataset.show_no_match();
            }
        }
    }

    // Multigene displays
    // Only executes in "gene" mode
    update_by_all_results(entries) {
        this.reset_abort_controller();

        for (const dataset of this.datasets) {
            if (typeof entries !== "undefined") {
                // TODO: Do something with "by_organism" like single-gene "update_by_search_result"
                // 'entries' is array of gene_symbols
                dataset.draw_mg({ gene_symbols: entries });
            } else {
                if (dataset.active_display) dataset.active_display.clear_display();
                dataset.show_no_match();
            }
        }
    }
}<|MERGE_RESOLUTION|>--- conflicted
+++ resolved
@@ -87,15 +87,8 @@
                 if (annotation_panel) {
                     annotation_panel = new FunctionalAnnotationPanel();
                 }
-<<<<<<< HEAD
-            } catch {
-                //pass
-
-=======
             } catch (e) {
                 console.warn(e);
-                //pass
->>>>>>> 97abeb45
             }
 
         }).fail((jqXHR, textStatus, errorThrown) => {
