--- conflicted
+++ resolved
@@ -519,13 +519,8 @@
     }
 
     // Call API to return plot JSON data
-<<<<<<< HEAD
-    async run_projectR(projection_source, is_pca=false) {
-        const datasetId = this.id;
-=======
     async run_projectR(projection_source) {
         const dataset_id = this.id;
->>>>>>> fe8acfc6
         const payload = {
             scope: "repository",
             input_value: projection_source,
