--- conflicted
+++ resolved
@@ -3,10 +3,6 @@
 let screenshot = null;
 
 window.onload = () => {
-<<<<<<< HEAD
-
-=======
->>>>>>> fbc8feb8
   // generate list of tags from database
   get_tag_list();
 
