let CURRENT_USER = null;
let SITE_PREFS = null;

let session_id = null;

// extends JQuery to provide an .exists() function for any selector
$.fn.exists = function () {
    return this.length !== 0;
}

const sleep = (milliseconds) => {
  return new Promise(resolve => setTimeout(resolve, milliseconds))
}

// Exclude SVG path elements. We generate their tooltips in main.js:select_search_result()
const elementsWithTipsList = '[title]:not("path")';

// Do any includes first
$(document).ready(() => {
    $('#navigation_bar').load('./include/navigation_bar.html', () => {
        // Load popover info
        load_forgot_password();
        // Now that the navigation bar is loaded, we can check if the user is logged in
        // and by extension, handle the login UI updates
        check_for_login();

        if (! show_video_link()) {
            $(".js-video-link").hide();
        }
    });

    $.ajax({
        url: "/site_domain_prefs.json",
        dataType: 'json',
        //async: false,
    }).done((data) => {
        SITE_PREFS = data;
        loadCSS(`./css/by_domain/${SITE_PREFS['domain_label']}/theme_colors.${(new Date()).getTime()}.css`);
        $('#funding').load(`./include/by_domain/${SITE_PREFS['domain_label']}/funding.html`);
        $('#footer').load(`./include/by_domain/${SITE_PREFS['domain_label']}/footer.html`);
        $('#site_label_c').load(`./include/by_domain/${SITE_PREFS['domain_label']}/site_label_bar.html`);
        $('a#main_logo').css('background-image', `url("../img/by_domain/${SITE_PREFS['domain_label']}/logo_standard.png")`);

        const title_page_root = `./include/by_domain/${SITE_PREFS['domain_label']}/page_title_root.html`;
        $.get(title_page_root, (data) => {
            $('title').html(`${data} - ${$('title').html()}`);
        });

        // now check and make sure these steps happened, and try again if not.  WHY???
        // Every time this happens the steps after funding loader fail.  Retry.
        sleep(500).then(() => {
            // did the background image load?
            bg = $('a#main_logo').css('background-image');
            if (bg == 'none') {
                $('#footer').load(`./include/by_domain/${SITE_PREFS['domain_label']}/footer.html`);
                $('#site_label_c').load(`./include/by_domain/${SITE_PREFS['domain_label']}/site_label_bar.html`);
                $('a#main_logo').css('background-image', `url("../img/by_domain/${SITE_PREFS['domain_label']}/logo_standard.png")`);
            }
        });

        window.dataLayer = window.dataLayer || [];
        function gtag(){dataLayer.push(arguments);}
        gtag('js', new Date());
        gtag('config', SITE_PREFS['google_analytics_4_measurement_id']);

        // populate any site-specific labels, usually spans
        $('.domain_short_display_label').text(SITE_PREFS['domain_short_display_label']);
        const head = document.getElementsByTagName('head')[0];
        const body = document.getElementsByTagName('body')[0];

        // load analytics
        const ga_script = document.createElement('script');
        //ga_script.src = "https://www.google-analytics.com/analytics.js";
        ga_script.src = "https://www.googletagmanager.com/gtag/js?id=" + SITE_PREFS['google_analytics_4_measurement_id'];
        ga_script.async = ""
        head.append(ga_script)

        window.dataLayer = window.dataLayer || [];
        function gtag(){dataLayer.push(arguments);}
        gtag('js', new Date());
        gtag('config', SITE_PREFS['google_analytics_4_measurement_id']);


        let page_name = location.pathname;
        if (page_name == "/") {
            page_name = 'index.html';
        }



        // Load plugins, if any
        for (const [plugin_name, plugin_page_names] of Object.entries(SITE_PREFS['enabled_plugins'])) {
            if (plugin_page_names.includes(page_name)) {
                var plugin_import_basename = page_name.replace(/\.[^/.]+$/, "");

                // create a hidden element at the end of the document and put it there
                var plugin_import_html_url = "./plugins/" + plugin_name + "/" + page_name;
                var plugin_html_element = document.createElement('div');
                plugin_html_element.id = plugin_name + "_html_c";
                plugin_html_element.style = "display: none;"
                body.append(plugin_html_element)
                $.get(plugin_import_html_url, (data) => {
                    $(`#${plugin_name}_html_c`).html(data);
                });

                var plugin_import_css_url = "./plugins/" + plugin_name + "/" + plugin_import_basename + ".css";
                var style = document.createElement('link');
                style.href = plugin_import_css_url;
                style.type = 'text/css';
                style.rel = 'stylesheet';
                head.append(style);

                var plugin_import_js_url = "./plugins/" + plugin_name + "/" + plugin_import_basename + ".js";
                var script = document.createElement('script');
                script.src = plugin_import_js_url;
                script.type = 'text/javascript';
                head.append(script);
            }
        }
    }).fail((jqXHR, textStatus, errorThrown) => {
        console.error(`Error loading site_domain_prefs.json: ${textStatus}`);
    });

    check_browser();

});

function check_browser() {
    /*
    Checks if user is using Chrome browser. If not Chrome, alerts user.
    Sets a cookie for so user will not get alerted after initial alert. Expires 1 day.
    */

    let isChrome = Cookies.get('gear_browser_ischrome');
    if (typeof isChrome === 'undefined') {
        // Check if the browser is Chrome
        isChrome = navigator.userAgent.toLowerCase().includes('chrome');
        if (!isChrome) {
            //Alert user the browser is not supported.
            $('.alert-container').html('<div class="alert alert-danger alert-dismissible" role="alert">' +
                  '<button type="button" class="close close-alert" data-dismiss="alert" aria-label="Close"><span aria-hidden="true">&times;</span></button>' +
                  '<p class="alert-message">' +
                  'The gEAR is not optimized for this browser, so its appearance and functions may not function correctly.</p>' +
                  '<p class="alert-message">' +
                  'Please use the Chrome browser. If you do not have Chrome, please download it <a href="https://www.google.com/chrome/" target="blank" title="Link to download Chrome">here</a>.' +
                  '</p>' +
                  '</div>').show();
        }

        //Set cookie so user does not repeatedly get Unsupported browser message
        Cookies.set('gear_browser_ischrome', isChrome, { expires: 1 });
    } else if (!isChrome) {
        console.warn("Unsupported browser detected");
    }
}; //end check_browser()

function check_for_login() {
    // success:  returns session_id
    // failure:  returns null
    session_id = Cookies.get('gear_session_id');
    CURRENT_USER = new User();

    if (typeof session_id !== 'undefined') {
        // we found a cookie, so see if it's a valid session
        $.ajax({
            url : './cgi/get_session_info.cgi',
            type: "POST",
            async: false,
            data : { 'session_id': session_id },
            dataType:"json"
        }).done((data) => {
            CURRENT_USER = new User({session_id, ...data});
            CURRENT_USER.set_default_profile();
            $('span.user_logged_in').text(CURRENT_USER.user_name);
            handle_login_ui_updates();
        }).fail((jqXHR, textStatus, errorThrown) => {
            console.error(`Error getting session info: ${textStatus}`);
        });
    } else {
        handle_login_ui_updates();
    }

    // Now that session_id has been obtained, we can trigger events that depend on it
    $(document).trigger("build_jstrees");

    return session_id;
}

function common_datetime() {
    const today = new Date();
    const date = `${today.getFullYear()}-${today.getMonth()+1}-${today.getDate()}`;
    const time = `${today.getHours()}:${today.getMinutes()}:${today.getSeconds()}`;
    return `${date} ${time}`;
}

function copyToClipboard(text) {
    // https://stackoverflow.com/a/59594066
    if (window.clipboardData?.setData) {
        // IE specific code path to prevent textarea being shown while dialog is visible.
        return clipboardData.setData("Text", text);

    } else if (document.queryCommandSupported?.("copy")) {
        const textarea = document.createElement("textarea");
        textarea.textContent = text;
        textarea.style.position = "fixed";  // Prevent scrolling to bottom of page in MS Edge.
        document.body.appendChild(textarea);
        textarea.select();
        try {
            return document.execCommand("copy");  // Security exception may be thrown by some browsers.
        } catch (ex) {
            console.warn("Copy to clipboard failed.", ex);
            return false;
        } finally {
            document.body.removeChild(textarea);
        }
    }
}

$('#navigation_bar').on('click', '#btn_sign_in', (e) => {
    // Reset the appearance in case there was a previous login error
    $('#user_email').css({ 'color':'black', 'font-weight':'normal' });
    $('#user_pass').css({ 'color':'black', 'font-weight':'normal' });

    e.preventDefault();

    const formData = $("#login_form").serializeArray();

    $.ajax({
        url : './cgi/login.cgi',
        type: "POST",
        data : formData,
        dataType:"json"
    }).done((data) => {
        // login actions here
        //  0 - The user name wasn't found at all.
        if (data.session_id == 0) {
            $('#user_email').focus();
            $('#user_email').css({ 'color':'red', 'font-weight':'bold' });

        // -1 - User was found, but the password was incorrect
        } else if (data.session_id == -1) {
            $('#user_pass').focus();
            $('#user_pass').css({ 'color':'red', 'font-weight':'bold' });
            $('#user_pass').parent().addClass('has-error');

        //  ? - Any other value is the session ID
        } else {
            CURRENT_USER.email = $('#user_email').val();
            CURRENT_USER.user_name = data.name;
            CURRENT_USER.session_id = data.session_id;
            CURRENT_USER.profile = data['gear_default_domain'];
            CURRENT_USER.id = data.user_id;

            CURRENT_USER.is_admin = data['is_admin'] == 1;

            $('span.user_logged_in').text(CURRENT_USER.user_name);
            Cookies.set('gear_session_id', CURRENT_USER.session_id, { expires: 7 });
            session_id = Cookies.get('gear_session_id');
            Cookies.set('gear_default_domain', CURRENT_USER.profile);

            // do we process the current page or reload?
            if (document.URL.includes("dataset_explorer.html")) {
                location.reload();
            } else {
                handle_login_ui_updates();
            }
        }
    }).fail((jqXHR, textStatus, errorThrown) => {
        alert(`Failure!  Status: (${textStatus}) Error: (${errorThrown})`);
    });
});

$('#navigation_bar').on('keyup', '#user_pass', function(e){
    //reset password input when user types
    $('#user_pass').parent().removeClass('has-error');
    $('#user_pass').css({ 'color':'black', 'font-weight':'normal' });
    $('.popover').popover('hide');
});

$('#navigation_bar').on('click', '#btn_sign_out', function(e){
    $('#user_email').val('');
    $('#user_pass').val('');
    $('#search_gene_symbol').focus();

    Cookies.remove('gear_session_id');
    // these should be cleared upon page refresh but adding for sanity's sake
    session_id = undefined;
    CURRENT_USER = undefined;
    e.preventDefault();

    // prevents popover from popping up just before changing url. bootstrap bug?
    $('#search_gene_symbol').popover('dispose');
    // just redirect to home page
    window.location.replace('./index.html');
});

function handle_login_ui_updates() {
    if (CURRENT_USER.session_id == null) {
        // these are the pages which require a login
        if (document.URL.includes("upload_dataset.html") ||
            document.URL.includes("analyze_dataset.html") ||
            document.URL.includes("projection.html") ||
            document.URL.includes("user_profile.html") ||
            document.URL.includes("upload_epigenetic_data.html") ||
            document.URL.includes("dataset_curator.html") ||
            document.URL.includes("gene_cart_manager.html") ||
            document.URL.includes("multigene_curator.html") ||
            document.URL.includes("epiviz_panel_designer.html")) {
            $('div#login_warning').show();
            $('div#login_checking').hide();
            $('div#main_content').hide();
        }

        if (document.URL.includes("manual.html")) {
            $('a#user_guide_link').parent().addClass('active');

        } else if (document.URL.includes("contact.html")) {
            $('a#comment_link').parent().addClass('active');

        } else if (document.URL.includes("projection.html")) {
            populate_dataset_selection();
        } else if (document.URL.includes("dataset_explorer.html")) {
            // these are defined in dataset_explorer.js
            load_preliminary_data();
            $('div#login_checking').hide();
            $("#controls_profile_c").remove();
        } else if (document.URL.includes("gene_cart_manager.html")) {
            $('div#login_checking').hide();
        }

        $('#login_controls').show();
        //TODO: This is ugly, but hide() doesn't work here.
        $('#loggedin_controls').attr("style", "display: none !important");
        return;
    }

    $('#loggedin_controls').show();
    //TODO: This is ugly, but hide() doesn't work here.
    $('#login_controls').attr("style", "display: none !important");

    if (document.URL.includes("compare_datasets.html")) {
        $("#create_gene_cart").prop("disabled", false);
        $("#create_gene_cart").attr("title", "Create a gene cart with these genes");

    } else if (document.URL.includes("contact.html")) {
        $('a#comment_link').parent().addClass('active');

    } else if (document.URL.includes("create_account.html")) {
        $('#account_creation_form_c').hide();
        $('#account_already_created_c').show();

    } else if (document.URL.includes("dataset_explorer.html")) {
        // these are defined in dataset_explorer.js
        load_preliminary_data();
        $("#controls_profile_nouser_c").remove();
        $("#your_dataset_filter").show();

    } else if (document.URL.includes("gene_cart_manager.html")) {
        // these are defined in dataset_explorer.js
        load_preliminary_data();

    } else if (document.URL.includes("manual.html")) {
        $('a#user_guide_link').parent().addClass('active');

    }

    if (document.URL.includes("upload_dataset.html") ||
        document.URL.includes("dataset_explorer.html") ||
        document.URL.includes("gene_cart_manager.html") ||
        document.URL.includes("analyze_dataset.html") ||
        document.URL.includes("projection.html") ||
        document.URL.includes("user_profile.html") ||
        document.URL.includes("upload_epigenetic_data.html") ||
        document.URL.includes("dataset_curator.html") ||
        document.URL.includes("multigene_curator.html") ||
        document.URL.includes("epiviz_panel_designer.html")) {
        $('div#login_warning').hide();
        $('div#login_checking').hide();
        $('div#main_content').show();
        $('input#session_id').val(CURRENT_USER.session_id);
    }
}

$(document).on('click', 'button#submit_forgot_pass_email', function(e) {
    e.preventDefault();
    $('p#forgot_pass_instruct, p#forgot_pass_warning, input#forgot_pass_email, button#submit_forgot_pass_email').hide();
    $('#submit_wait_c').show();

    const email = $('input#forgot_pass_email').val();

    //send a trimmed current url. Helps to be more dynamic for easier testing
    const current_url = window.location.href;
    const current_page = current_url.lastIndexOf("/");
    const destination_page = `${current_url.substring(0, current_page)}/index.html`;
    $.ajax({
        url: './cgi/send_email.cgi',
        type: 'POST',
        data: { 'email': email, 'scope': 'forgot_password', 'destination_page': destination_page },
        dataType: 'json'
    }).done((data) => {
            $('#submit_wait_c').hide();
            if (data.success == 1) {
                $('#forgot_pass_c').hide();
                $('#forgot_pass_requested_c').show();
                return;
            }
            $('p#forgot_pass_instruct').hide();
            $('input#forgot_pass_email').val('');
            $('p#forgot_pass_warning, input#forgot_pass_email, button#submit_forgot_pass_email').show();
    }).fail((data) => {
        display_error_bar(`${jqXHR.status} ${errorThrown.name}`, 'Failure to submit forgotten password form');
    });
});

//Prevent clicking on forgot pass button from going somewhere
$('#navigation_bar').on('click', '#forgot_password_link', function(e) {
    e.preventDefault();
    load_forgot_password();
});

function load_forgot_password() {
    $('#forgot_password_link[data-toggle="popover"]').popover({
        animation: true,
        trigger: 'click',
        title: "Forgot your password? <button type='button' id='dismiss_fp' class='close' style='margin:-2px;'>&times;</button>",
        html: true,
        placement: 'auto'
    }).on('show.bs.popover', function(e) {
        // Helped to insert the share_url more reliably: http://stackoverflow.com/a/25885326/2900840
        const el = $(e.target);

        // Trick bootstrap. Remove the title. bootstrap looks to next option for a title - that's above.
        $('#forgot_password_link').attr('data-original-title', "Forgot your password? <button type='button' id='dismiss_fp' class='close' style='margin:-2px;'>&times;</button>");

        // Help to close other popovers: http://stackoverflow.com/a/34320956/2900840
        el.data("bs.popover")._activeTrigger.click = false;

        const html = "<div id='forgot_pass_c' class='text-center'>" +
                "<p id='forgot_pass_instruct'>Enter your email and we will send you a link to reset your password.</p>" +
                "<p id='forgot_pass_warning' class='text-warning shown_later'>We could not find that email. Please check what you entered and try again.</p>" +
                "<input type='text' id='forgot_pass_email' class='form-control mb-1' value=''>" +
                "<button id='submit_forgot_pass_email' class='btn btn-success' data-dismiss='popover' value='submit'>Submit</button>" +
                "<div id='submit_wait_c' style='display:none;text-align:center;'>" +
                "<img style='height:60px;' src='img/loading_search.gif' alt='submitting'>" +
                "<h2>Please wait</h2>" +
                "<p>We're looking up your email address.</p>" +
                "</div>" +
                "</div>" +
                "<div id='forgot_pass_requested_c' class='text-center shown_later'>" +
                "<h1><span style='cursor:none;' class='glyphicon glyphicon-send'></span></h1>" +
                "<h2>Request sent.</h2>" +
                "<p>Please check your email.</p>" +
                "</div>";

        //insert content into share popover
        el.attr('data-content', html);
    });
}

// Close the Forgot Password popover
$(document).on('click', 'button#dismiss_fp', function() {
    $('.popover').popover('hide');

    // Add back the tooltip
    $('#forgot_password_link').attr('data-original-title', 'Reset your password');
});

$(document).on('click', 'button.click-once', function(e) {
    /*
       Generic listener to make sure buttons get disabled when clicked.  It is up
       to the secondary event to re-enable it.
    */
    $(this).attr("disabled", true);
});

// If a video link is clicked, open the Youtube video in a new window
$(document).on("click", ".js-video-link", (e) => {

    if (document.URL.includes("dataset_explorer.html")) {
        window.open("https://youtu.be/jZVCF2Yqm4M");
    }

    if (document.URL.includes("compare_datasets.html")) {
        window.open("https://youtu.be/msmppWq6XrQ");
    }

    if ((document.URL.includes("index.html")) || (['/', 'index.html'].includes(location.pathname))) {
        window.open("https://youtu.be/sr_kvm7W4OE");
    }

    return false;
});

// If user is on one of these pages, show the video walkthrough link.  Else hide it (since we do not have a video for it).
function show_video_link() {
    if ((document.URL.includes("dataset_explorer.html"))
        || (document.URL.includes("compare_datasets.html"))
        || (document.URL.includes("index.html"))
        || (['/', 'index.html'].includes(location.pathname))) {
            return true;
        }

    return false;
}

// If user guide link is clicked, navigate to manual page and potentially to the anchor
$(document).on("click", ".js-user-guide-link", (e) => {
    let anchor;
    let manual_url = "/manual.html"

    if (document.URL.includes("upload_dataset.html")) {anchor="uploading"}
    if (document.URL.includes("analyze_dataset.html")) {anchor="workbench"}
    if (document.URL.includes("upload_epigenetic_data.html")) {anchor="epiviz"}
    if (document.URL.includes("dataset_curator.html")) {anchor="curation"}
    if (document.URL.includes("dataset_explorer.html")) {anchor="profiles"}
    //if (document.URL.includes("gene_cart_manager.html")) {}
    if (document.URL.includes("compare_datasets.html")) {anchor="compare"}
    if (document.URL.includes("multigene_curator.html")) {anchor="mg-curation"}
    if (document.URL.includes("epiviz_panel_designer.html")) {anchor="epiviz"}

    if (anchor) {
        manual_url += `?doc=${anchor}`
    }

    window.open(manual_url);
    return false;
});

// This function takes the contents of an HTML table and formats it as a tab
//  delimited string with rows and then offers it as a file download, with
//  excel file extension.
// Expects the table to have a proper thead with tr/th elements, and tbody with tr/td
function download_table_as_excel(table_id, filename) {
    table_str = '';

<<<<<<< HEAD
    $(`#${table_id} thead tr th`).each(function() {
        console.info(`Adding a header row of table ${table_id}`);
        table_str += `${$(this).text()}\t`;
=======
    $('#' + table_id + ' thead tr th').each(function() {
        table_str += $(this).text() + "\t";
>>>>>>> cecd0ad0
    });
    table_str = `${table_str.trim()}\n`;

<<<<<<< HEAD
    $(`#${table_id} tbody tr`).each(function() {
        console.info(`Adding a body row of table ${table_id}`);
        const rows = $(this).find('td');
=======
    $('#' + table_id + ' tbody tr').each(function() {
        var rows = $(this).find('td');
>>>>>>> cecd0ad0

        rows.each(function() {
            table_str += `${$(this).text()}\t`;
        });

        table_str = `${table_str.trim()}\n`;
    });

    const element = document.createElement('a');
    element.setAttribute('href', `data:text/plain;charset=utf-8,${encodeURIComponent(table_str)}`);
    element.setAttribute('download', filename);
    element.style.display = 'none';
    document.body.appendChild(element);
    element.click();
    document.body.removeChild(element);
}

// Generates an RFC4122 version 4 compliant UUID
function uuid() {
  return 'xxxxxxxx-xxxx-xxxx-yxxx-xxxxxxxxxxxx'.replace(/[xy]/g, function(c) {
    const r = Math.random() * 16 | 0, v = c == 'x' ? r : (r & 0x3 | 0x8);
    return v.toString(16);
  });
}


// From: http://stackoverflow.com/a/21903119/1368079
// Use example:
//   if URL is: http://dummy.com/?technology=jquery&blog=jquerybyexample
//   then:      var tech = getUrlParameter('technology');
//              var blog = getUrlParameter('blog');
const getUrlParameter = function getUrlParameter(sParam) {
    const sPageURL = decodeURIComponent(window.location.search.substring(1));
    const sURLVariables = sPageURL.split('&');
    let sParameterName;
    let i;

    for (i = 0; i < sURLVariables.length; i++) {
        sParameterName = sURLVariables[i].split('=');

        if (sParameterName[0] === sParam) {
            return sParameterName[1] === undefined ? true : sParameterName[1];
        }
    }
};

// error should be html message for user. Example: error = '<p>You cannot do that.</p>'
function display_error_bar(msg, detail) {
    $('.alert-container').html('<div class="alert alert-danger alert-dismissible" role="alert">' +
      '<button type="button" class="close close-alert" data-dismiss="alert" aria-label="Close"><span aria-hidden="true">&times;</span></button>' +
      '<p class="alert-message">' +
      '<strong>Fail. </strong> Sorry, something went wrong: ' + detail + '  Please contact us with this message for help.' +
      '</p>' +
      '<p style="text-align: right;">(<em>Error: ' + msg + '</em>)</p>' +
      '</div>').show();
}

/* https://naveensnayak.com/2013/06/26/dynamically-loading-css-and-js-files-using-jquery/ */
loadCSS = (href) => {
    const cssLink = $(`<link rel='stylesheet' type='text/css' href='${href}'>`);
    $("head").append(cssLink);
};

function image_loaded(img) {
    if (!img.complete) {
        return false;
    }

    if (typeof img.naturalWidth != "undefined" && img.naturalWidth == 0) {
        return false;
    }

    return true;
}

// Source: https://dev.to/kepta/comment/5e6f (read main article for breakdown of function)
function asyncLimit (fn, n) {
    // n is the number of concurrent calls allowed
    // Create a queue of functions to be called, never to exceed n.
    // When a promise is resolved, ensure only 1 new function is added to the pending queue.

    const pendingPromises = new Set();
    return async function(...args) {
        while (pendingPromises.size >= n) {
            await Promise.race(pendingPromises);
        }

        const p = fn.apply(this, args);
        const r = p.catch(() => {});
        pendingPromises.add(r);
        await r;
        pendingPromises.delete(r);
        return p;
    }
}

function deepCopy(obj) {
    // Return a deepCopy of the object if it is defined.
    if (obj == undefined) {
        return obj;
    }
    return JSON.parse(JSON.stringify(obj));
}<|MERGE_RESOLUTION|>--- conflicted
+++ resolved
@@ -533,25 +533,13 @@
 function download_table_as_excel(table_id, filename) {
     table_str = '';
 
-<<<<<<< HEAD
-    $(`#${table_id} thead tr th`).each(function() {
-        console.info(`Adding a header row of table ${table_id}`);
-        table_str += `${$(this).text()}\t`;
-=======
     $('#' + table_id + ' thead tr th').each(function() {
         table_str += $(this).text() + "\t";
->>>>>>> cecd0ad0
     });
     table_str = `${table_str.trim()}\n`;
 
-<<<<<<< HEAD
-    $(`#${table_id} tbody tr`).each(function() {
-        console.info(`Adding a body row of table ${table_id}`);
-        const rows = $(this).find('td');
-=======
     $('#' + table_id + ' tbody tr').each(function() {
         var rows = $(this).find('td');
->>>>>>> cecd0ad0
 
         rows.each(function() {
             table_str += `${$(this).text()}\t`;
