let CURRENT_USER = null;
let SITE_PREFS = null;

// extends JQuery to provide an .exists() function for any selector
$.fn.exists = function () {
    return this.length !== 0;
}

const sleep = (milliseconds) => {
  return new Promise(resolve => setTimeout(resolve, milliseconds))
}

// Exclude SVG path elements. We generate their tooltips in main.js:select_search_result()
const elementsWithTipsList = '[title]:not("path")';

// Do any includes first
$(document).ready(() => {
    $('#navigation_bar').load('./include/navigation_bar.html', function() {
        // Load popover info
        load_forgot_password();
    });

    $.ajax({
        url: "/site_domain_prefs.json",
        dataType: 'json',
        //async: false,
    }).done((data) => {
        SITE_PREFS = data;
        loadCSS(`./css/by_domain/${SITE_PREFS['domain_label']}/theme_colors.${(new Date()).getTime()}.css`);
        $('#funding').load(`./include/by_domain/${SITE_PREFS['domain_label']}/funding.html`);
        $('#footer').load(`./include/by_domain/${SITE_PREFS['domain_label']}/footer.html`);
        $('#site_label_c').load(`./include/by_domain/${SITE_PREFS['domain_label']}/site_label_bar.html`);
        $('a#main_logo').css('background-image', `url("../img/by_domain/${SITE_PREFS['domain_label']}/logo_standard.png")`);

        const title_page_root = `./include/by_domain/${SITE_PREFS['domain_label']}/page_title_root.html`;
        $.get(title_page_root, function(data){
            $('title').html(`${data} - ${$('title').html()}`);
        });

        // now check and make sure these steps happened, and try again if not.  WHY???
        // Every time this happens the steps after funding loader fail.  Retry.
        sleep(500).then(() => {
            // did the background image load?
            bg = $('a#main_logo').css('background-image');
            if (bg == 'none') {
                $('#footer').load(`./include/by_domain/${SITE_PREFS['domain_label']}/footer.html`);
                $('#site_label_c').load(`./include/by_domain/${SITE_PREFS['domain_label']}/site_label_bar.html`);
                $('a#main_logo').css('background-image', `url("../img/by_domain/${SITE_PREFS['domain_label']}/logo_standard.png")`);
            }
        });

        // populate any site-specific labels, usually spans
        $('.domain_short_display_label').text(SITE_PREFS['domain_short_display_label']);

        let page_name = location.pathname;
        if (page_name == "/") {
            page_name = 'index.html';
        }

<<<<<<< HEAD
        // Load plugins, if any
        for (const [plugin_name, plugin_page_names] of Object.entries(SITE_PREFS['enabled_plugins'])) {
            if (plugin_page_names.includes(page_name)) {
                var plugin_import_basename = page_name.replace(/\.[^/.]+$/, "");
                var head = document.getElementsByTagName('head')[0];
                var body = document.getElementsByTagName('body')[0];

                // create a hidden element at the end of the document and put it there
                var plugin_import_html_url = "./plugins/" + plugin_name + "/" + page_name;
                var plugin_html_element = document.createElement('div');
                plugin_html_element.id = plugin_name + "_html_c";
                plugin_html_element.style = "display: none;"
                body.append(plugin_html_element)
                $.get(plugin_import_html_url, function(data) {
                    $('#' + plugin_name + "_html_c").html(data);
                });

                var plugin_import_css_url = "./plugins/" + plugin_name + "/" + plugin_import_basename + ".css";
                var style = document.createElement('link');
                style.href = plugin_import_css_url;
                style.type = 'text/css';
                style.rel = 'stylesheet';
                head.append(style);

                var plugin_import_js_url = "./plugins/" + plugin_name + "/" + plugin_import_basename + ".js";
                var script = document.createElement('script');
                script.src = plugin_import_js_url;
                script.type = 'text/javascript';
                head.append(script);
=======
            let head = document.getElementsByTagName('head')[0];
            let body = document.getElementsByTagName('body')[0];

            // load analytics
            let ga_script = document.createElement('script');
            ga_script.src = "https://www.google-analytics.com/analytics.js";
            ga_script.async = ""
            head.append(ga_script)

            window.ga = function () { ga.q.push(arguments) }; ga.q = []; ga.l = +new Date;
            ga('create', SITE_PREFS['google_analytics_4_measurement_id'], 'auto');
            ga('set', 'anonymizeIp', true);
            ga('set', 'transport', 'beacon');
            ga('send', 'pageview')

            // Load plugins, if any
            for (const [plugin_name, plugin_page_names] of Object.entries(SITE_PREFS['enabled_plugins'])) {
                if (plugin_page_names.includes(page_name)) {
                    var plugin_import_basename = page_name.replace(/\.[^/.]+$/, "");

                    // create a hidden element at the end of the document and put it there
                    var plugin_import_html_url = "./plugins/" + plugin_name + "/" + page_name;
                    var plugin_html_element = document.createElement('div');
                    plugin_html_element.id = plugin_name + "_html_c";
                    plugin_html_element.style = "display: none;"
                    body.append(plugin_html_element)
                    $.get(plugin_import_html_url, function(data) {
                        $('#' + plugin_name + "_html_c").html(data);
                    });

                    var plugin_import_css_url = "./plugins/" + plugin_name + "/" + plugin_import_basename + ".css";
                    var style = document.createElement('link');
                    style.href = plugin_import_css_url;
                    style.type = 'text/css';
                    style.rel = 'stylesheet';
                    head.append(style);

                    var plugin_import_js_url = "./plugins/" + plugin_name + "/" + plugin_import_basename + ".js";
                    var script = document.createElement('script');
                    script.src = plugin_import_js_url;
                    script.type = 'text/javascript';
                    head.append(script);
                }
>>>>>>> e757ebc0
            }
        }
    }).fail((jqXHR, textStatus, errorThrown) => {
        console.error(`Error loading site_domain_prefs.json: ${textStatus}`);
    });

    check_browser();

});

function check_browser() {
    /*
    Checks if user is using Chrome browser. If not Chrome, alerts user.
    Sets a cookie for so user will not get alerted after initial alert. Expires 1 day.
    */

    var isChrome = Cookies.get('gear_browser_ischrome');
    if (typeof isChrome === 'undefined') {
        // Check if the browser is Chrome
        isChrome = navigator.userAgent.toLowerCase().includes('chrome');
        if (!isChrome) {
            //Alert user the browser is not supported.
            $('.alert-container').html('<div class="alert alert-danger alert-dismissible" role="alert">' +
                  '<button type="button" class="close close-alert" data-dismiss="alert" aria-label="Close"><span aria-hidden="true">&times;</span></button>' +
                  '<p class="alert-message">' +
                  'The gEAR is not optimized for this browser, so its appearance and functions may not function correctly.</p>' +
                  '<p class="alert-message">' +
                  'Please use the Chrome browser. If you do not have Chrome, please download it <a href="https://www.google.com/chrome/" target="blank" title="Link to download Chrome">here</a>.' +
                  '</p>' +
                  '</div>').show();
        }

        //Set cookie so user does not repeatedly get Unsupported browser message
        Cookies.set('gear_browser_ischrome', isChrome, { expires: 1 });
    } else {
        if (!isChrome) {
            console.log("Unsupported browser detected");
        }
    }
}; //end check_browser()

function check_for_login() {
    // success:  returns session_id
    // failure:  returns null
    session_id = Cookies.get('gear_session_id');
    CURRENT_USER = new User();

    if (typeof session_id !== 'undefined') {
        // we found a cookie, so see if it's a valid session
        $.ajax({
            url : './cgi/get_session_info.cgi',
            type: "POST",
            async: false,
            data : { 'session_id': session_id },
            dataType:"json"
        }).done((data) => {
            CURRENT_USER = new User({session_id, ...data});
            CURRENT_USER.set_default_profile();
            $('span.user_logged_in').text(CURRENT_USER.user_name);
            handle_login_ui_updates();
        }).fail((jqXHR, textStatus, errorThrown) => {
            console.error(`Error getting session info: ${textStatus}`);
        });
    } else {
        handle_login_ui_updates();
    }

    return session_id;
}

function common_datetime() {
    const today = new Date();
    const date = `${today.getFullYear()}-${today.getMonth()+1}-${today.getDate()}`;
    const time = `${today.getHours()}:${today.getMinutes()}:${today.getSeconds()}`;
    return `${date} ${time}`;
}

function copyToClipboard(text) {
    // https://stackoverflow.com/a/59594066
    if (window.clipboardData && window.clipboardData.setData) {
        // IE specific code path to prevent textarea being shown while dialog is visible.
        return clipboardData.setData("Text", text);

    } else if (document.queryCommandSupported && document.queryCommandSupported("copy")) {
        var textarea = document.createElement("textarea");
        textarea.textContent = text;
        textarea.style.position = "fixed";  // Prevent scrolling to bottom of page in MS Edge.
        document.body.appendChild(textarea);
        textarea.select();
        try {
            return document.execCommand("copy");  // Security exception may be thrown by some browsers.
        } catch (ex) {
            console.warn("Copy to clipboard failed.", ex);
            return false;
        } finally {
            document.body.removeChild(textarea);
        }
    }
}

$('#navigation_bar').on('click', '#btn_sign_in', function(e){
    // Reset the appearance in case there was a previous login error
    $('#user_email').css({ 'color':'black', 'font-weight':'normal' });
    $('#user_pass').css({ 'color':'black', 'font-weight':'normal' });

    e.preventDefault();

    const formData = $("#login_form").serializeArray();

    $.ajax({
        url : './cgi/login.cgi',
        type: "POST",
        data : formData,
        dataType:"json"
    }).done((data) => {
        // login actions here
        //  0 - The user name wasn't found at all.
        if (data.session_id == 0) {
            $('#user_email').focus();
            $('#user_email').css({ 'color':'red', 'font-weight':'bold' });

        // -1 - User was found, but the password was incorrect
        } else if (data.session_id == -1) {
            $('#user_pass').focus();
            $('#user_pass').css({ 'color':'red', 'font-weight':'bold' });
            $('#user_pass').parent().addClass('has-error');

        //  ? - Any other value is the session ID
        } else {
            CURRENT_USER.email = $('#user_email').val();
            CURRENT_USER.user_name = data.name;
            CURRENT_USER.session_id = data.session_id;
            CURRENT_USER.profile = data['gear_default_domain'];
            CURRENT_USER.id = data.user_id;

            CURRENT_USER.is_admin = data['is_admin'] == 1;

            $('span.user_logged_in').text(CURRENT_USER.user_name);
            Cookies.set('gear_session_id', CURRENT_USER.session_id, { expires: 7 });
            session_id = Cookies.get('gear_session_id');
            Cookies.set('gear_default_domain', CURRENT_USER.profile);

            // do we process the current page or reload?
            if (document.URL.includes("dataset_explorer.html")) {
                location.reload();
            } else {
                handle_login_ui_updates();
            }
        }
    }).fail((jqXHR, textStatus, errorThrown) => {
        alert(`Failure!  Status: (${textStatus}) Error: (${errorThrown})`);
    });
});

$('#navigation_bar').on('keyup', '#user_pass', function(e){
    //reset password input when user types
    $('#user_pass').parent().removeClass('has-error');
    $('#user_pass').css({ 'color':'black', 'font-weight':'normal' });
    $('.popover').popover('hide');
});

$('#navigation_bar').on('click', '#btn_sign_out', function(e){
    $('#user_email').val('');
    $('#user_pass').val('');
    $('#search_gene_symbol').focus();

    Cookies.remove('gear_session_id');
    // these should be cleared upon page refresh but adding for sanity's sake
    session_id = undefined;
    CURRENT_USER = undefined;
    e.preventDefault();

    // prevents popover from popping up just before changing url. bootstrap bug?
    $('#search_gene_symbol').popover('dispose');
    // just redirect to home page
    window.location.replace('./index.html');
});

function handle_login_ui_updates() {
    if (CURRENT_USER.session_id == null) {
        // these are the pages which require a login
        if (document.URL.includes("upload_dataset.html") ||
            document.URL.includes("analyze_dataset.html") ||
            document.URL.includes("projection.html") ||
            document.URL.includes("user_profile.html") ||
            document.URL.includes("upload_epigenetic_data.html") ||
            document.URL.includes("dataset_curator.html") ||
            document.URL.includes("gene_cart_manager.html") ||
            document.URL.includes("multigene_curator.html") ||
            document.URL.includes("epiviz_panel_designer.html")) {
            $('div#login_warning').show();
            $('div#login_checking').hide();
            $('div#main_content').hide();
        }

        if (document.URL.includes("compare_datasets.html")) {
            populate_dataset_selection_controls();

        } else if (document.URL.includes("manual.html")) {
            $('a#manual_link').parent().addClass('active');

        } else if (document.URL.includes("contact.html")) {
            $('a#comment_link').parent().addClass('active');

        } else if (document.URL.includes("projection.html")) {
            populate_dataset_selection();
        } else if (document.URL.includes("dataset_explorer.html")) {
            // these are defined in dataset_explorer.js
            load_preliminary_data();
            $('div#login_checking').hide();
            $("#controls_profile_c").remove();
        } else if (document.URL.includes("gene_cart_manager.html")) {
            $('div#login_checking').hide();
        }

        $('#login_controls').show();
        //TODO: This is ugly, but hide() doesn't work here.
        $('#loggedin_controls').attr("style", "display: none !important");

    } else {
        $('#loggedin_controls').show();
        //TODO: This is ugly, but hide() doesn't work here.
        $('#login_controls').attr("style", "display: none !important");

        if (document.URL.includes("analyze_dataset.html")) {
            populate_dataset_selection();

        } else if (document.URL.includes("compare_datasets.html")) {
            populate_dataset_selection_controls();
            $("#create_gene_cart").prop("disabled", false);
            $("#create_gene_cart").attr("title", "Create a gene cart with these genes");

        } else if (document.URL.includes("contact.html")) {
            $('a#comment_link').parent().addClass('active');

        } else if (document.URL.includes("create_account.html")) {
            $('#account_creation_form_c').hide();
            $('#account_already_created_c').show();

        } else if (document.URL.includes("dataset_explorer.html")) {
            // these are defined in dataset_explorer.js
            load_preliminary_data();
            $("#controls_profile_nouser_c").remove();
            $("#your_dataset_filter").show();

        } else if (document.URL.includes("gene_cart_manager.html")) {
            // these are defined in dataset_explorer.js
            load_preliminary_data();

        } else if (document.URL.includes("manual.html")) {
            $('a#manual_link').parent().addClass('active');

        }

        if (document.URL.includes("upload_dataset.html") ||
            document.URL.includes("dataset_explorer.html") ||
            document.URL.includes("gene_cart_manager.html") ||
            document.URL.includes("analyze_dataset.html") ||
            document.URL.includes("projection.html") ||
            document.URL.includes("user_profile.html") ||
            document.URL.includes("upload_epigenetic_data.html") ||
            document.URL.includes("dataset_curator.html") ||
            document.URL.includes("multigene_curator.html") ||
            document.URL.includes("epiviz_panel_designer.html")) {
            $('div#login_warning').hide();
            $('div#login_checking').hide();
            $('div#main_content').show();
            $('input#session_id').val(CURRENT_USER.session_id);
        }
    }
}

$(document).on('click', 'button#submit_forgot_pass_email', function(e) {
    e.preventDefault();
    $('p#forgot_pass_instruct, p#forgot_pass_warning, input#forgot_pass_email, button#submit_forgot_pass_email').hide();
    $('#submit_wait_c').show();

    const email = $('input#forgot_pass_email').val();

    //send a trimmed current url. Helps to be more dynamic for easier testing
    const current_url = window.location.href;
    const current_page = current_url.lastIndexOf("/");
    const destination_page = `${current_url.substring(0, current_page)}/index.html`;
    $.ajax({
        url: './cgi/send_email.cgi',
        type: 'POST',
        data: { 'email': email, 'scope': 'forgot_password', 'destination_page': destination_page },
        dataType: 'json'
    }).done((data) => {
            $('#submit_wait_c').hide();
            if (data.success == 1) {
                $('#forgot_pass_c').hide();
                $('#forgot_pass_requested_c').show();
                return;
            }
            $('p#forgot_pass_instruct').hide();
            $('input#forgot_pass_email').val('');
            $('p#forgot_pass_warning, input#forgot_pass_email, button#submit_forgot_pass_email').show();
    }).fail((data) => {
        display_error_bar(`${jqXHR.status} ${errorThrown.name}`, 'Failure to submit forgotten password form');
    });
});

//Prevent clicking on forgot pass button from going somewhere
$('#navigation_bar').on('click', '#forgot_password_link', function(e) {
    e.preventDefault();
    load_forgot_password();
});

function load_forgot_password() {
    $('#forgot_password_link[data-toggle="popover"]').popover({
        animation: true,
        trigger: 'click',
        title: "Forgot your password? <button type='button' id='dismiss_fp' class='close' style='margin:-2px;'>&times;</button>",
        html: true,
        placement: 'auto'
    }).on('show.bs.popover', function(e) {
        // Helped to insert the share_url more reliably: http://stackoverflow.com/a/25885326/2900840
        const el = $(e.target);

        // Trick bootstrap. Remove the title. bootstrap looks to next option for a title - that's above.
        $('#forgot_password_link').attr('data-original-title', "Forgot your password? <button type='button' id='dismiss_fp' class='close' style='margin:-2px;'>&times;</button>");

        // Help to close other popovers: http://stackoverflow.com/a/34320956/2900840
        el.data("bs.popover")._activeTrigger.click = false;

        const html = "<div id='forgot_pass_c' class='text-center'>" +
                "<p id='forgot_pass_instruct'>Enter your email and we will send you a link to reset your password.</p>" +
                "<p id='forgot_pass_warning' class='text-warning shown_later'>We could not find that email. Please check what you entered and try again.</p>" +
                "<input type='text' id='forgot_pass_email' class='form-control mb-1' value=''>" +
                "<button id='submit_forgot_pass_email' class='btn btn-success' data-dismiss='popover' value='submit'>Submit</button>" +
                "<div id='submit_wait_c' style='display:none;text-align:center;'>" +
                "<img style='height:60px;' src='img/loading_search.gif' alt='submitting'>" +
                "<h2>Please wait</h2>" +
                "<p>We're looking up your email address.</p>" +
                "</div>" +
                "</div>" +
                "<div id='forgot_pass_requested_c' class='text-center shown_later'>" +
                "<h1><span style='cursor:none;' class='glyphicon glyphicon-send'></span></h1>" +
                "<h2>Request sent.</h2>" +
                "<p>Please check your email.</p>" +
                "</div>";

        //insert content into share popover
        el.attr('data-content', html);
    });
}

// Close the Forgot Password popover
$(document).on('click', 'button#dismiss_fp', function() {
    $('.popover').popover('hide');

    // Add back the tooltip
    $('#forgot_password_link').attr('data-original-title', 'Reset your password');
});

$(document).on('click', 'button.click-once', function(e) {
    /*
       Generic listener to make sure buttons get disabled when clicked.  It is up
       to the secondary event to re-enable it.
    */
    $(this).attr("disabled", true);
});

// This function takes the contents of an HTML table and formats it as a tab
//  delimited string with rows and then offers it as a file download, with
//  excel file extension.
// Expects the table to have a proper thead with tr/th elements, and tbody with tr/td
function download_table_as_excel(table_id, filename) {
    table_str = '';

    $('#' + table_id + ' thead tr th').each(function() {
        console.log("Adding a header row of table " + table_id);
        table_str += $(this).text() + "\t";
    });
    table_str = table_str.trim() + "\n";

    $('#' + table_id + ' tbody tr').each(function() {
        console.log("Adding a body row of table " + table_id);
        var rows = $(this).find('td');

        rows.each(function() {
            table_str += $(this).text() + "\t";
        });

        table_str = table_str.trim() + "\n";
    });

    var element = document.createElement('a');
    element.setAttribute('href', 'data:text/plain;charset=utf-8,' + encodeURIComponent(table_str));
    element.setAttribute('download', filename);
    element.style.display = 'none';
    document.body.appendChild(element);
    element.click();
    document.body.removeChild(element);
}

// Generates an RFC4122 version 4 compliant UUID
function uuid() {
  return 'xxxxxxxx-xxxx-xxxx-yxxx-xxxxxxxxxxxx'.replace(/[xy]/g, function(c) {
    const r = Math.random() * 16 | 0, v = c == 'x' ? r : (r & 0x3 | 0x8);
    return v.toString(16);
  });
}


// From: http://stackoverflow.com/a/21903119/1368079
// Use example:
//   if URL is: http://dummy.com/?technology=jquery&blog=jquerybyexample
//   then:      var tech = getUrlParameter('technology');
//              var blog = getUrlParameter('blog');
const getUrlParameter = function getUrlParameter(sParam) {
    const sPageURL = decodeURIComponent(window.location.search.substring(1));
    const sURLVariables = sPageURL.split('&');
    let sParameterName;
    let i;

    for (i = 0; i < sURLVariables.length; i++) {
        sParameterName = sURLVariables[i].split('=');

        if (sParameterName[0] === sParam) {
            return sParameterName[1] === undefined ? true : sParameterName[1];
        }
    }
};

// error should be html message for user. Example: error = '<p>You cannot do that.</p>'
function display_error_bar(msg, detail) {
    $('.alert-container').html('<div class="alert alert-danger alert-dismissible" role="alert">' +
      '<button type="button" class="close close-alert" data-dismiss="alert" aria-label="Close"><span aria-hidden="true">&times;</span></button>' +
      '<p class="alert-message">' +
      '<strong>Fail. </strong> Sorry, something went wrong: ' + detail + '  Please contact us with this message for help.' +
      '</p>' +
      '<p style="text-align: right;">(<em>Error: ' + msg + '</em>)</p>' +
      '</div>').show();
}

/* https://naveensnayak.com/2013/06/26/dynamically-loading-css-and-js-files-using-jquery/ */
loadCSS = (href) => {
    const cssLink = $(`<link rel='stylesheet' type='text/css' href='${href}'>`);
    $("head").append(cssLink);
};

function image_loaded(img) {
    if (!img.complete) {
        return false;
    }

    if (typeof img.naturalWidth != "undefined" && img.naturalWidth == 0) {
        return false;
    }

    return true;
}<|MERGE_RESOLUTION|>--- conflicted
+++ resolved
@@ -15,7 +15,7 @@
 
 // Do any includes first
 $(document).ready(() => {
-    $('#navigation_bar').load('./include/navigation_bar.html', function() {
+    $('#navigation_bar').load('./include/navigation_bar.html', () => {
         // Load popover info
         load_forgot_password();
     });
@@ -51,19 +51,39 @@
 
         // populate any site-specific labels, usually spans
         $('.domain_short_display_label').text(SITE_PREFS['domain_short_display_label']);
-
-        let page_name = location.pathname;
-        if (page_name == "/") {
-            page_name = 'index.html';
-        }
-
-<<<<<<< HEAD
+        const head = document.getElementsByTagName('head')[0];
+        const body = document.getElementsByTagName('body')[0];
+
+        // load analytics
+        const ga_script = document.createElement('script');
+        ga_script.src = "https://www.google-analytics.com/analytics.js";
+        ga_script.async = ""
+        head.append(ga_script)
+
+        window.ga = function () { ga.q.push(arguments) }; ga.q = []; ga.l = +new Date;
+        ga('create', SITE_PREFS['google_analytics_4_measurement_id'], 'auto');
+        ga('set', 'anonymizeIp', true);
+        ga('set', 'transport', 'beacon');
+        ga('send', 'pageview')
+
         // Load plugins, if any
         for (const [plugin_name, plugin_page_names] of Object.entries(SITE_PREFS['enabled_plugins'])) {
             if (plugin_page_names.includes(page_name)) {
                 var plugin_import_basename = page_name.replace(/\.[^/.]+$/, "");
-                var head = document.getElementsByTagName('head')[0];
-                var body = document.getElementsByTagName('body')[0];
+            }
+        }
+
+        let page_name = location.pathname;
+        if (page_name == "/") {
+            page_name = 'index.html';
+        }
+
+        // Load plugins, if any
+        for (const [plugin_name, plugin_page_names] of Object.entries(SITE_PREFS['enabled_plugins'])) {
+            if (plugin_page_names.includes(page_name)) {
+                var plugin_import_basename = page_name.replace(/\.[^/.]+$/, "");
+                head = document.getElementsByTagName('head')[0];
+                body = document.getElementsByTagName('body')[0];
 
                 // create a hidden element at the end of the document and put it there
                 var plugin_import_html_url = "./plugins/" + plugin_name + "/" + page_name;
@@ -87,51 +107,6 @@
                 script.src = plugin_import_js_url;
                 script.type = 'text/javascript';
                 head.append(script);
-=======
-            let head = document.getElementsByTagName('head')[0];
-            let body = document.getElementsByTagName('body')[0];
-
-            // load analytics
-            let ga_script = document.createElement('script');
-            ga_script.src = "https://www.google-analytics.com/analytics.js";
-            ga_script.async = ""
-            head.append(ga_script)
-
-            window.ga = function () { ga.q.push(arguments) }; ga.q = []; ga.l = +new Date;
-            ga('create', SITE_PREFS['google_analytics_4_measurement_id'], 'auto');
-            ga('set', 'anonymizeIp', true);
-            ga('set', 'transport', 'beacon');
-            ga('send', 'pageview')
-
-            // Load plugins, if any
-            for (const [plugin_name, plugin_page_names] of Object.entries(SITE_PREFS['enabled_plugins'])) {
-                if (plugin_page_names.includes(page_name)) {
-                    var plugin_import_basename = page_name.replace(/\.[^/.]+$/, "");
-
-                    // create a hidden element at the end of the document and put it there
-                    var plugin_import_html_url = "./plugins/" + plugin_name + "/" + page_name;
-                    var plugin_html_element = document.createElement('div');
-                    plugin_html_element.id = plugin_name + "_html_c";
-                    plugin_html_element.style = "display: none;"
-                    body.append(plugin_html_element)
-                    $.get(plugin_import_html_url, function(data) {
-                        $('#' + plugin_name + "_html_c").html(data);
-                    });
-
-                    var plugin_import_css_url = "./plugins/" + plugin_name + "/" + plugin_import_basename + ".css";
-                    var style = document.createElement('link');
-                    style.href = plugin_import_css_url;
-                    style.type = 'text/css';
-                    style.rel = 'stylesheet';
-                    head.append(style);
-
-                    var plugin_import_js_url = "./plugins/" + plugin_name + "/" + plugin_import_basename + ".js";
-                    var script = document.createElement('script');
-                    script.src = plugin_import_js_url;
-                    script.type = 'text/javascript';
-                    head.append(script);
-                }
->>>>>>> e757ebc0
             }
         }
     }).fail((jqXHR, textStatus, errorThrown) => {
@@ -211,12 +186,12 @@
 
 function copyToClipboard(text) {
     // https://stackoverflow.com/a/59594066
-    if (window.clipboardData && window.clipboardData.setData) {
+    if (window.clipboardData?.setData) {
         // IE specific code path to prevent textarea being shown while dialog is visible.
         return clipboardData.setData("Text", text);
 
     } else if (document.queryCommandSupported && document.queryCommandSupported("copy")) {
-        var textarea = document.createElement("textarea");
+        const textarea = document.createElement("textarea");
         textarea.textContent = text;
         textarea.style.position = "fixed";  // Prevent scrolling to bottom of page in MS Edge.
         document.body.appendChild(textarea);
