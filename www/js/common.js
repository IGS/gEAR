--- conflicted
+++ resolved
@@ -54,17 +54,17 @@
         let head = document.getElementsByTagName('head')[0];
         let body = document.getElementsByTagName('body')[0];
 
-        // load analytics
-        const ga_script = document.createElement('script');
-        ga_script.src = "https://www.google-analytics.com/analytics.js";
-        ga_script.async = ""
-        head.append(ga_script)
-
-        window.ga = function () { ga.q.push(arguments) }; ga.q = []; ga.l = +new Date;
-        ga('create', SITE_PREFS['google_analytics_4_measurement_id'], 'auto');
-        ga('set', 'anonymizeIp', true);
-        ga('set', 'transport', 'beacon');
-        ga('send', 'pageview')
+            // load analytics
+            const ga_script = document.createElement('script');
+            //ga_script.src = "https://www.google-analytics.com/analytics.js";
+            ga_script.src = "https://www.googletagmanager.com/gtag/js?id=" + SITE_PREFS['google_analytics_4_measurement_id'];
+            ga_script.async = ""
+            head.append(ga_script)
+
+            window.dataLayer = window.dataLayer || [];
+            function gtag(){dataLayer.push(arguments);}
+            gtag('js', new Date());
+            gtag('config', SITE_PREFS['google_analytics_4_measurement_id']);
 
         // Load plugins, if any
         let page_name = location.pathname;
@@ -78,7 +78,6 @@
             }
         }
 
-<<<<<<< HEAD
         // Load plugins, if any
         for (const [plugin_name, plugin_page_names] of Object.entries(SITE_PREFS['enabled_plugins'])) {
             if (plugin_page_names.includes(page_name)) {
@@ -108,51 +107,6 @@
                 script.src = plugin_import_js_url;
                 script.type = 'text/javascript';
                 head.append(script);
-=======
-            let head = document.getElementsByTagName('head')[0];
-            let body = document.getElementsByTagName('body')[0];
-
-            // load analytics
-            let ga_script = document.createElement('script');
-            //ga_script.src = "https://www.google-analytics.com/analytics.js";
-            ga_script.src = "https://www.googletagmanager.com/gtag/js?id=" + SITE_PREFS['google_analytics_4_measurement_id'];
-            ga_script.async = ""
-            head.append(ga_script)
-
-            window.dataLayer = window.dataLayer || [];
-            function gtag(){dataLayer.push(arguments);}
-            gtag('js', new Date());
-            gtag('config', SITE_PREFS['google_analytics_4_measurement_id']);
-
-            // Load plugins, if any
-            for (const [plugin_name, plugin_page_names] of Object.entries(SITE_PREFS['enabled_plugins'])) {
-                if (plugin_page_names.includes(page_name)) {
-                    var plugin_import_basename = page_name.replace(/\.[^/.]+$/, "");
-
-                    // create a hidden element at the end of the document and put it there
-                    var plugin_import_html_url = "./plugins/" + plugin_name + "/" + page_name;
-                    var plugin_html_element = document.createElement('div');
-                    plugin_html_element.id = plugin_name + "_html_c";
-                    plugin_html_element.style = "display: none;"
-                    body.append(plugin_html_element)
-                    $.get(plugin_import_html_url, function(data) {
-                        $('#' + plugin_name + "_html_c").html(data);
-                    });
-
-                    var plugin_import_css_url = "./plugins/" + plugin_name + "/" + plugin_import_basename + ".css";
-                    var style = document.createElement('link');
-                    style.href = plugin_import_css_url;
-                    style.type = 'text/css';
-                    style.rel = 'stylesheet';
-                    head.append(style);
-
-                    var plugin_import_js_url = "./plugins/" + plugin_name + "/" + plugin_import_basename + ".js";
-                    var script = document.createElement('script');
-                    script.src = plugin_import_js_url;
-                    script.type = 'text/javascript';
-                    head.append(script);
-                }
->>>>>>> f742c598
             }
         }
     }).fail((jqXHR, textStatus, errorThrown) => {
