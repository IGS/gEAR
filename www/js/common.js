--- conflicted
+++ resolved
@@ -308,27 +308,15 @@
         document.URL.includes("gene_cart_manager.html") ||
         document.URL.includes("multigene_curator.html") ||
         document.URL.includes("epiviz_panel_designer.html") ||
-        document.URL.includes("dataset_explorer.html")
+        document.URL.includes("dataset_explorer.html") ||
+        document.URL.includes("nemoarchive_import/import.html")
         );
 }
 
 function handle_login_ui_updates() {
     if (CURRENT_USER.session_id == null) {
-<<<<<<< HEAD
         // these are the pages which require a login
-        if (document.URL.includes("upload_dataset.html") ||
-            document.URL.includes("analyze_dataset.html") ||
-            document.URL.includes("projection.html") ||
-            document.URL.includes("user_profile.html") ||
-            document.URL.includes("upload_epigenetic_data.html") ||
-            document.URL.includes("dataset_curator.html") ||
-            document.URL.includes("gene_cart_manager.html") ||
-            document.URL.includes("multigene_curator.html") ||
-            document.URL.includes("epiviz_panel_designer.html") ||
-            document.URL.includes("nemoarchive_import/import.html")) {
-=======
         if (does_page_need_login()) {
->>>>>>> eea773cc
             $('div#login_warning').show();
             $('div#login_checking').hide();
             $('div#main_content').hide();
@@ -387,26 +375,8 @@
 
     }
 
-<<<<<<< HEAD
-    if (!(document.URL.includes("upload_dataset.html") ||
-    document.URL.includes("dataset_explorer.html") ||
-    document.URL.includes("gene_cart_manager.html") ||
-    document.URL.includes("analyze_dataset.html") ||
-    document.URL.includes("projection.html") ||
-    document.URL.includes("user_profile.html") ||
-    document.URL.includes("upload_epigenetic_data.html") ||
-    document.URL.includes("dataset_curator.html") ||
-    document.URL.includes("multigene_curator.html") ||
-    document.URL.includes("epiviz_panel_designer.html") ||
-    document.URL.includes("nemoarchive_import/import.html"))) {
+    if (!does_page_need_login()) {
         return;
-=======
-    if (does_page_need_login()) {
-        $('div#login_warning').hide();
-        $('div#login_checking').hide();
-        $('div#main_content').show();
-        $('input#session_id').val(CURRENT_USER.session_id);
->>>>>>> eea773cc
     }
     $('div#login_warning').hide();
     $('div#login_checking').hide();
