'use strict';

// SAdkins - 2/15/21 - This is a list of datasets already log10-transformed where if selected will use log10 as the default dropdown option
// This is meant to be a short-term solution until more people specify their data is transformed via the metadata
const LOG10_TRANSFORMED_DATASETS = [
"320ca057-0119-4f32-8397-7761ea084ed1"
, "df726e89-b7ac-d798-83bf-2bd69d7f3b52"
, "bad48d04-db27-26bc-2324-e88506f751fd"
, "dbd715bf-778a-4923-6fe7-c587987cdb00"
, "c8d99d13-394f-a87f-5d3a-395968fdb619"
, "bee735e5-d180-332c-7892-dd751dd76bb8"
, "c4f16a12-9e98-47be-4335-b8321282919e"
, "17a07bf4-b41a-d9c3-9aa7-b4729390f57a"
, "6a0a2bca-0f86-59d0-4e3d-4457be3a71ff"
, "39e01b71-415f-afa7-0c64-f0e996be0fb7"
, "6482c608-a6bd-d8b1-6bc1-5b53c34ed61c"
, "0c5a4c18-c2a9-930c-6e52-ef411f54eb67"
, "3c02d449-61ab-4bcd-f100-5f5937b1794e"
, "23e3797f-3016-8142-cbe8-69b03131ad95"
, "b16eeb8d-d68e-c7c9-9dc9-a3f4821e9192"
, "b96f448a-315d-549d-6e8a-83cdf1ce1b5c"
, "b0420910-a0fa-e920-152d-420b6275d3af"
, "f1ce4e63-3577-8020-8307-e88f1fb98953"
, "2f79f784-f7f7-7dc3-9b3e-4c87a4346d91"
, "c32835d3-cac4-bb0e-a90a-0b41dec6617a"
, '48bab518-439e-4a17-b868-6b225abf2c73'
, "1b12dde9-1762-7564-8fbd-1b07b750505f"
, "a2dd9f06-5223-0779-8dfc-8dce7a3897e1"
, "f7de7db2-b4cb-ebe3-7f1f-b278f46f1a7f"
, "e34fa5c6-1083-cacb-eedf-23f59f2e005f"
, "0c5fb6b0-31ab-6bfc-075d-76756ccd56b4"
, "a183b2e6-ab38-458a-52a6-5eb014d073da"
, "c4f16a12-9e98-47be-4335-b8321282919e"
, "2a25e445-2776-8913-076f-9a147a43e8b4"
, "2786d849-f11c-2de6-b22e-12c940aafe07"
, "2e3423b3-74db-d436-8357-abb3031d47e9"
, "4cb2ac62-c283-86a9-83cb-2c1b381948f2"
, "d0659d69-1a33-8b84-252c-f7ded46aa3d6"
, "cee5325d-434f-fefe-d2e6-e0be39421951"
, "34f8f131-8158-db83-7df9-db9003797dff"
, "7ddb4965-e710-faf7-ee26-4ce95d7602a8"
, "f122cac5-c79f-8ea2-166e-42415916db11"
, "173ab634-a2b1-87bc-f1ef-d288de0bcd1a"
, "80eadbe6-49ac-8eaf-f2fb-e07706cf117b"
];

let sessionId;
let facetWidget;	// stores aggregation data
let datasetId;
let organismId;	// Used for saving as gene cart
let compareData;;
let selectedGeneData;
let manuallyEnteredGenes = new Set();

// imported from gene-collection-selector.js
// let selected_genes = new Set();

// Storing user's plot text edits, so they can be restored if user replots
let titleText = null;
let xaxisText = null;
let yaxisText = null;

const datasetTree = new DatasetTree({
    element: document.getElementById("dataset-tree")
    , searchElement: document.getElementById("dataset-query")
    , selectCallback: (async (e) => {
        if (e.node.type !== "dataset") {
            return;
        }
        document.getElementById("current-dataset-c").classList.remove("is-hidden");
        document.getElementById("current-dataset").textContent = e.node.title;
        document.getElementById("current-dataset-post").textContent = e.node.title;

        const newDatasetId = e.node.data.dataset_id;
        organismId = e.node.data.organism_id;

        // We don't want to needless run this if the same dataset was clicked
        if (newDatasetId === datasetId) {
            return;
        }

        datasetId = newDatasetId;

        // Click to get to next step
        document.getElementById("condition-compare-s").click();

        // Clear "success/failure" icons
        for (const elt of document.getElementsByClassName("js-step-success")) {
            elt.classList.add("is-hidden");
        }
		for (const elt of document.getElementsByClassName("js-step-failure")) {
			elt.classList.add("is-hidden");
		}

<<<<<<< HEAD
const dataset_tree = new DatasetTree({treeDiv: '#dataset_tree'});
const gene_cart_tree = new GeneCartTree({treeDiv: '#gene_cart_tree'});
=======
        // collapse tree
        e.node.tree.expandAll(false);
>>>>>>> ba5b1626

		const compareSeriesElt = document.getElementById("compare-series");
		compareSeriesElt.parentElement.classList.add("is-loading");

		// Clear selected gene tags
		document.getElementById("gene-tags").replaceChildren();

		// Clear compare groups
		for (const classElt of document.getElementsByClassName("js-compare-groups")) {
			classElt.replaceChildren();
		}

		// Update compare series options
		facetWidget = await createFacetWidget(datasetId, null, {}); // Initial fetching of categorical columns
		const catColumns = facetWidget.aggregations.map((agg) => agg.name);
		updateSeriesOptions("js-compare", catColumns);

		compareSeriesElt.parentElement.classList.remove("is-loading");

    })
});

const adjustGeneTableLabels = () => {
    const geneFoldchanges = document.getElementById("tbl-gene-foldchanges");
	geneFoldchanges.replaceChildren();
	const logBase = document.getElementById("log-base").value;

	const spanIcon = document.createElement("span");
	spanIcon.classList.add("icon");
	const i = document.createElement("i");
	i.classList.add("mdi", "mdi-sort-numeric-ascending");
	i.setAttribute("aria-hidden", "true");
	spanIcon.appendChild(i);
	geneFoldchanges.appendChild(spanIcon);

	if (logBase === "raw") {
		geneFoldchanges.prepend("Fold Change ");
		return;
	}
	geneFoldchanges.prepend(`Log${logBase} Fold Change `);
}

const appendGeneTagButton = (geneTagElt) => {
    // Add delete button
    const deleteBtnElt = document.createElement("button");
    deleteBtnElt.classList.add("delete", "is-small");
    geneTagElt.appendChild(deleteBtnElt);
    deleteBtnElt.addEventListener("click", (event) => {
        // Remove gene from selected_genes
        const gene = event.target.parentNode.textContent;
		selected_genes.delete(gene);
		event.target.parentNode.remove();

		// Remove gene from manually entered genes textbox
		manuallyEnteredGenes.delete(gene);
		document.getElementById("genes-manually-entered").value = Array.from(manuallyEnteredGenes).join(" ");

		// Update graph
		updatePlotAnnotations(Array.from(selected_genes).sort());

        // Remove checkmark from gene lists dropdown
        const geneListLabel = document.querySelector(`#dropdown-content-genes .gene-item-label[text="${gene}"]`);
        if (!geneListLabel) {
            return;
        }
        const geneListElt = geneListLabel.parentElement;
        const geneListI = geneListElt.querySelector("i.toggler")
        if (!geneListI.classList.contains("mdi-check")) {
            return;
        }
        geneListI.classList.replace("mdi-check", "mdi-plus");
        geneListI.classList.replace("gene-list-item-remove", "gene-list-item-add");
        geneListElt.classList.remove("is-selected");


    });
}

<<<<<<< HEAD
	// Select the node that will be observed for mutations
	const target_node = document.getElementById('loggedin_controls');
    const safer_node = document.getElementById("navigation_bar");   // Empty div until loaded
	// Create an observer instance linked to the callback function
	const observer = new MutationObserver(function(mutationList, observer) {
		if (target_node) {
			load_all_trees();
			this.disconnect();  // Don't need to reload once the trees are updated
		}
	});
	// For the "config" settings, do not monitor the subtree of nodes as that will trigger the callback multiple times.
	// Just seeing #loggedin_controls go from hidden (not logged in) to shown (logged in) is enough to trigger.
	observer.observe(target_node || safer_node , { attributes: true });
=======
const chooseGenes = (event) => {
    // Triggered when a gene is selected

    // Delete existing tags
    const geneTagsElt = document.getElementById("gene-tags");
    geneTagsElt.replaceChildren();

	if (selected_genes.size == 0) return;  // Do not trigger after initial population

    // Update list of gene tags
	const sortedGenes = Array.from(selected_genes).sort();
    for (const opt in sortedGenes) {
        const geneTagElt = document.createElement("span");
        geneTagElt.classList.add("tag", "is-primary", "mx-1");
        geneTagElt.textContent = sortedGenes[opt];
        appendGeneTagButton(geneTagElt);
        geneTagsElt.appendChild(geneTagElt);
    }

    document.getElementById("gene-tags-c").classList.remove("is-hidden");

    // If more than 10 tags, hide the rest and add a "show more" button
    if (selected_genes.size > 10) {
        const geneTags = geneTagsElt.querySelectorAll("span.tag");
        for (let i = 10; i < geneTags.length; i++) {
            geneTags[i].classList.add("is-hidden");
        }
        // Add show more button
        const showMoreBtnElt = document.createElement("button");
        showMoreBtnElt.classList.add("tag", "button", "is-small", "is-primary", "is-light");
        const numToDisplay = selected_genes.size - 10;
        showMoreBtnElt.textContent = `+${numToDisplay} more`;
        showMoreBtnElt.addEventListener("click", (event) => {
            const geneTags = geneTagsElt.querySelectorAll("span.tag");
            for (let i = 10; i < geneTags.length; i++) {
                geneTags[i].classList.remove("is-hidden");
            }
            event.target.remove();
        });
        geneTagsElt.appendChild(showMoreBtnElt);
    }

	updatePlotAnnotations(sortedGenes);
>>>>>>> ba5b1626

}

const clearGenes = (event) => {
    document.getElementById("clear-genes-btn").classList.add("is-loading");
	document.getElementById("gene-tags").replaceChildren();
	selected_genes.clear();
	document.getElementById("dropdown-gene-list-cancel").click();	// clear the dropdown
	// Remove gene from manually entered genes textbox
	manuallyEnteredGenes.clear();
	document.getElementById("genes-manually-entered").value = "";

	updatePlotAnnotations([]);
    document.getElementById("clear-genes-btn").classList.remove("is-loading");
}

const createFacetWidget = async (datasetId, analysisId, filters) => {
    document.getElementById("selected-facets-loader").classList.remove("is-hidden")
	document.getElementById("facet-content").classList.add("is-hidden");
	document.getElementById("selected-facets").classList.add("is-hidden");

    const {aggregations, total_count:totalCount} = await fetchAggregations(datasetId, analysisId, filters);
    document.getElementById("num-selected").textContent = totalCount;


    const facetWidget = new FacetWidget({
        aggregations,
        filters,
        onFilterChange: async (filters) => {
            if (filters) {
                try {
                    const {aggregations, total_count:totalCount} = await fetchAggregations(datasetId, analysisId, filters);
                    facetWidget.updateAggregations(aggregations);
                    document.getElementById("num-selected").textContent = totalCount;
                } catch (error) {
                    logErrorInConsole(error);
                }
            } else {
                // Save an extra API call
                facetWidget.updateAggregations(facetWidget.aggregations);
            }
        },
		filterHeaderExtraClasses:"has-background-white"
    });
    document.getElementById("selected-facets-loader").classList.add("is-hidden")
	document.getElementById("facet-content").classList.remove("is-hidden");
	document.getElementById("selected-facets").classList.remove("is-hidden");
    return facetWidget;
}

const downloadSelectedGenes = (event) => {
    event.preventDefault();

<<<<<<< HEAD
// Load user's gene carts
$('#loaded_gene_cart').change(function () {
    const gene_cart_id = $(this).val();
    const params = { session_id, gene_cart_id };
    const d = new $.Deferred(); // Causes editable to wait until results are returned

    if (typeof session_id !== 'undefined') {
        // Get the gene cart members and populate the gene symbol search bar
        $.ajax({
            url: './cgi/get_gene_cart_members.cgi',
            async: false,
            type: 'post',
            data: params,
            success: function (data, newValue, oldValue) {
                if (data.success === 1) {
                    const gene_symbols_array = []
                    // format gene symbols into search string
                    $.each(data.gene_symbols, function (i, item) {
                        gene_symbols_array.push(item.label);
                    });
                    //deduplicate gene cart
                    const dedup_gene_symbols_array = [...new Set(gene_symbols_array)]

                    gene_symbols = dedup_gene_symbols_array.join(' ')
                    $('#highlighted_genes').val(gene_symbols);
                }
                d.resolve();
            }
        });
    } else {
        d.resolve();
    }
    return d.promise();
});


function download_selected_genes() {
=======
>>>>>>> ba5b1626
	// Builds a file in memory for the user to download.  Completely client-side.
	// plot_data contains three keys: x, y and symbols
	// build the file string from this

    // Adjust headers to the plot type
	const xLabel = JSON.stringify([...document.querySelectorAll("#compare-x input:checked")].map((elt) => elt.value));
	const yLabel = JSON.stringify([...document.querySelectorAll("#compare-y input:checked")].map((elt) => elt.value));

	const logBase = document.getElementById("log-base").value;

	let fileContents =
		logBase === "raw"
		? "gene_symbol\tp-value\traw fold change\t"
		+ xLabel + "\t"
		+ yLabel + "\n"
		: "gene_symbol\tp-value\traw fold change\t"
		+ xLabel + " (log" + logBase +")\t"
		+ yLabel + " (log" + logBase +")\n";


	selectedGeneData.forEach((gene) => {
		// Some warnings on using toFixed() here: https://stackoverflow.com/a/12698296/1368079
		fileContents +=
			`${gene.gene_symbol}\t`
			+ `${gene.pval}\t`
			+ `${gene.foldchange}\t`
			+ `${gene.x}\t`
			+ `${gene.y}\n`;
	});

	const element = document.createElement("a");
	element.setAttribute(
		"href",
		`data:text/tab-separated-values;charset=utf-8,${encodeURIComponent(fileContents)}`
	);
	element.setAttribute("download", "selected_genes.tsv");
	element.style.display = "none";
	document.body.appendChild(element);
	element.click();
	document.body.removeChild(element);


}


const fetchAggregations = async (datasetId, analysisId, filters) => {
    try {
        const data = await apiCallsMixin.fetchAggregations(datasetId, analysisId, filters)
        if (data.hasOwnProperty("success") && data.success < 1) {
            throw new Error(data?.message || "Could not fetch number of observations for this dataset. Please contact the gEAR team.");
        }
        const {aggregations, total_count} = data;
        return {aggregations, total_count};
    } catch (error) {
        logErrorInConsole(error);
    }
}

const fetchDatasetComparison = async (datasetId, filters, compareKey, conditionX, conditionY, foldChangeCutoff, stDevNumCutoff, logBase, statisticalTestAction) => {
	try {
		return await apiCallsMixin.fetchDatasetComparison(datasetId, filters, compareKey, conditionX, conditionY, foldChangeCutoff, stDevNumCutoff, logBase, statisticalTestAction);
	} catch (error) {
		const msg = "Could not fetch dataset comparison. Please contact the gEAR team."
		throw new Error(msg);
	}
}

const fetchDatasets = async () => {
    try {
        return await apiCallsMixin.fetchAllDatasets();
    } catch (error) {
        logErrorInConsole(error);
        const msg = "Could not fetch datasets. Please contact the gEAR team."
        createToast(msg);
        throw new Error(msg);
    }
}

const getComparisons = async (event) => {

	// set loading icon
	event.target.classList.add("is-loading");

	const filters = JSON.stringify(facetWidget.filters);

	const compareSeries = document.getElementById("compare-series").value

	// Get all checked x and y series
	const checkedX = JSON.stringify([...document.querySelectorAll("#compare-x input:checked")].map((elt) => elt.value));
	const checkedY = JSON.stringify([...document.querySelectorAll("#compare-y input:checked")].map((elt) => elt.value));

	const foldChangeCutoff = document.getElementById("fc-cutoff").value;
	const stdDevNumCutoff = document.getElementById("standard-deviation").value;
	const logTransformation = document.getElementById("log-base").value;
	const statisticalTest = document.getElementById("statistical-test").value;

	try {
		const data = await fetchDatasetComparison(datasetId, filters, compareSeries, checkedX, checkedY, foldChangeCutoff, stdDevNumCutoff, logTransformation, statisticalTest);
		if (data?.success < 1) {
			throw new Error(data?.message || "Could not fetch dataset comparison. Please contact the gEAR team.");
		}
		compareData = data;
		plotDataToGraph(compareData);

		// If any genes selected, update plot annotations (since plot was previously purged)
		const sortedGenes = Array.from(selected_genes).sort();
		updatePlotAnnotations(sortedGenes);

		// Hide this view
		document.getElementById("content-c").classList.add("is-hidden");
		// Generate and display "post-plotting" view/container
		document.getElementById("post-plot-content-c").classList.remove("is-hidden");

	} catch (error) {
		console.error(error);
		handleGetComparisonError(datasetId, checkedX, checkedY);
	} finally {
		event.target.classList.remove("is-loading");
	}

	// When a plot configuration ID is selected, populate the plot configuration post textbox
	const plotConfigElts = ["statistical-test", "pval-cutoff", "cutoff-filter-action", "log-base", "fc-cutoff", "standard-deviation"];
	for (const elt of plotConfigElts) {
		// if value is empty, set to "None", or if disabled, set to "N/A"
		let value = document.getElementById(elt).disabled ? "N/A" : document.getElementById(elt).value || "None"

		// Append extra flavor text
		if (elt == "log-base" && !(value === "raw" )) {
			value = `log${value}`
		}

		if (elt == "standard-deviation" && !(value === "0" )) {
			value = `±${value}`
		}

		document.getElementById(`${elt}-post`).textContent = value;
	}

}

const getSeriesItems = (series) => {
	return facetWidget.aggregations.find((agg) => agg.name === series).items;
}

<<<<<<< HEAD
$(document).on("build_jstrees", async () => await load_all_trees());

// If user changes, update genecart/profile trees
async function load_all_trees(){
    // Update dataset and genecart trees in parallel
    // Works if they were not populated or previously populated
    await Promise.allSettled([populate_dataset_selection_controls(), load_gene_carts()])//, load_pattern_tree()])
        .catch((err) => {
            console.error(err)
        });

    // NOTE: This will trigger again if the MutationObserver catches a login, but that may be acceptable.
    $(document).trigger("handle_page_loading");

=======
const getSeriesNames = (seriesItems) => {
	return seriesItems.map((item) => item.name);
>>>>>>> ba5b1626
}

const handleGetComparisonError = (datasetID, conditionX, conditionY) => {
	const msg = `Could not fetch dataset comparison. Please contact the gEAR team.`;
	createToast(msg);
	console.error(msg);
}

/**
 * Highlights rows in a gene table based on the searched genes.
 *
 * @param {string[]} searchedGenes - An array of genes to search for.
 */
const highlightTableGenes = (searchedGenes=[]) => {
	const geneTableBody = document.getElementById("gene-table-body");
	// Select the first column (gene_symbols) in each row
	for (const row of geneTableBody.children) {
		// clear any previous highlighting
		row.classList.remove("has-background-success");
		const tableGene = row.children[0].textContent;
		for (const gene of searchedGenes) {
			if (gene.toLowerCase() === tableGene.toLowerCase() ) {
				row.classList.add("has-background-success");
			}
		};
	}
}

<<<<<<< HEAD
// Load all saved gene carts for the current user
async function load_gene_carts () {
    if (!session_id) {
        // User is not logged in. Hide gene carts container
        $('#gene_cart_container').hide();
        return;
    }
    await $.ajax({
        url: './cgi/get_user_gene_carts.cgi',
        type: 'post',
        data: { session_id, "cart_type":"unweighted-list" },
        dataType: 'json'
    }).done((data) => {
        const carts = {};
        const cartTypes = ['domain', 'user', 'group', 'shared', 'public'];
        let cartsFound = false;

        for (const ctype of cartTypes) {
            carts[ctype] = [];

            if (data[`${ctype}_carts`].length > 0) {
                cartsFound = true;

                //User has some profiles
                $.each(data[`${ctype}_carts`], (_i, item) => {
                    carts[ctype].push({value: item.id, text: item.label });
                });
            }
        }

        gene_cart_tree.domainGeneCarts = carts.domain;
        gene_cart_tree.userGeneCarts = carts.user;
        gene_cart_tree.groupGeneCarts = carts.group;
        gene_cart_tree.sharedGeneCarts = carts.shared;
        gene_cart_tree.publicGeneCarts = carts.public;
        gene_cart_tree.generateTree();

        if (cartsFound ) {
            $('#gene_cart_container').show();
        }

    }).fail((jqXHR, textStatus, errorThrown) => {
        console.error(`Error getting session info: ${textStatus}`);
    });
}

function plot_data_to_graph(data) {
	$("#selection_methods_c").show();
=======
/* Transform and load dataset data into a "tree" format */
const loadDatasetTree = async () => {
    const userDatasets = [];
    const sharedDatasets = [];
    const domainDatasets = [];
    try {
        const datasetData = await apiCallsMixin.fetchAllDatasets();

        let counter = 0;

        // Populate select box with dataset information owned by the user
        if (datasetData.user.datasets.length > 0) {
            // User has some profiles
            for (const item of datasetData.user.datasets) {
                if (item) {
                    userDatasets.push({ value: counter++, text: item.title, dataset_id : item.id, organism_id: item.organism_id });
                }
            };
        }
        // Next, add datasets shared with the user
        if (datasetData.shared_with_user.datasets.length > 0) {
            for (const item of datasetData.shared_with_user.datasets) {
                if (item) {
                    sharedDatasets.push({ value: counter++, text: item.title, dataset_id : item.id, organism_id: item.organism_id });
                }
            };
        }
        // Now, add public datasets
        if (datasetData.public.datasets.length > 0) {
            for (const item of datasetData.public.datasets) {
                if (item) {
                    domainDatasets.push({ value: counter++, text: item.title, dataset_id : item.id, organism_id: item.organism_id });
                }
            };
        }
        datasetTree.userDatasets = userDatasets;
        datasetTree.sharedDatasets = sharedDatasets;
        datasetTree.domainDatasets = domainDatasets;
        datasetTree.generateTree();
    } catch (error) {
		createToast("Could not fetch datasets. Please contact the gEAR team.");
        document.getElementById("dataset-s-failed").classList.remove("is-hidden");
    }
}
>>>>>>> ba5b1626

const plotDataToGraph = (data) => {

	const statisticalTest = document.getElementById("statistical-test").value;

	const pointLabels = [];
	const performRanking = statisticalTest ? true : false;

	const plotData = [];

	if (performRanking) {
		const pValCutoff = document.getElementById("pval-cutoff").value;
		const pvalCutoff = parseFloat(pValCutoff);
		const passing = { x: [], y: [], labels: [], id: [], pvals: [], foldchange: []};
		const failing = { x: [], y: [], labels: [], id: [], pvals: [], foldchange: []};

		data.x.forEach((trace, i) => {
			// pvals_adj array consist of 1-element arrays, so let's flatten to prevent potential issues
			// Caused by rank_genes_groups output (1 inner array per query comparison group)
			data.pvals_adj = data.pvals_adj.flat();

			const thisPval = parseFloat(data.pvals_adj[i]);

			const arrayToPushInto = (thisPval <= pvalCutoff) ? passing : failing;

			arrayToPushInto.x.push(trace);
			arrayToPushInto.y.push(data.y[i]);
			arrayToPushInto.foldchange.push(data.fold_changes[i]);
			arrayToPushInto.labels.push(
			"Gene symbol: " +
				data.symbols[i] +
				"   P-value: " +
				thisPval.toPrecision(6)
			);
			arrayToPushInto.id.push(data.symbols[i]);
			arrayToPushInto.pvals.push(data.pvals_adj[i]);

		});

		const passColor = CURRENT_USER.colorblind_mode ? 'rgb(0, 34, 78)' : "#FF0000";
		const failColor = CURRENT_USER.colorblind_mode ? 'rgb(254, 232, 56)' : "#A1A1A1";

		const statAction = document.getElementById("cutoff-filter-action").value;
		if (statAction === "colorize") {
			const passingObj = {
					id: passing.id,
					pvals: passing.pvals,
					x: passing.x,
					y: passing.y,
					foldchange: passing.foldchange,
					mode: "markers",
					name: "Passed cutoff",
					type: "scatter",
					text: passing.labels,
					marker: {
						color: new Array(passing.x.length).fill(passColor, 0, passing.x.length),
						size: 4,
					},
				}
			// store original marker color as a deep copy
			passingObj.marker.origColor = JSON.parse(JSON.stringify(passingObj.marker.color));

			const failingObj = {
					id: failing.id,
					pvals: failing.pvals,
					x: failing.x,
					y: failing.y,
					foldchange: failing.foldchange,
					mode: "markers",
					name: "Did not pass cutoff",
					type: "scatter",
					text: failing.labels,
					marker: {
						color: new Array(failing.x.length).fill(failColor, 0, failing.x.length),
						size: 4,
					},
				}
			// store original marker color as a deep copy
			failingObj.marker.origColor = JSON.parse(JSON.stringify(failingObj.marker.color));

			plotData.push(passingObj);
			plotData.push(failingObj);
		} else {

			const passingObj = {
				id: passing.id,
				pvals: passing.pvals,
				x: passing.x,
				y: passing.y,
				foldchange: passing.foldchange,
				mode: "markers",
				type: "scatter",
				text: passing.labels,
				marker: {
					color: new Array(passing.x.length).fill("#000000" , 0, passing.x.length),
					size: 4,
				},
			}
			// store original marker color as a deep copy
			passingObj.marker.origColor = JSON.parse(JSON.stringify(passingObj.marker.color));

			plotData.push(passingObj);
		}

	} else {
		for (const gene of data.symbols) {
			pointLabels.push(`Gene symbol: ${gene}`);
		}

		const dataObj = {
			id: data.symbols,
			pvals: data.pvals_adj,
			x: data.x,
			y: data.y,
			foldchange: data.fold_changes,
			mode: "markers",
			type: "scatter",
			text: pointLabels,
			marker: {
				color: new Array(data.x.length).fill("#000000", 0, data.x.length),
				size: 4,
			},
		}
		// store original marker color as a deep copy
		dataObj.marker.origColor = JSON.parse(JSON.stringify(dataObj.marker.color));

		plotData.push(dataObj);
	}

	const layout = {
		title: titleText || "Dataset Comparison",
		xaxis: {
			title: xaxisText || data.condition_x.join(", "),
		},
		yaxis: {
			title: yaxisText || data.condition_y.join(", "),
		},
		annotations: [],
		hovermode: "closest",
		dragmode: "select",
	};


	const config = {
		editable: true, // allows user to edit plot title, axis labels, and legend
		showLink: false
	}

	const plotContainer = document.getElementById("plot-container");
	plotContainer.replaceChildren();    // erase plot

	// NOTE: Plot initially is created to a default width but is responsive.
	// Noticed container within our "column" will make full-width go beyond the screen

	const plotlyPreview = document.createElement("div");
	plotlyPreview.id = "plotly-preview";
	plotlyPreview.classList.add("container", "is-max-desktop");
	plotContainer.append(plotlyPreview);

	Plotly.purge("plotly-preview"); // clear old Plotly plots

	Plotly.newPlot("plotly-preview", plotData, layout, config);

	// Hide table when plot is first loaded
	document.getElementById("tbl-selected-genes").classList.add("is-hidden");

	// If plot data is selected, create the right-column table and do other misc things
	plotlyPreview.on("plotly_selected", (eventData) => {

		// Hide selected genes table and disable unweighted radio button if no genes are selected
		document.getElementById("tbl-selected-genes").classList.add("is-hidden");
		document.getElementById("download-selected-genes-btn").classList.add("is-hidden");
		document.querySelector("input[name='genecart_type'][value='unweighted']").disabled = true;
		document.querySelector("input[name='genecart_type'][value='unweighted']").parentElement.setAttribute("disabled", "disabled");
		// click the weighted radio button
		document.querySelector("input[name='genecart_type'][value='weighted']").click();

		if (eventData?.points.length) {
			document.getElementById("tbl-selected-genes").classList.remove("is-hidden");
			document.getElementById("download-selected-genes-btn").classList.remove("is-hidden");
			document.querySelector("input[name='genecart_type'][value='unweighted']").disabled = false;
			document.querySelector("input[name='genecart_type'][value='unweighted']").parentElement.removeAttribute("disabled");
			// click the unweighted radio button
			document.querySelector("input[name='genecart_type'][value='unweighted']").click();

			adjustGeneTableLabels();
			populateGeneTable(eventData);
		}

		// Get genes from gene tags
		const geneTags = document.querySelectorAll("#gene-tags span.tag");
		const searchedGenes = [];
		for (const tag of geneTags) {
			searchedGenes.push(tag.textContent);
		}

		// Highlight table rows that match searched genes
		if (searchedGenes) {
			highlightTableGenes(searchedGenes);
		}
	});

	// Handler for when plot text is edited
	plotlyPreview.on("plotly_relayout", (eventData) => {
		// If plot title, x-axis or y-axis is edited, save the text
		if (eventData?.["title.text"]) {
			titleText = eventData["title.text"];
		}
		if (eventData?.["xaxis.title.text"]) {
			xaxisText = eventData["xaxis.title.text"];
		}
		if (eventData?.["yaxis.title.text"]) {
			yaxisText = eventData["yaxis.title.text"];
		}
	});

	const plotlyNote = document.createElement("div");
	plotlyNote.id = "tip-on-editing";
	plotlyNote.classList.add("notification", "content", "is-info", "is-light");
	plotlyNote.innerHTML = `<p><strong>Tip:</strong> Use the Plotly box and lasso select tools (upper-right) to select genes to view as a table. Double-clicking clears any selections.</p>

	<p>You can also click the plot title or axis labels to edit them. Hit Enter to apply edit.</p>`;
	plotlyPreview.append(plotlyNote);
}


const populateGeneTable = (data) => {
	const statisticalTest = document.getElementById("statistical-test").value;

	selectedGeneData = [];

	data.points.forEach((pt) => {
		// Some warnings on using toFixed() here: https://stackoverflow.com/a/12698296/1368079
		// Each trace has its own "pointNumber" ids so gene symbols and pvalues needed to be passed in for each plotdata trace
		selectedGeneData.push({
			gene_symbol: pt.data.id[pt.pointNumber],
			pval: statisticalTest ? pt.data.pvals[pt.pointNumber].toExponential(2) : "NA",
			foldchange: pt.data.foldchange[pt.pointNumber].toFixed(1),
			x: pt.data.x[pt.pointNumber].toFixed(1),
			y: pt.data.y[pt.pointNumber].toFixed(1)
		});
	});

	// Sort by adjusted p-value in descending order either by fold change or p-values
	selectedGeneData.sort((a, b) => b.foldchange - a.foldchange);
	if (statisticalTest)
		selectedGeneData.sort((a, b) => a.pval - b.pval);


    const geneTableBody = document.getElementById("gene-table-body");
    geneTableBody.replaceChildren();

    for (const gene of selectedGeneData) {
        const row = document.createElement("tr");
        row.innerHTML = `<td>${gene.gene_symbol}</td><td>${gene.pval}</td><td>${gene.foldchange}</td>`;
        geneTableBody.appendChild(row);
    }

	// If not statistical test, hide p-value column (deleting can cause issues with subsequent calls to this function)
	const pvalColumn = document.getElementById("tbl-gene-pvalues");
	pvalColumn.classList.remove("is-hidden");
	for (const pvalCell of document.querySelectorAll("#tbl-selected-genes tbody tr td:nth-child(2)")) {
		pvalCell.classList.remove("is-hidden");
	}
	if (!statisticalTest) {
		pvalColumn.classList.add("is-hidden");
		for (const pvalCell of document.querySelectorAll("#tbl-selected-genes tbody tr td:nth-child(2)")) {
			pvalCell.classList.add("is-hidden");
		}
	}
	// Should be sorted by logFC now

}

const populatePostCompareBox = (scope, series, groups) => {
	// Find box
	const boxElt = document.querySelector(`#${scope}-post-c .notification`);
	boxElt.replaceChildren();

	// Add series as mini-subtitle and group as tag
	const seriesElt = document.createElement("div");
	seriesElt.classList.add("has-text-weight-semibold", "mb-2");
	seriesElt.textContent = series;
	boxElt.append(seriesElt);

	const tagsElt = document.createElement("div");
	tagsElt.classList.add("tags");
	boxElt.append(tagsElt);

	for (const group of groups) {

		const groupElt = document.createElement("span");
		groupElt.classList.add("tag", "is-dark", "is-rounded");
		groupElt.textContent = group;
		tagsElt.append(groupElt);
	}
}

const sanitizeCondition = (condition) => {
	const sanitized_condition = {}
	for (const property in condition) {
		// If no groups for an observation are selected, delete filter
		if (condition[property].length) {
		sanitized_condition[property] = condition[property];
		}
	}
	return sanitized_condition;
}

const saveGeneCart = () => {
    // must have access to USER_SESSION_ID
    const gc = new GeneCart({
        session_id: sessionId
        , label: document.getElementById("new-genecart-label").value
        , gctype: "unweighted-list"
        , organism_id:  organismId
        , is_public: 0
    });

    for (const sg of selectedGeneData) {
        const gene = new Gene({
            id: sg.ensembl_id, // Ensembl ID stored in "customdata" property
            gene_symbol: sg.gene_symbol,
        });
        gc.addGene(gene);
    }

    gc.save(updateUIAfterGeneCartSaveSuccess, updateUIAfterGeneCartSaveFailure);
}

const saveWeightedGeneCart = () => {

	// must have access to USER_SESSION_ID


	// Saving raw FC by default so it is easy to transform weight as needed
	const weightLabels = ["FC"];

	const gc = new WeightedGeneCart({
		session_id: sessionId
		, label:  document.getElementById("new-genecart-label").value
		, gctype: 'weighted-list'
		, organism_id: organismId
		, is_public: 0
	}, weightLabels);

	compareData.gene_ids.forEach((gene_id, i) => {
		const weights = [compareData.fold_changes[i]];

		const gene = new WeightedGene({
			id: gene_id,
			gene_symbol: compareData.symbols[i]
		}, weights);
		gc.addGene(gene);
	});

	gc.save(updateUIAfterGeneCartSaveSuccess, updateUIAfterGeneCartSaveFailure);
}

// Taken from https://www.w3schools.com/howto/howto_js_sort_table.asp
const sortGeneTable = (mode) => {
	let table;
	let rows;
	let switching;
	let i;
	let x;
	let y;
	let shouldSwitch;
	let dir;
	let switchcount = 0;
	table = document.getElementById("tbl-selected-genes");

	switching = true;
	// Set the sorting direction to ascending:
	dir = "asc";
	/* Make a loop that will continue until
		no switching has been done: */
	while (switching) {
		// Start by saying: no switching is done:
		switching = false;
		rows = table.rows;
		/* Loop through all table rows (except the
		first, which contains table headers): */
		for (i = 1; i < rows.length - 1; i++) {
            // Start by saying there should be no switching:
            shouldSwitch = false;
            /* Get the two elements you want to compare,
                one from current row and one from the next: */
            x = rows[i].getElementsByTagName("td")[mode];
            y = rows[i + 1].getElementsByTagName("td")[mode];
            /* Check if the two rows should switch place,
                based on the direction, asc or desc: */
            if (dir == "asc") {
                // First column is gene_symbol... rest are numbers
                if (mode === 0 && x.innerHTML.toLowerCase() > y.innerHTML.toLowerCase()) {
                    // If so, mark as a switch and break the loop:
                    shouldSwitch = true;
                    break;
                }
                if (Number(x.innerHTML) > Number(y.innerHTML)) {
                    shouldSwitch = true;
                    break;
                }
            } else if (dir == "desc") {
                if (mode === 0 && x.innerHTML.toLowerCase() < y.innerHTML.toLowerCase()) {
                    // If so, mark as a switch and break the loop:
                    shouldSwitch = true;
                    break;
                }
                if (Number(x.innerHTML) < Number(y.innerHTML)) {
                    shouldSwitch = true;
                    break;
                }
            }
		}
		if (shouldSwitch) {
            /* If a switch has been marked, make the switch
                and mark that a switch has been done: */
            rows[i].parentNode.insertBefore(rows[i + 1], rows[i]);
            switching = true;
            // Each time a switch is done, increase this count by 1:
            switchcount++;

		} else {
            /* If no switching has been done AND the direction is "asc",
                set the direction to "desc" and run the while loop again. */
            if (switchcount == 0 && dir == "asc") {
                dir = "desc";
                switching = true;
            }
		}
	}

    // Reset other sort icons to "ascending" state, to show what direction they will sort when clicked
    const otherTblHeaders = document.querySelectorAll(`.js-tbl-gene-header:not(:nth-child(${mode + 1}))`);
    for (const tblHeader of otherTblHeaders) {
        const currIcon = tblHeader.querySelector("i");
        if (mode == 0) {
            currIcon.classList.remove("mdi-sort-alphabetical-descending");
            currIcon.classList.add("mdi-sort-alphabetical-ascending");
        } else {
            currIcon.classList.remove("mdi-sort-numeric-descending");
            currIcon.classList.add("mdi-sort-numeric-ascending");
        }
    }

    // toggle the mdi icons between ascending / descending
    // icon needs to reflect the current state of the sort
    const selectedTblHeader = document.querySelector(`.js-tbl-gene-header:nth-child(${mode + 1})`);
    const currIcon = selectedTblHeader.querySelector("i");
    if (dir == "asc") {
        if (mode == 0) {
            currIcon.classList.remove("mdi-sort-alphabetical-descending");
            currIcon.classList.add("mdi-sort-alphabetical-ascending");
        } else {
            currIcon.classList.remove("mdi-sort-numeric-descending");
            currIcon.classList.add("mdi-sort-numeric-ascending");
        }
    } else {
        if (mode == 0) {
            currIcon.classList.remove("mdi-sort-alphabetical-ascending");
            currIcon.classList.add("mdi-sort-alphabetical-descending");
        } else {
            currIcon.classList.remove("mdi-sort-numeric-ascending");
            currIcon.classList.add("mdi-sort-numeric-descending");
        }
    }
}

// For a given categorical series (e.g. "celltype"), add checkboxes for each category
const updateGroupOptions = (selectorId, groupsArray, series) => {

	const elt = document.getElementById(selectorId);
	elt.classList.remove("is-hidden");

	// Add categories
	for (const group of groupsArray.sort()) {

		const checkbox = document.createElement("input");
		checkbox.type = "checkbox";
		checkbox.id = `${selectorId}-${group}`;
		checkbox.name = group;
		checkbox.value = group;

		const label = document.createElement("label");
		label.classList.add("checkbox");
		label.htmlFor = `${selectorId}-${group}`;
		label.textContent = ` ${group}`;
		label.prepend(checkbox);

		// If group has aggregations count of 0 (no data after filtering), disable checkbox and label
		checkbox.disabled = false;
		label.removeAttribute("disabled");
		if (facetWidget.aggregations.find((agg) => agg.name === series).items.find((item) => item.name === group).count === 0) {
			checkbox.disabled = true;
			label.setAttribute("disabled", "disabled");
		}


		// create .control div to ensure checkboxs are vertically aligned
		const control = document.createElement("div");
		control.classList.add("control", "m-1");
		control.append(label);

		elt.append(control);
	}
}

// Update the plotly graph with the selected genes
const updatePlotAnnotations = (genes) => {
	// Take genes to search for and highlight their datapoint in the plot

	const plotlyPreview = document.getElementById("plotly-preview");
	const plotData = plotlyPreview.data;
	const layout = plotlyPreview.layout;

	const annotationColor = CURRENT_USER.colorblind_mode ? "orange" : "cyan";

	layout.annotations = [];

	// Reset all trace colors
	for (const trace of plotData) {
		trace.id.forEach((element, i) => {
			trace.marker.color[i] = trace.marker.origColor[i];
		});
	}

	genes.forEach((gene) => {
		for (const trace of plotData) {
			trace.id.forEach((element, i) => {
				if (gene.toLowerCase() !== element.toLowerCase() ) {
					return;
				}

				// If gene is found add an annotation arrow
				layout.annotations.push({
					xref: "x",
					yref: "y",
					x: trace.x[i],
					y: trace.y[i],
					text:element,
					bgcolor: annotationColor,
					showarrow: true,
					arrowcolor: annotationColor,
					opacity: 0.8,

				});

				// change trace dot to match annotation
				trace.marker.color[i] = annotationColor;

			});
		}
	});

	// If no annotations, add warning text that all genes were filtered out
	if (!layout.annotations.length && genes.length) {
		layout.annotations.push({
			xref: "paper",
			yref: "paper",
			x: 0,
			y: 1,
			text: "No selected genes were found in this plot.",
			bgcolor: "lightyellow",
			showarrow: false,
			opacity: 0.8,
		});
	}

	// update the Plotly layout
	Plotly.relayout(plotlyPreview, layout);

	// Update table highlighting
	highlightTableGenes(genes);

}

// For plotting options, populate select menus with category groups
const updateSeriesOptions = (classSelector, seriesArray) => {

	if (!seriesArray.length) {
		createToast("No categorical data series found for this dataset. Please choose another dataset or contact the gEAR team.");
		return;
	}

    for (const elt of document.getElementsByClassName(classSelector)) {
        elt.replaceChildren();

        // Append empty placeholder element
        const firstOption = document.createElement("option");
        elt.append(firstOption);

        // Add categories
        for (const group of seriesArray.sort()) {

            const option = document.createElement("option");
            option.textContent = group;
            option.value = group;
            elt.append(option);
        }
    }
}

const updateUIAfterGeneCartSaveSuccess = (gc) => {
	createToast("Gene cart saved successfully", "is-success");
}

const updateUIAfterGeneCartSaveFailure = (gc, message) => {
    createToast(message);
}

const validateCompareGroups = (event) => {

	const group = event.target.value;
	const checked = event.target.checked;

	for (const innerClassElt of document.getElementsByClassName("js-compare-groups")) {
		// BUG: Checking via label click enables X compare group
		if (checked) {
			// disable unique groups in other compare groups
			if (innerClassElt.closest(".js-compare-groups").id !== event.target.closest(".js-compare-groups").id) {
				const checkbox = innerClassElt.querySelector(`input[value="${group}"]`);
				checkbox.setAttribute("disabled", "disabled");
				checkbox.parentElement.setAttribute("disabled", "disabled");
			}
		} else {
			const checkbox = innerClassElt.querySelector(`input[value="${group}"]`);
			checkbox.removeAttribute("disabled");
			checkbox.parentElement.removeAttribute("disabled");
		}
	}
}

const validatePlotRequirements = (event) => {
    const elt = event.target;
    // Reset "status" classes
    elt.classList.remove("is-success", "is-danger");

    for (const plotBtn of document.getElementsByClassName("js-plot-btn")) {
        plotBtn.disabled = true;
    }

	// We need at least one compare-x and one compare-y checkbox checked
	const checkedX = [...document.querySelectorAll(".js-compare-x input:checked")].map((elt) => elt.value);
	const checkedY = [...document.querySelectorAll(".js-compare-y input:checked")].map((elt) => elt.value);

	if (checkedX.length && checkedY.length) {
		// Enable plot button
		for (const plotBtn of document.getElementsByClassName("js-plot-btn")) {
			plotBtn.disabled = false;

			document.getElementById("condition-compare-s-failed").classList.add("is-hidden");
		}
		return;
	}

    document.getElementById("condition-compare-s-success").classList.add("is-hidden");
}

/* --- Event listeners --- */

document.getElementById("statistical-test").addEventListener("change", (event) => {
	const pvalCutoff = document.getElementById("pval-cutoff");
	const cutoffFilterAction = document.getElementById("cutoff-filter-action");
	pvalCutoff.disabled = event.target.value ? false : true;
	cutoffFilterAction.disabled = event.target.value ? false : true;
});

// When compare series changes, update the compare groups
for (const classElt of document.getElementsByClassName("js-compare")) {
	const compareSeriesNotification = document.getElementById("select-compare-series-notification");
	classElt.addEventListener("change", async (event) => {

		// Disable plot button until conditions are met
		for (const plotBtn of document.getElementsByClassName("js-plot-btn")) {
			plotBtn.disabled = true;
		}

		// Hide and clear compare groups
		for (const classElt of document.getElementsByClassName("js-compare-groups")) {
			classElt.parentElement.classList.add("is-hidden");
			classElt.replaceChildren();
		}

		const compareSeries = event.target.value;
		compareSeriesNotification.classList.remove("is-hidden", "is-danger");
		compareSeriesNotification.classList.add("is-warning");
		compareSeriesNotification.textContent = "Please select a series to compare to choose X and Y conditions";

		if (!compareSeries) return;

		const seriesItems = getSeriesItems(compareSeries);
		const seriesNames = getSeriesNames(seriesItems);

		// at least 2 of the series items must have 1+ aggregation total, or else we can't compare
		const seriesAggCountsFiltered = seriesItems.filter((item) => item.count > 0);
		if (seriesAggCountsFiltered.length < 2) {
			compareSeriesNotification.classList.remove("is-warning");
			compareSeriesNotification.classList.add("is-danger");
			compareSeriesNotification.textContent = `At least 2 groups within ${compareSeries} must each have one or more observations (after filtering) to compare`;
			return;
		}

		compareSeriesNotification.classList.add("is-hidden");

		// Reset facet groups
		facetWidget = await createFacetWidget(datasetId, null, {}); // will also remove any existing facet widget

		updateGroupOptions("compare-x", seriesNames, compareSeries);
		updateGroupOptions("compare-y", seriesNames, compareSeries);

		// Show compare groups since things have validated.
		for (const classElt of document.getElementsByClassName("js-compare-groups")) {
			classElt.parentElement.classList.remove("is-hidden");
		}

		// Hide the chosen group's facet element
		const facetElt = document.getElementById(`filter-${compareSeries}`);
		facetElt.classList.add("is-hidden");

	})
}

// When compare groups change, prevent the same group from being selected in the other compare groups
for (const classElt of document.getElementsByClassName("js-compare-groups")) {
	classElt.addEventListener("change", validateCompareGroups);
	classElt.addEventListener("change", validatePlotRequirements);
}

for (const classElt of document.getElementsByClassName("js-compare-x")) {
	classElt.addEventListener("change", (event) => {
	// We need at least one compare-x and one compare-y checkbox checked
		const checkedX = [...document.querySelectorAll(".js-compare-x input:checked")].map((elt) => elt.value);
		const compareSeries = document.getElementById("compare-series").value;
		populatePostCompareBox("compare-x", compareSeries, checkedX);
	})
}

for (const classElt of document.getElementsByClassName("js-compare-y")) {
	classElt.addEventListener("change", (event) => {
		const checkedY = [...document.querySelectorAll(".js-compare-y input:checked")].map((elt) => elt.value);
		const compareSeries = document.getElementById("compare-series").value;
		populatePostCompareBox("compare-y", compareSeries, checkedY);
	})
}

for (const classElt of document.getElementsByClassName("js-plot-btn")) {
	classElt.addEventListener("click", getComparisons);
}

document.getElementById("edit-params").addEventListener("click", (event) => {
    event.target.classList.add("is-loading");
	// Clear existing plot annotations
	clearGenes();
    // Hide this view
    document.getElementById("content-c").classList.remove("is-hidden");
    // Generate and display "post-plotting" view/container
    document.getElementById("post-plot-content-c").classList.add("is-hidden");

    event.target.classList.remove("is-loading");
})

document.getElementById("clear-genes-btn").addEventListener("click", clearGenes);

document.getElementById("new-genecart-label").addEventListener("input", (event) => {
    const saveBtn = document.getElementById("save-genecart-btn");
    saveBtn.disabled = event.target.value ? false : true;
});

document.getElementById("save-genecart-btn").addEventListener("click", (event) => {
    event.preventDefault();
    event.target.classList.add("is-loading");
    // get value of genecart radio button group
    const geneCartName = document.querySelector("input[name='genecart_type']:checked").value;
    if (CURRENT_USER) {
        if (geneCartName === "unweighted") {
            saveGeneCart();
        } else {
            saveWeightedGeneCart();
        }
    }
    event.target.classList.remove("is-loading");
});

// handle when the dropdown-gene-list-search-input input box is changed
document.getElementById('genes-manually-entered').addEventListener('change', (event) => {
    const searchTermString = event.target.value;
    const newManuallyEnteredGenes = searchTermString.length > 0 ? new Set(searchTermString.split(/[ ,]+/)) : new Set();

    // Remove genes that have been deleted from the selected_genes set
    for (const gene of manuallyEnteredGenes) {
        if (!newManuallyEnteredGenes.has(gene)) {
            selected_genes.delete(gene);
        }
    }

    // Add new genes to the selected_genes set
    for (const gene of newManuallyEnteredGenes) {
        selected_genes.add(gene);
    }

    manuallyEnteredGenes = newManuallyEnteredGenes;
    chooseGenes(null);
});

document.getElementById('dropdown-gene-list-proceed').addEventListener('click', chooseGenes);

document.getElementById("download-selected-genes-btn").addEventListener("click", downloadSelectedGenes);

/* --- Entry point --- */
const handlePageSpecificLoginUIUpdates = async (event) => {

	// Update with current page info
	document.getElementById("page-header-label").textContent = "Comparison Tool";
    sessionId = CURRENT_USER.session_id;

	if (! sessionId ) {
		// TODO: Add master override to prevent other triggers from enabling saving
        createToast("Not logged in so saving gene carts is disabled.", "is-warning");
        disableAndHideElement(document.getElementById("save-genecart-btn"));
    }


	try {
		await Promise.all([
			loadDatasetTree(),
			fetchGeneCartData()
		]);
        // If brought here by the "gene search results" page, curate on the dataset ID that referred us
        const urlParams = new URLSearchParams(window.location.search);
        if (urlParams.has("dataset_id")) {
            const linkedDatasetId = urlParams.get("dataset_id");
            try {
                // find DatasetTree node and trigger "activate"
                const foundNode = datasetTree.findFirst(e => e.data.dataset_id === linkedDatasetId);
                foundNode.setActive(true);
                datasetTree.tree.setActiveNode(foundNode);
                datasetTree.selectCallback({node: foundNode});  // manually trigger the "activate" event.
                datasetId = linkedDatasetId;
            } catch (error) {
                createToast(`Dataset id ${linkedDatasetId} was not found as a public/private/shared dataset`);
                throw new Error(error);
            }
        }
	} catch (error) {
		logErrorInConsole(error);
	}

};<|MERGE_RESOLUTION|>--- conflicted
+++ resolved
@@ -92,13 +92,8 @@
 			elt.classList.add("is-hidden");
 		}
 
-<<<<<<< HEAD
-const dataset_tree = new DatasetTree({treeDiv: '#dataset_tree'});
-const gene_cart_tree = new GeneCartTree({treeDiv: '#gene_cart_tree'});
-=======
         // collapse tree
         e.node.tree.expandAll(false);
->>>>>>> ba5b1626
 
 		const compareSeriesElt = document.getElementById("compare-series");
 		compareSeriesElt.parentElement.classList.add("is-loading");
@@ -177,21 +172,6 @@
     });
 }
 
-<<<<<<< HEAD
-	// Select the node that will be observed for mutations
-	const target_node = document.getElementById('loggedin_controls');
-    const safer_node = document.getElementById("navigation_bar");   // Empty div until loaded
-	// Create an observer instance linked to the callback function
-	const observer = new MutationObserver(function(mutationList, observer) {
-		if (target_node) {
-			load_all_trees();
-			this.disconnect();  // Don't need to reload once the trees are updated
-		}
-	});
-	// For the "config" settings, do not monitor the subtree of nodes as that will trigger the callback multiple times.
-	// Just seeing #loggedin_controls go from hidden (not logged in) to shown (logged in) is enough to trigger.
-	observer.observe(target_node || safer_node , { attributes: true });
-=======
 const chooseGenes = (event) => {
     // Triggered when a gene is selected
 
@@ -235,7 +215,6 @@
     }
 
 	updatePlotAnnotations(sortedGenes);
->>>>>>> ba5b1626
 
 }
 
@@ -289,46 +268,6 @@
 const downloadSelectedGenes = (event) => {
     event.preventDefault();
 
-<<<<<<< HEAD
-// Load user's gene carts
-$('#loaded_gene_cart').change(function () {
-    const gene_cart_id = $(this).val();
-    const params = { session_id, gene_cart_id };
-    const d = new $.Deferred(); // Causes editable to wait until results are returned
-
-    if (typeof session_id !== 'undefined') {
-        // Get the gene cart members and populate the gene symbol search bar
-        $.ajax({
-            url: './cgi/get_gene_cart_members.cgi',
-            async: false,
-            type: 'post',
-            data: params,
-            success: function (data, newValue, oldValue) {
-                if (data.success === 1) {
-                    const gene_symbols_array = []
-                    // format gene symbols into search string
-                    $.each(data.gene_symbols, function (i, item) {
-                        gene_symbols_array.push(item.label);
-                    });
-                    //deduplicate gene cart
-                    const dedup_gene_symbols_array = [...new Set(gene_symbols_array)]
-
-                    gene_symbols = dedup_gene_symbols_array.join(' ')
-                    $('#highlighted_genes').val(gene_symbols);
-                }
-                d.resolve();
-            }
-        });
-    } else {
-        d.resolve();
-    }
-    return d.promise();
-});
-
-
-function download_selected_genes() {
-=======
->>>>>>> ba5b1626
 	// Builds a file in memory for the user to download.  Completely client-side.
 	// plot_data contains three keys: x, y and symbols
 	// build the file string from this
@@ -473,25 +412,8 @@
 	return facetWidget.aggregations.find((agg) => agg.name === series).items;
 }
 
-<<<<<<< HEAD
-$(document).on("build_jstrees", async () => await load_all_trees());
-
-// If user changes, update genecart/profile trees
-async function load_all_trees(){
-    // Update dataset and genecart trees in parallel
-    // Works if they were not populated or previously populated
-    await Promise.allSettled([populate_dataset_selection_controls(), load_gene_carts()])//, load_pattern_tree()])
-        .catch((err) => {
-            console.error(err)
-        });
-
-    // NOTE: This will trigger again if the MutationObserver catches a login, but that may be acceptable.
-    $(document).trigger("handle_page_loading");
-
-=======
 const getSeriesNames = (seriesItems) => {
 	return seriesItems.map((item) => item.name);
->>>>>>> ba5b1626
 }
 
 const handleGetComparisonError = (datasetID, conditionX, conditionY) => {
@@ -520,56 +442,6 @@
 	}
 }
 
-<<<<<<< HEAD
-// Load all saved gene carts for the current user
-async function load_gene_carts () {
-    if (!session_id) {
-        // User is not logged in. Hide gene carts container
-        $('#gene_cart_container').hide();
-        return;
-    }
-    await $.ajax({
-        url: './cgi/get_user_gene_carts.cgi',
-        type: 'post',
-        data: { session_id, "cart_type":"unweighted-list" },
-        dataType: 'json'
-    }).done((data) => {
-        const carts = {};
-        const cartTypes = ['domain', 'user', 'group', 'shared', 'public'];
-        let cartsFound = false;
-
-        for (const ctype of cartTypes) {
-            carts[ctype] = [];
-
-            if (data[`${ctype}_carts`].length > 0) {
-                cartsFound = true;
-
-                //User has some profiles
-                $.each(data[`${ctype}_carts`], (_i, item) => {
-                    carts[ctype].push({value: item.id, text: item.label });
-                });
-            }
-        }
-
-        gene_cart_tree.domainGeneCarts = carts.domain;
-        gene_cart_tree.userGeneCarts = carts.user;
-        gene_cart_tree.groupGeneCarts = carts.group;
-        gene_cart_tree.sharedGeneCarts = carts.shared;
-        gene_cart_tree.publicGeneCarts = carts.public;
-        gene_cart_tree.generateTree();
-
-        if (cartsFound ) {
-            $('#gene_cart_container').show();
-        }
-
-    }).fail((jqXHR, textStatus, errorThrown) => {
-        console.error(`Error getting session info: ${textStatus}`);
-    });
-}
-
-function plot_data_to_graph(data) {
-	$("#selection_methods_c").show();
-=======
 /* Transform and load dataset data into a "tree" format */
 const loadDatasetTree = async () => {
     const userDatasets = [];
@@ -614,7 +486,6 @@
         document.getElementById("dataset-s-failed").classList.remove("is-hidden");
     }
 }
->>>>>>> ba5b1626
 
 const plotDataToGraph = (data) => {
 
