// NOTE: - SAdkins - 11/3/21 - Refactored code using P42 VSCode extension https://p42.ai/documentation/code-action/

let plot_data = null;
let selected_data = null;

let dataset1_condition = null;
let dataset2_condition = null;

// SAdkins - 2/15/21 - This is a list of datasets already log10-transformed where if selected will use log10 as the default dropdown option
// This is meant to be a short-term solution until more people specify their data is transformed via the metadata
const log10_transformed_datasets = [
"320ca057-0119-4f32-8397-7761ea084ed1"
, "df726e89-b7ac-d798-83bf-2bd69d7f3b52"
, "bad48d04-db27-26bc-2324-e88506f751fd"
, "dbd715bf-778a-4923-6fe7-c587987cdb00"
, "c8d99d13-394f-a87f-5d3a-395968fdb619"
, "bee735e5-d180-332c-7892-dd751dd76bb8"
, "c4f16a12-9e98-47be-4335-b8321282919e"
, "17a07bf4-b41a-d9c3-9aa7-b4729390f57a"
, "6a0a2bca-0f86-59d0-4e3d-4457be3a71ff"
, "39e01b71-415f-afa7-0c64-f0e996be0fb7"
, "6482c608-a6bd-d8b1-6bc1-5b53c34ed61c"
, "0c5a4c18-c2a9-930c-6e52-ef411f54eb67"
, "3c02d449-61ab-4bcd-f100-5f5937b1794e"
, "23e3797f-3016-8142-cbe8-69b03131ad95"
, "b16eeb8d-d68e-c7c9-9dc9-a3f4821e9192"
, "b96f448a-315d-549d-6e8a-83cdf1ce1b5c"
, "b0420910-a0fa-e920-152d-420b6275d3af"
, "f1ce4e63-3577-8020-8307-e88f1fb98953"
, "2f79f784-f7f7-7dc3-9b3e-4c87a4346d91"
, "c32835d3-cac4-bb0e-a90a-0b41dec6617a"
, "fbe1296e-572c-d388-b9d1-6e2a6bf10b0a"
, "1b12dde9-1762-7564-8fbd-1b07b750505f"
, "a2dd9f06-5223-0779-8dfc-8dce7a3897e1"
, "f7de7db2-b4cb-ebe3-7f1f-b278f46f1a7f"
, "e34fa5c6-1083-cacb-eedf-23f59f2e005f"
, "0c5fb6b0-31ab-6bfc-075d-76756ccd56b4"
, "a183b2e6-ab38-458a-52a6-5eb014d073da"
, "c4f16a12-9e98-47be-4335-b8321282919e"
, "2a25e445-2776-8913-076f-9a147a43e8b4"
, "2786d849-f11c-2de6-b22e-12c940aafe07"
, "2e3423b3-74db-d436-8357-abb3031d47e9"
, "4cb2ac62-c283-86a9-83cb-2c1b381948f2"
, "d0659d69-1a33-8b84-252c-f7ded46aa3d6"
, "cee5325d-434f-fefe-d2e6-e0be39421951"
];

// TODO: Have mechanism to convert non-categorical column to categorical if it was erroneously added as numerical

let dataset_tree = new DatasetTree({treeDiv: '#dataset_tree'});

window.onload = () => {
  // check if the user is already logged in
  check_for_login();
  session_id = Cookies.get("gear_session_id");

  $(".btn-apply-filter").on("click", () => {
    $(".initial_instructions").hide();
    $("#myChart").html("");
    $("#error_loading_c").hide();
    $("#plot_loading").show();
    load_comparison_graph();
  });

  /***** gene cart stuff *****/
  $("#create_gene_cart").on("click", () => {
    $("#create_gene_cart_dialog").show("fade");
  });
  $("#cancel_save_gene_cart").on("click", () => {
    $("#create_gene_cart_dialog").hide("fade");
    $("#gene_cart_name").val("");
  });
  $("#gene_cart_name").on("input", function () {
    if ($(this).val() == "") {
      $("#save_gene_cart").prop("disabled", true);
    } else {
      $("#save_gene_cart").prop("disabled", false);
    }
  });
  $("#save_gene_cart").on("click", () => {
    $("#save_gene_cart").prop("disabled", true);

    if (CURRENT_USER) {
      save_gene_cart();
    } else {
      alert("You must be signed in to do that.");
    }
  });
  /***** end gene cart stuff *****/

  $("#dataset_id").on("change", () => {
      populate_condition_selection_control();
      // Change the default if the dataset is already log10 transformed
      if (log10_transformed_datasets.includes($('#dataset_id').val())) {
        $('#log_base').val('10');
      } else {
        $('#log_base').val('2');
      }
    });

  $("#statistical_test").on("change", () => {
    if ($("#statistical_test").val()) {
      $("#test_pval_cutoff").prop("disabled", false);
    } else {
      $("#test_pval_cutoff").prop("disabled", true);
    }
  });

<<<<<<< HEAD
  // initially disable the condition selectors
  $("#dataset1_conditions").attr("disabled", "disabled");
  $("#dataset2_conditions").attr("disabled", "disabled");

  // Create observer to watch if user changes (ie. successful login does not refresh page)
  // See: https://developer.mozilla.org/en-US/docs/Web/API/MutationObserver

  // Select the node that will be observed for mutations
  const target_node = document.getElementById('loggedin_controls');
  // Create an observer instance linked to the callback function
  const observer = new MutationObserver(populate_dataset_selection_controls);
  // For the "config" settings, do not monitor the subtree of nodes as that will trigger the callback multiple times.
  // Just seeing #loggedin_controls go from hidden (not logged in) to shown (logged in) is enough to trigger.
  observer.observe(target_node, { attributes: true });
=======
>>>>>>> 8522528d
};

function download_selected_genes() {
  // Builds a file in memory for the user to download.  Completely client-side.
  // plot_data contains three keys: x, y and symbols
  // build the file string from this

  x_label = $('#x_label').is(':empty') ? "x-condition" : $('#x_label').val();
  y_label = $('#y_label').is(':empty') ? "y-condition" : $('#y_label').val();

  file_contents =
      $("#log_base").val() == "raw"
    ? "gene_symbol\tp-value\tfold change\t"
  + x_label + "\t"
  + y_label + "\n"
    : "gene_symbol\tp-value\tfold change\t"
  + x_label + " (log" + $("#log_base").val() +")\t"
  + y_label + " (log" + $("#log_base").val() +")\n";

  selected_data.points.forEach((pt) => {
    // Some warnings on using toFixed() here: https://stackoverflow.com/a/12698296/1368079
    file_contents +=
      `${pt.data.id[pt.pointNumber]}\t`
      + ($("#statistical_test").val() ? pt.data.pvals[pt.pointNumber].toExponential(2) : "NA") + "\t"
      + pt.data.foldchange[pt.pointNumber].toFixed(1) + "\t"
      + pt.x.toFixed(1) + "\t"
      + pt.y.toFixed(1) + "\n";
  });

  const element = document.createElement("a");
  element.setAttribute(
    "href",
    `data:text/tab-separated-values;charset=utf-8,${encodeURIComponent(file_contents)}`
  );
  element.setAttribute("download", "selected_genes.tsv");
  element.style.display = "none";
  document.body.appendChild(element);
  element.click();
  document.body.removeChild(element);
}

function load_comparison_graph() {
  // Save current state of active condition tab
  if ($("#dataset1_tab").hasClass("active")) {
    dataset1_condition = {};
    // Create current object of which groups are to be included (checked)
    $('#conditions_accordion').find('.js-group-check').each(function(){
      const id = $(this).data("group");

      const category = id.split(';-;')[0];
      const group = id.split(';-;')[1];

      if (Object.keys(dataset1_condition).indexOf(category) === -1) {
        dataset1_condition[category] = [];
      }

      if ($(this).prop("checked")) {
        dataset1_condition[category].push(group);
      }
    });
  } else {
    // on #dataset2_tab
    dataset2_condition = {};
    // Create current object of which groups are to be included (checked)
    $('#conditions_accordion').find('.js-group-check').each(function(){
      const id = $(this).data("group");

      const category = id.split(';-;')[0];
      const group = id.split(';-;')[1];

      if (Object.keys(dataset2_condition).indexOf(category) === -1) {
        dataset2_condition[category] = [];
      }

      if ($(this).prop("checked")) {
        dataset2_condition[category].push(group);
      }
    });
  }

  dataset_id = $("#dataset_id").val();
  dataset_text = $("#dataset_id").text();
  dataset1_string = JSON.stringify(dataset1_condition);
  dataset2_string = JSON.stringify(dataset2_condition);

  // empty error message, so that user/helper won't get confused
  $("#ticket_error_msg").empty();
  $("#error_loading_c").hide();
  $("#genes_not_found").empty().hide();

  $.ajax({
    url: "./cgi/get_dataset_comparison.cgi",
    type: "POST",
    data: {
      dataset_id,
      dataset1_condition: dataset1_string,
      dataset2_condition: dataset2_string,
      fold_change_cutoff: $("#fold_change_cutoff").val(),
      std_dev_num_cutoff: $("#std_dev_num_cutoff").val(),
      log_transformation: $("#log_base").val(),
      statistical_test: $("#statistical_test").val(),
    },
    dataType: "json",
    success(data, textStatus, jqXHR) {
      if (data.success == 1) {
        $("#fold_change_std_dev").html(data.fold_change_std_dev);
        plot_data = data;
        plot_data_to_graph(data);
      } else {
        // Handle graphing failures
        $("#plot_loading").hide();
        $("#ticket_dataset_id").text(dataset_id);
        $("#ticket_dataset_text").text(dataset_text);
        $("#ticket_datasetx_condition").text(dataset1_string);
        $("#ticket_datasety_condition").text(dataset2_string);
        $("#ticket_error_msg").html(data.error);
        $("#error_loading_c").show();
      }
    },
    error(jqXHR, textStatus, errorThrown) {
      // Handle graphing failures
      $("#plot_loading").hide();
      $("#ticket_dataset_id").text(dataset_id);
      $("#ticket_dataset_text").text(dataset_text);
      $("#ticket_datasetx_condition").text(dataset1_string);
      $("#ticket_datasety_condition").text(dataset2_string);
      $("#error_loading_c").show();
    },
  });
}

async function fetch_h5ad_observations (dataset_id) {
  const base = `./api/h5ad/${dataset_id}`;
  const { data } = await axios.get(`${base}`);
  return data;
}

async function populate_condition_selection_control() {
  const dataset_id = $("#dataset_id").val();
  $("#conditions_accordion").html("<p>Loading ... </p>");
  const obs_data = await fetch_h5ad_observations(dataset_id);
  const cat_obs = obs_data.obs_levels;  // cat->groups
  const all_obs = obs_data.obs_columns; // Array
  const noncat_obs = Object.values(all_obs).filter(x => Object.keys(cat_obs).indexOf(x) === -1);  // Array

  // Render templates
  const selector_tmpl = $.templates("#dataset_condition_options");
  const selector_html = selector_tmpl.render(cat_obs);
  $("#conditions_accordion").html(selector_html);

  if (noncat_obs.length) {
    const noncat_tmpl = $.templates("#non_categories_list");
    const noncat_html = noncat_tmpl.render({noncat_obs});
    $("#noncats").html(noncat_html);
  }

  // Since we want the default state of the category groups to be unchecked,
  // we do not set an initial state of stored checked conditions

  if (obs_data.has_replicates == 1) {
    $("#statistical_test_label").html("");
    $("#statistical_test").attr("disabled", false);
  } else {
    $("#statistical_test_label").html(
      "Not applicable since this dataset has no replicates"
    );
    $("#statistical_test").attr("disabled", true);
  }
}

$('#dataset1_tab').on('shown.bs.tab', (e) => {

  dataset2_condition = {};
  // Create current object of which groups are to be included (checked)
  $('#conditions_accordion').find('.js-group-check').each(function(){
    const id = $(this).data("group");

    const category = id.split(';-;')[0];
    const group = id.split(';-;')[1];

    if (Object.keys(dataset2_condition).indexOf(category) === -1) {
      dataset2_condition[category] = [];
    }

    if ($(this).prop("checked")) {
      dataset2_condition[category].push(group);
    }
  });

  // Load dataset1_conditions
  $('.js-group-check').prop("checked", false);
  for (const cat in dataset1_condition) {
    for (const elem of dataset1_condition[cat]) {
      $(`input[data-group="${cat};-;${elem}"]`).prop("checked", true);
    }
    $('.js-group-check').change();  // trigger so the cat checkbox matches up
  }

})

$('#dataset2_tab').on('shown.bs.tab', (e) => {

  dataset1_condition = {};
  // Create current object of which groups are to be included (checked)
  $('#conditions_accordion').find('.js-group-check').each(function(){
    const id = $(this).data("group");
    const category = id.split(';-;')[0];
    const group = id.split(';-;')[1];

    if (Object.keys(dataset1_condition).indexOf(category) === -1) {
      dataset1_condition[category] = [];
    }

    if ($(this).prop("checked")) {
      dataset1_condition[category].push(group);
    }
  });

  // Load dataset2_conditions
  $('.js-group-check').prop("checked", false);
  for (const cat in dataset2_condition) {
    for (const elem of dataset2_condition[cat]) {
      $(`input[data-group="${cat};-;${elem}"]`).prop("checked", true);
    }
    $('.js-group-check').change();  // trigger so the cat checkbox matches up
  }
})

$(document).on('change', '.js-cat-check', function (e) {
  // If turned on, check all group boxes
  // If turned off, uncheck all group boxes
  const checked = $(this).prop("checked");

  const id = this.id;
  const category = id.replace('_check', '');
  const category_collaspable = $(`#${category}_body`);

  category_collaspable.find('input[type="checkbox"]').prop({checked});

  // Expand collaspable since category was focused on
  category_collaspable.collapse('show');
})

$(document).on('change', '.js-group-check', function(e) {
  // https://css-tricks.com/indeterminate-checkboxes/
  // After changing checkbox status, check siblings
  // and determine if category checkbox should be
  // checked, not checked, or indeterminate

  const checked = $(this).prop("checked");

  // Get category name out of the checkbox ID
  const id = $(this).data("group");
  const category = id.split(';-;')[0]
  const category_header = $(`#${category}_check`);
  const category_collaspable = $(`#${category}_body`);

  // Get checked status of all other checkboxes in this category
  // If there is a combination of checked/unchecked the "each" loop breaks early
  let all = true;
  $(category_collaspable).find('input[type="checkbox"]').each(function(){
    let return_value = all = ($(this).prop("checked") === checked);
    return return_value;
  });

  if (all) {
    // All group checkboxes are the same as the category checkbox
    category_header.prop({
      "indeterminate": false,
      "checked": checked
    });
  } else {
    // All group checkbox states are mixed.  Category checkbox is indeterminate and unchecked
    category_header.prop({
      "indeterminate": true,
      "checked": false
    });
  }

})

function populate_dataset_selection_controls() {
  let dataset_id = getUrlParameter("dataset_id");
  $.ajax({
    type: "POST",
    url: "./cgi/get_h5ad_dataset_list.cgi",
    data: {
      session_id: CURRENT_USER.session_id,
      for_page: "compare_dataset",
      include_dataset_id: dataset_id,
    },
    dataType: "json",
    success(data) {
      let counter = 0
      // Populate select box with dataset information owned by the user
      let user_datasets = [];
      if (data.user.datasets.length > 0) {
        // User has some profiles
        $.each(data.user.datasets, (i, item) => {
          user_datasets.push({ value: counter++, text: item.title, dataset_id : item.id, organism_id: item.organism_id });
        });
      }
      // Next, add datasets shared with the user
      let shared_datasets = [];
      if (data.shared_with_user.datasets.length > 0) {
        // User has some profiles
        $.each(data.shared_with_user.datasets, (i, item) => {
          shared_datasets.push({ value: counter++, text: item.title, dataset_id : item.id, organism_id: item.organism_id  });
        });
      }
      // Now, add public datasets
      let domain_datasets = [];
      if (data.public.datasets.length > 0) {
        // User has some profiles
        $.each(data.public.datasets, (i, item) => {
          domain_datasets.push({ value: counter++, text: item.title, dataset_id : item.id, organism_id: item.organism_id  });
        });
      }

      dataset_tree.userDatasets = user_datasets;
      dataset_tree.sharedDatasets = shared_datasets;
      dataset_tree.domainDatasets = domain_datasets;
      dataset_tree.generateTree();

      // was there a requested dataset ID already?
      if (dataset_id !== undefined) {
        $("#dataset_id").val(dataset_id);
        $("#dataset_id").trigger("change");
      }
    },
    error(xhr, status, msg) {
      report_error(`Failed to load dataset list because msg: ${msg}`);
    },
  });
}

function plot_data_to_graph(data) {
  $("#tbl_selected_genes").hide();
  $("#selection_methods_c").show();

  let point_labels = [];
  let perform_ranking = false;

  if ($("#statistical_test").val()) {
    perform_ranking = true;
  }

  let plotdata = null;

  if (!perform_ranking) {
    for (i = 0; i < data.symbols.length; i++) {
      point_labels.push(`Gene symbol: ${data.symbols[i]}`);
    }

    plotdata = [
      {
        id: data.symbols,
        pvals: data.pvals_adj,
        x: data.x,
        y: data.y,
        foldchange: data.fold_changes,
        mode: "markers",
        type: "scatter",
        text: point_labels,
        marker: {
          color: "#2F103E",
          size: 4,
        },
      },
    ];
  } else {
    const pval_cutoff = parseFloat($("#test_pval_cutoff").val());
    let passing = { x: [], y: [], labels: [], id: [], pvals: [], foldchange: []};
    let failing = { x: [], y: [], labels: [], id: [], pvals: [], foldchange: []};

    for (i = 0; i < data.x.length; i++) {
      // pvals_adj array consist of 1-element arrays, so let's flatten to prevent potential issues
      // Caused by rank_genes_groups output (1 inner array per query comparison group)
      data.pvals_adj = data.pvals_adj.flat();

      const this_pval = parseFloat(data.pvals_adj[i]);

      if ((this_pval <= pval_cutoff)) {
        // good scoring match
        passing.x.push(data.x[i]);
        passing.y.push(data.y[i]);
        passing.foldchange.push(data.fold_changes[i]);
        passing.labels.push(
          "Gene symbol: " +
            data.symbols[i] +
            "   P-value: " +
            this_pval.toPrecision(6)
        );
        passing.id.push(data.symbols[i]);
        passing.pvals.push(data.pvals_adj[i]);
      } else {
        // this one didn't pass the p-value cutoff
        failing.x.push(data.x[i]);
        failing.y.push(data.y[i]);
        failing.foldchange.push(data.fold_changes[i]);
        failing.labels.push(
          "Gene symbol: " +
            data.symbols[i] +
            "   P-value: " +
            this_pval.toPrecision(6)
        );
        failing.id.push(data.symbols[i]);
        failing.pvals.push(data.pvals_adj[i]);
      }
    }

    plotdata = $("input[name='stat_action']:checked").val() == "colorize" ? [
      {
        id: passing.id,
        pvals: passing.pvals,
        x: passing.x,
        y: passing.y,
        foldchange: passing.foldchange,
        mode: "markers",
        name: "Passed cutoff",
        type: "scatter",
        text: passing.labels,
        marker: {
          color: "#FF0000",
          size: 4,
        },
      },
      {
        id: failing.id,
        pvals: failing.pvals,
        x: failing.x,
        y: failing.y,
        foldchange: failing.foldchange,
        mode: "markers",
        name: "Did not pass cutoff",
        type: "scatter",
        text: failing.labels,
        marker: {
          color: "#A1A1A1",
          size: 4,
        },
      },
    ] : [
      {
        id: passing.id,
        pvals: passing.pvals,
        x: passing.x,
        y: passing.y,
        foldchange: passing.foldchange,
        mode: "markers",
        type: "scatter",
        text: passing.labels,
        marker: {
          color: "#2F103E",
          size: 4,
        },
      },
    ];
  }

  const layout = {
    title: $("#dataset_id").text(),
    xaxis: {
      title: $('#x_label').is(':empty') ? JSON.stringify(data.dataset1_composite_idx) : $('#x_label').val(),
      type: "",
    },
    yaxis: {
      title: $('#y_label').is(':empty') ? JSON.stringify(data.dataset2_composite_idx) : $('#y_label').val(),
      type: "",
    },
    annotations: [],
    margin: { t: 40 },
    hovermode: "closest",
    dragmode: "select",
  };

  // Take genes to search for and highlight their datapoint in the plot
  let genes_not_found = [];
  if ($('#highlighted_genes').val()) {
    const searched_genes = $('#highlighted_genes').val().replace(/\s/g, "").split(",");
    searched_genes.forEach((gene) => {
      let found = false;
      plots:
      for (i = 0; i < plotdata.length; i++) {
        genes:
        for (j = 0; j < plotdata[i].id.length; j++) {
          if (gene.toLowerCase() === plotdata[i].id[j].toLowerCase() ) {
            // If gene is found add an annotation arrow
            layout.annotations.push({
              xref: "x",
              yref: "y",
              x: plotdata[i].x[j],
              y: plotdata[i].y[j],
              text:plotdata[i].id[j],
              font: {
                color: "crimson",
              },
              showarrow: true,
              arrowcolor: "crimson",

            });
            found = true;
            break plots;
          }
        }
      }
      if (! found)
        genes_not_found.push(gene);
    });
  }


  $("#plot_loading").hide();
  const graphDiv = document.getElementById("myChart");
  Plotly.newPlot(graphDiv, plotdata, layout, { showLink: false });
  $("#selected_label").hide();
  $("#controls_label").show();

  // If searched-for genes were not found, display under plot
  if (genes_not_found.length) {
    const genes_not_found_str = genes_not_found.join(", ");
    $("#genes_not_found").text(`Searched genes not found: ${genes_not_found_str}`);
    $("#genes_not_found").show();
  } else {
    $("#genes_not_found").hide();
  }

  // If plot data is selected, create the right-column table and do other misc things
  graphDiv.on("plotly_selected", (eventData) => {
    selected_data = eventData;
    selected_gene_data = [];

    eventData.points.forEach((pt) => {
      // Some warnings on using toFixed() here: https://stackoverflow.com/a/12698296/1368079
      // Each trace has its own "pointNumber" ids so gene symbols and pvalues needed to be passed in for each plotdata trace
      selected_gene_data.push({
        gene_symbol: pt.data.id[pt.pointNumber],
        pvals: $("#statistical_test").val() ? pt.data.pvals[pt.pointNumber].toExponential(2) : "NA",
        foldchange: pt.data.foldchange[pt.pointNumber].toFixed(1),
      });
    });

    // Sort by adjusted p-value in descending order either by fold change or p-values
    selected_gene_data.sort((a, b) => b.foldchange - a.foldchange);
    if ($("#statistical_test").val())
      selected_gene_data.sort((a, b) => a.pvals - b.pvals);

    const template = $.templates("#selected_genes_tmpl");
    const htmlOutput = template.render(selected_gene_data);
    $("#selected_genes_c").html(htmlOutput);

    // Highlight table rows that match searched genes
    if ($('#highlighted_genes').val()) {
      const searched_genes = $('#highlighted_genes').val().replace(/\s/g, "").split(",");
      // Select the first column (gene_symbols) in each row
      $("#selected_genes_c tr td:first-child").each(function() {
        const table_gene = $(this).text();
        searched_genes.forEach((gene) => {
          if (gene.toLowerCase() === table_gene.toLowerCase() ) {
            $(this).parent().addClass("table-success");
          }
        });
      })
    }

    // toggle visibilities
    $(".selection_instructions").hide();
    $("#saved_gene_cart_info_c").hide();
    $("#tbl_selected_genes").show();

    $("#controls_label").hide();
    $("#selected_label").show();

    if ($("#log_base").val() == "raw") {
      $("#tbl_selected_genes_transformation_row").hide();
    } else {
      $("#table_transformation_label").text(`Log${$("#log_base").val()}`);
      $("#tbl_selected_genes_transformation_row").show();
    }
  });

  window.onresize = () => {
    Plotly.Plots.resize(graphDiv);
  };
}

function save_gene_cart() {
  // must have access to USER_SESSION_ID
  const gc = new GeneCart({
      session_id: CURRENT_USER.session_id,
      label: $("#gene_cart_name").val(),
      gctype: 'unweighted-list',
      organism_id: $("#dataset_").data('organism-id'),
      is_public: 0
  });

  selected_data.points.forEach((pt) => {
    const gene = new Gene({
      id: plot_data.gene_ids[pt.pointNumber],
      gene_symbol: plot_data.symbols[pt.pointNumber],
    });
    gc.add_gene(gene);
  });

  gc.save(update_ui_after_gene_cart_save_success, update_ui_after_gene_cart_save_failure);
}

// Sort selected gene table (using already generated table data)
// Taken from https://www.w3schools.com/howto/howto_js_sort_table.asp
function sortTable(n) {
  let table;
  let rows;
  let switching;
  let i;
  let x;
  let y;
  let shouldSwitch;
  let dir;
  let switchcount = 0;
  table = document.getElementById("tbl_selected_genes");

  switching = true;
  // Set the sorting direction to ascending:
  dir = "asc";
  /* Make a loop that will continue until
    no switching has been done: */
  while (switching) {
    // Start by saying: no switching is done:
    switching = false;
    rows = table.rows;
    /* Loop through all table rows (except the
      first, which contains table headers): */
    for (i = 1; i < rows.length - 1; i++) {
      // Start by saying there should be no switching:
      shouldSwitch = false;
      /* Get the two elements you want to compare,
        one from current row and one from the next: */
      x = rows[i].getElementsByTagName("td")[n];
      y = rows[i + 1].getElementsByTagName("td")[n];
      /* Check if the two rows should switch place,
        based on the direction, asc or desc: */
      if (dir == "asc") {
        // First column is gene_symbol... rest are numbers
        if (n === 0 && x.innerHTML.toLowerCase() > y.innerHTML.toLowerCase()) {
          // If so, mark as a switch and break the loop:
          shouldSwitch = true;
          break;
        }
        if (Number(x.innerHTML) > Number(y.innerHTML)) {
          shouldSwitch = true;
          break;
        }
      } else if (dir == "desc") {
        if (n === 0 && x.innerHTML.toLowerCase() < y.innerHTML.toLowerCase()) {
          // If so, mark as a switch and break the loop:
          shouldSwitch = true;
          break;
        }
        if (Number(x.innerHTML) < Number(y.innerHTML)) {
          shouldSwitch = true;
          break;
        }
      }
    }
    if (shouldSwitch) {
      /* If a switch has been marked, make the switch
        and mark that a switch has been done: */
      rows[i].parentNode.insertBefore(rows[i + 1], rows[i]);
      switching = true;
      // Each time a switch is done, increase this count by 1:
      switchcount++;
    } else {
      /* If no switching has been done AND the direction is "asc",
        set the direction to "desc" and run the while loop again. */
      if (switchcount == 0 && dir == "asc") {
        dir = "desc";
        switching = true;
      }
    }
  }
}

function update_ui_after_gene_cart_save_success(gc) {
  $("#create_gene_cart_dialog").hide("fade");
  $("#saved_gene_cart_info_c > h3").html(`Cart: ${gc.label}`);
  $("#gene_cart_member_count").html(gc.genes.length);
  $("#saved_gene_cart_info_c").show();
}

function update_ui_after_gene_cart_save_failure(gc) {
  $("#create_gene_cart_dialog").hide("fade");
  $("#saved_gene_cart_info_c > h3").html("There was an issue saving the gene cart.");
  $("#saved_gene_cart_info_c").show();
}<|MERGE_RESOLUTION|>--- conflicted
+++ resolved
@@ -106,11 +106,6 @@
     }
   });
 
-<<<<<<< HEAD
-  // initially disable the condition selectors
-  $("#dataset1_conditions").attr("disabled", "disabled");
-  $("#dataset2_conditions").attr("disabled", "disabled");
-
   // Create observer to watch if user changes (ie. successful login does not refresh page)
   // See: https://developer.mozilla.org/en-US/docs/Web/API/MutationObserver
 
@@ -121,8 +116,6 @@
   // For the "config" settings, do not monitor the subtree of nodes as that will trigger the callback multiple times.
   // Just seeing #loggedin_controls go from hidden (not logged in) to shown (logged in) is enough to trigger.
   observer.observe(target_node, { attributes: true });
-=======
->>>>>>> 8522528d
 };
 
 function download_selected_genes() {
