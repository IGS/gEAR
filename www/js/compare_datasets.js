// NOTE: - SAdkins - 11/3/21 - Refactored code using P42 VSCode extension https://p42.ai/documentation/code-action/

let plot_data = null;
let selected_data = null;

let condition_x = null;
let condition_y = null;

// SAdkins - 2/15/21 - This is a list of datasets already log10-transformed where if selected will use log10 as the default dropdown option
// This is meant to be a short-term solution until more people specify their data is transformed via the metadata
const log10_transformed_datasets = [
"320ca057-0119-4f32-8397-7761ea084ed1"
, "df726e89-b7ac-d798-83bf-2bd69d7f3b52"
, "bad48d04-db27-26bc-2324-e88506f751fd"
, "dbd715bf-778a-4923-6fe7-c587987cdb00"
, "c8d99d13-394f-a87f-5d3a-395968fdb619"
, "bee735e5-d180-332c-7892-dd751dd76bb8"
, "c4f16a12-9e98-47be-4335-b8321282919e"
, "17a07bf4-b41a-d9c3-9aa7-b4729390f57a"
, "6a0a2bca-0f86-59d0-4e3d-4457be3a71ff"
, "39e01b71-415f-afa7-0c64-f0e996be0fb7"
, "6482c608-a6bd-d8b1-6bc1-5b53c34ed61c"
, "0c5a4c18-c2a9-930c-6e52-ef411f54eb67"
, "3c02d449-61ab-4bcd-f100-5f5937b1794e"
, "23e3797f-3016-8142-cbe8-69b03131ad95"
, "b16eeb8d-d68e-c7c9-9dc9-a3f4821e9192"
, "b96f448a-315d-549d-6e8a-83cdf1ce1b5c"
, "b0420910-a0fa-e920-152d-420b6275d3af"
, "f1ce4e63-3577-8020-8307-e88f1fb98953"
, "2f79f784-f7f7-7dc3-9b3e-4c87a4346d91"
, "c32835d3-cac4-bb0e-a90a-0b41dec6617a"
, '48bab518-439e-4a17-b868-6b225abf2c73'
, "1b12dde9-1762-7564-8fbd-1b07b750505f"
, "a2dd9f06-5223-0779-8dfc-8dce7a3897e1"
, "f7de7db2-b4cb-ebe3-7f1f-b278f46f1a7f"
, "e34fa5c6-1083-cacb-eedf-23f59f2e005f"
, "0c5fb6b0-31ab-6bfc-075d-76756ccd56b4"
, "a183b2e6-ab38-458a-52a6-5eb014d073da"
, "c4f16a12-9e98-47be-4335-b8321282919e"
, "2a25e445-2776-8913-076f-9a147a43e8b4"
, "2786d849-f11c-2de6-b22e-12c940aafe07"
, "2e3423b3-74db-d436-8357-abb3031d47e9"
, "4cb2ac62-c283-86a9-83cb-2c1b381948f2"
, "d0659d69-1a33-8b84-252c-f7ded46aa3d6"
, "cee5325d-434f-fefe-d2e6-e0be39421951"
, "34f8f131-8158-db83-7df9-db9003797dff"
, "7ddb4965-e710-faf7-ee26-4ce95d7602a8"
, "f122cac5-c79f-8ea2-166e-42415916db11"
, "173ab634-a2b1-87bc-f1ef-d288de0bcd1a"
, "80eadbe6-49ac-8eaf-f2fb-e07706cf117b"
];

// TODO: Have mechanism to convert non-categorical column to categorical if it was erroneously added as numerical

const dataset_tree = new DatasetTree({treeDiv: '#dataset_tree'});

window.onload = () => {
	$(".btn-apply-filter").on("click", () => {
		$(".initial_instructions").hide();
		$("#myChart").html("");
		$("#error_loading_c").hide();
		$("#plot_loading").show();
		load_comparison_graph();
	});

	/***** gene cart stuff *****/
	$("#create_gene_cart").on("click", () => {
		$("#create_gene_cart_dialog").show("fade");
	});
	$("#cancel_save_gene_cart").on("click", () => {
		$("#create_gene_cart_dialog").hide("fade");
		$("#gene_cart_name").val("");
	});

	$("#gene_cart_name").on("input", function () {
		if ($(this).val() == "") {
			$("#save_gene_cart").prop("disabled", true);
		} else {
			$("#save_gene_cart").prop("disabled", false);
		}
	});
	$("#save_gene_cart").on("click", () => {
		$("#save_gene_cart").prop("disabled", true);

		if (CURRENT_USER) {
			save_gene_cart();
		} else {
			alert("You must be signed in to do that.");
		}
	});

	$("#weighted_gene_cart_name").on("input", function () {
		if ($(this).val() == "") {
			$("#save_weighted_gene_cart").prop("disabled", true);
		} else {
			$("#save_weighted_gene_cart").prop("disabled", false);
		}
	});
	$("#save_weighted_gene_cart").on("click", () => {
		$("#save_weighted_gene_cart").prop("disabled", true);
		if (CURRENT_USER) {
			save_weighted_gene_cart();
		} else {
			alert("You must be signed in to do that.");
		}
	});
	/***** end gene cart stuff *****/

	$("#dataset_id").on("change", () => {
		populate_condition_selection_control();
		// Change the default if the dataset is already log10 transformed
		if (log10_transformed_datasets.includes($('#dataset_id').val())) {
		$('#log_base').val('10');
		} else {
		$('#log_base').val('2');
		}
	});

	$("#statistical_test").on("change", () => {
		if ($("#statistical_test").val()) {
		$("#test_pval_cutoff").prop("disabled", false);
		} else {
		$("#test_pval_cutoff").prop("disabled", true);
		}
	});

	// Create observer to watch if user changes (ie. successful login does not refresh page)
	// See: https://developer.mozilla.org/en-US/docs/Web/API/MutationObserver

	// But we need to wait for navigation_bar to load first (in common.js) so do some polling
	// See: https://stackoverflow.com/q/38881301

	// Select the node that will be observed for mutations
	const target_node = document.getElementById('loggedin_controls');
    const safer_node = document.getElementById("navigation_bar");   // Empty div until loaded
	// Create an observer instance linked to the callback function
	const observer = new MutationObserver(function(mutationList, observer) {
		if (target_node) {
			populate_dataset_selection_controls();
			this.disconnect();  // Don't need to reload once the trees are updated
		}
	});
	// For the "config" settings, do not monitor the subtree of nodes as that will trigger the callback multiple times.
	// Just seeing #loggedin_controls go from hidden (not logged in) to shown (logged in) is enough to trigger.
	observer.observe(target_node || safer_node , { attributes: true });

};

function download_selected_genes() {
	// Builds a file in memory for the user to download.  Completely client-side.
	// plot_data contains three keys: x, y and symbols
	// build the file string from this

	const x_label = $('#x_label').val().length ? $('#x_label').val() : "x-condition";
	const y_label = $('#y_label').val().length ? $('#y_label').val() : "y-condition";

	let file_contents =
		$("#log_base").val() == "raw"
		? "gene_symbol\tp-value\tfold change\t"
		+ x_label + "\t"
		+ y_label + "\n"
		: "gene_symbol\tp-value\tfold change\t"
		+ x_label + " (log" + $("#log_base").val() +")\t"
		+ y_label + " (log" + $("#log_base").val() +")\n";

	selected_data.points.forEach((pt) => {
		// Some warnings on using toFixed() here: https://stackoverflow.com/a/12698296/1368079
		file_contents +=
			`${pt.data.id[pt.pointNumber]}\t`
			+ ($("#statistical_test").val() ? pt.data.pvals[pt.pointNumber].toExponential(2) : "NA") + "\t"
			+ pt.data.foldchange[pt.pointNumber].toFixed(1) + "\t"
			+ pt.x.toFixed(1) + "\t"
			+ pt.y.toFixed(1) + "\n";
	});

	const element = document.createElement("a");
	element.setAttribute(
		"href",
		`data:text/tab-separated-values;charset=utf-8,${encodeURIComponent(file_contents)}`
	);
	element.setAttribute("download", "selected_genes.tsv");
	element.style.display = "none";
	document.body.appendChild(element);
	element.click();
	document.body.removeChild(element);
}

// Build list of selected categories and groups
function update_selected_conditions() {
	const condition = {};
	// Create current object of which groups are to be included (checked)
	$('#conditions_accordion').find('.js-group-check').each(function(){
	const id = $(this).data("group");

	const category = id.split(';-;')[0];
	const group = id.split(';-;')[1];

	if (Object.keys(condition).indexOf(category) === -1) {
		condition[category] = [];
	}

	if ($(this).prop("checked")) {
		condition[category].push(group);
	}
	});
	return condition;
}

function load_comparison_graph() {
	// Save current state of active condition tab
	if ($("#condition_x_tab").hasClass("active")) {
		condition_x = update_selected_conditions();
	} else {
		// on #condition_y_tab
		condition_y = update_selected_conditions();
	}

	const dataset_id = $("#dataset_id").val();
	const dataset_text = $("#dataset_id").text();
	const sanitized_condition_x = sanitize_condition(condition_x);
	const sanitized_condition_y = sanitize_condition(condition_y);
	const condition_x_string = JSON.stringify(sanitized_condition_x);
	const condition_y_string = JSON.stringify(sanitized_condition_y);

	// empty error message, so that user/helper won't get confused
	$("#ticket_error_msg").empty();
	$("#error_loading_c").hide();
	$("#genes_not_found").empty().hide();

	$.ajax({
		url: "./cgi/get_dataset_comparison.cgi",
		type: "POST",
		data: {
			dataset_id,
			condition_x: condition_x_string,
			condition_y: condition_y_string,
			fold_change_cutoff: $("#fold_change_cutoff").val(),
			std_dev_num_cutoff: $("#std_dev_num_cutoff").val(),
			log_transformation: $("#log_base").val(),
			statistical_test: $("#statistical_test").val(),
		},
		dataType: "json"
	}).done((data) => {
		if (data.success == 1) {
<<<<<<< HEAD
			$("#fold_change_std_dev").html(data.fold_change_std_dev);
			plot_data = data;
			plot_data_to_graph(data);
=======
		$("#fold_change_std_dev").html(data.fold_change_std_dev);
		plot_data = data;
		plot_data_to_graph(data);
>>>>>>> d096a145
			return;
		}
		// Handle graphing failures
		$("#plot_loading").hide();
		$("#ticket_dataset_id").text(dataset_id);
		$("#ticket_dataset_text").text(dataset_text);
		$("#ticket_datasetx_condition").text(condition_x_string);
		$("#ticket_datasety_condition").text(condition_y_string);
		$("#ticket_error_msg").html(data.error);
		$("#error_loading_c").show();
<<<<<<< HEAD
	}).fail((data) => {
=======
	},
	error(jqXHR, textStatus, errorThrown) {
>>>>>>> d096a145
		// Handle graphing failures
		$("#plot_loading").hide();
		$("#ticket_dataset_id").text(dataset_id);
		$("#ticket_dataset_text").text(dataset_text);
		$("#ticket_datasetx_condition").text(condition_x_string);
		$("#ticket_datasety_condition").text(condition_y_string);
		$("#error_loading_c").show();
	});
}

async function fetch_h5ad_observations (dataset_id) {
	const base = `./api/h5ad/${dataset_id}`;
	const { data } = await axios.get(base);
	return data;
}

async function populate_condition_selection_control() {
	const dataset_id = $("#dataset_id").val();
	$("#conditions_accordion").removeClass("alert-info alert-danger");
	$("#conditions_accordion").html("<p>Loading ... </p>");
	const obs_data = await fetch_h5ad_observations(dataset_id);
	const cat_obs = obs_data.obs_levels;  // cat->groups
	const all_obs = obs_data.obs_columns; // Array
	const noncat_obs = Object.values(all_obs).filter(x => Object.keys(cat_obs).indexOf(x) === -1);  // Array

	// If dataset has no observations, indicate it does not and hide condition controls
	if (! Object.keys(cat_obs).length) {
		$('#condition_tabs').hide();
		$("#conditions_accordion").removeClass("alert-info").addClass("alert-danger");
		$("#conditions_accordion").text("There are no categorical observations found for this dataset.");
		return;
	}

	$('#condition_tabs').show();

	// Render templates
	const selector_tmpl = $.templates("#dataset_condition_options");
	const selector_html = selector_tmpl.render(cat_obs);
	$("#conditions_accordion").html(selector_html);

	if (noncat_obs.length) {
		const noncat_tmpl = $.templates("#non_categories_list");
		const noncat_html = noncat_tmpl.render({noncat_obs});
		$("#noncats").html(noncat_html);
	}

	// Since we want the default state of the category groups to be unchecked,
	// we do not set an initial state of stored checked conditions
	if (obs_data.has_replicates == 1) {
		$("#statistical_test_label").html("");
		$("#statistical_test").attr("disabled", false);
	} else {
		$("#statistical_test_label").html(
			"Not applicable since this dataset has no replicates"
		);
		$("#statistical_test").attr("disabled", true);
	}
}

$('#condition_x_tab').on('shown.bs.tab', (e) => {

	condition_y = update_selected_conditions();

	// Load condition_x stuff
	$('.js-cat-check').prop("checked", false);
	$('.js-group-check').prop("checked", false);
	for (const cat in condition_x) {
		for (const elem of condition_x[cat]) {
			$(`input[data-group="${cat};-;${elem}"]`).prop("checked", true);
		}
		$('.js-group-check').change();  // trigger so the cat checkbox matches up
	}

})

$('#condition_y_tab').on('shown.bs.tab', (e) => {

	condition_x = update_selected_conditions();

	// Load condition_y stuff
	$('.js-cat-check').prop("checked", false);
	$('.js-group-check').prop("checked", false);
	for (const cat in condition_y) {
		for (const elem of condition_y[cat]) {
			$(`input[data-group="${cat};-;${elem}"]`).prop("checked", true);
		}
		$('.js-group-check').change();  // trigger so the cat checkbox matches up
	}
})

$(document).on('change', '.js-cat-check', function (e) {
	// If turned on, check all group boxes
	// If turned off, uncheck all group boxes
	const checked = $(this).prop("checked");

	const id = this.id;
	const category = id.replace('_check', '');
	const escapedCategory = $.escapeSelector(category);
	const category_collaspable = $(`#${escapedCategory}_body`);

	category_collaspable.find('input[type="checkbox"]').prop({checked});

	// Expand collaspable since category was focused on
	category_collaspable.collapse('show');

	// Update the "axis label" input boxes
	if ($("#condition_x_tab").hasClass("active")) {
		const curr_condition_x = update_selected_conditions();
		$('#x_label').val(stringify_all_conditions(curr_condition_x));
	} else {
		// on #condition_y_tab
		const curr_condition_y = update_selected_conditions();
		$('#y_label').val(stringify_all_conditions(curr_condition_y));
	}
})

$(document).on('click', '.js-cat-collapse', function (e) {
	// If category was clicked, then toggle collapsable element
	// Controlling via JS instead of "data-target" since we may need to escape CSS selectors
	const { id } = this;
	const category = id.replace('_collapse', '');
	const escapedCategory = $.escapeSelector(category);
	const category_collaspable = $(`#${escapedCategory}_body`);
	category_collaspable.collapse('toggle');
})

$(document).on('change', '.js-group-check', function(e) {
	// https://css-tricks.com/indeterminate-checkboxes/
	// After changing checkbox status, check siblings
	// and determine if category checkbox should be
	// checked, not checked, or indeterminate

	const checked = $(this).prop("checked");

	// Get category name out of the checkbox ID
	const id = $(this).data("group");
	const category = id.split(';-;')[0]
	const escapedCategory = $.escapeSelector(category);
	const category_header = $(`#${escapedCategory}_check`);
	const category_collaspable = $(`#${escapedCategory}_body`);

	// Get checked status of all other checkboxes in this category
	// If there is a combination of checked/unchecked the "each" loop breaks early
	let all = true;
	$(category_collaspable).find('input[type="checkbox"]').each(function(){
		return all = ($(this).prop("checked") === checked);
	});

	if (all) {
		// All group checkboxes are the same as the category checkbox
		category_header.prop({
		"indeterminate": false,
		"checked": checked
		});
	} else {
		// All group checkbox states are mixed.  Category checkbox is indeterminate and unchecked
		category_header.prop({
		"indeterminate": true,
		"checked": false
		});
	}

	// Update the "axis label" input boxes
	if ($("#condition_x_tab").hasClass("active")) {
		const curr_condition_x = update_selected_conditions();
		$('#x_label').val(stringify_all_conditions(curr_condition_x));
	} else {
		// on #condition_y_tab
		const curr_condition_y = update_selected_conditions();
		$('#y_label').val(stringify_all_conditions(curr_condition_y));
	}
})

// Get all chosen condition groups and return as a semicolon-joined string
function stringify_all_conditions(condition) {
	const all_conditions = []
	for (const property in condition) {
		// If no groups for an observation are selected, delete filter
		if (condition[property].length) {
		all_conditions.push(...condition[property])

		}
	}
	return all_conditions.join(";");
	}

	function sanitize_condition(condition) {
	const sanitized_condition = {}
	for (const property in condition) {
		// If no groups for an observation are selected, delete filter
		if (condition[property].length) {
		sanitized_condition[property] = condition[property];
		}
	}
	return sanitized_condition;
}

$(document).on("build_jstrees", () => populate_dataset_selection_controls());

async function populate_dataset_selection_controls() {
	const dataset_id = getUrlParameter("dataset_id");
	$('#pre_dataset_spinner').show();
	await $.ajax({
		type: "POST",
		url: "./cgi/get_h5ad_dataset_list.cgi",
		data: {
		session_id: CURRENT_USER.session_id,
		for_page: "compare_dataset",
		include_dataset_id: dataset_id,
		},
		dataType: "json",
		success(data) {
		let counter = 0
		// Populate select box with dataset information owned by the user
		const user_datasets = [];
		if (data.user.datasets.length > 0) {
			// User has some profiles
			$.each(data.user.datasets, (_i, item) => {
			if (item) {
				user_datasets.push({ value: counter++, text: item.title, dataset_id : item.id, organism_id: item.organism_id });
			}
			});
		}
		// Next, add datasets shared with the user
		const shared_datasets = [];
		if (data.shared_with_user.datasets.length > 0) {
			// User has some profiles
			$.each(data.shared_with_user.datasets, (_i, item) => {
			if (item) {
				shared_datasets.push({ value: counter++, text: item.title, dataset_id : item.id, organism_id: item.organism_id  });
			}
			});
		}
		// Now, add public datasets
		const domain_datasets = [];
		if (data.public.datasets.length > 0) {
			// User has some profiles
			$.each(data.public.datasets, (_i, item) => {
			if (item) {
				domain_datasets.push({ value: counter++, text: item.title, dataset_id : item.id, organism_id: item.organism_id  });
			}
			});
		}

		dataset_tree.userDatasets = user_datasets;
		dataset_tree.sharedDatasets = shared_datasets;
		dataset_tree.domainDatasets = domain_datasets;
		dataset_tree.generateTree();

		// was there a requested dataset ID already?
		if (dataset_id !== undefined) {
			$("#dataset_id").val(dataset_id);
			try {
				// Had difficulties triggering a "select_node.jstree" event, so just add the data info here
				const tree_leaf = dataset_tree.treeData.find(e => e.dataset_id === dataset_id);
				$('#dataset_id').text(tree_leaf.text);
				$('#dataset_id').data("organism-id", tree_leaf.organism_id);
				$('#dataset_id').data("dataset-id", tree_leaf.dataset_id);
				$("#dataset_id").trigger("change");
			} catch {
				console.error(`Dataset id ${dataset_id} was not returned as a public/private/shared dataset`);
			}
		}
		},
		error(xhr, status, msg) {
			report_error(`Failed to load dataset list because msg: ${msg}`);
		},
	});
	$('#pre_dataset_spinner').hide();
}

function plot_data_to_graph(data) {
	$("#tbl_selected_genes").hide();
	$("#selection_methods_c").show();

	const point_labels = [];
	let perform_ranking = false;

	if ($("#statistical_test").val()) {
		perform_ranking = true;
	}

	let plotdata = null;

	if (!perform_ranking) {
		for (i = 0; i < data.symbols.length; i++) {
		point_labels.push(`Gene symbol: ${data.symbols[i]}`);
		}

		plotdata = [
		{
			id: data.symbols,
			pvals: data.pvals_adj,
			x: data.x,
			y: data.y,
			foldchange: data.fold_changes,
			mode: "markers",
			type: "scatter",
			text: point_labels,
			marker: {
			color: "#2F103E",
			size: 4,
			},
		},
		];
	} else {
		const pval_cutoff = parseFloat($("#test_pval_cutoff").val());
		const passing = { x: [], y: [], labels: [], id: [], pvals: [], foldchange: []};
		const failing = { x: [], y: [], labels: [], id: [], pvals: [], foldchange: []};

		for (i = 0; i < data.x.length; i++) {
		// pvals_adj array consist of 1-element arrays, so let's flatten to prevent potential issues
		// Caused by rank_genes_groups output (1 inner array per query comparison group)
		data.pvals_adj = data.pvals_adj.flat();

		const this_pval = parseFloat(data.pvals_adj[i]);

		if ((this_pval <= pval_cutoff)) {
			// good scoring match
			passing.x.push(data.x[i]);
			passing.y.push(data.y[i]);
			passing.foldchange.push(data.fold_changes[i]);
			passing.labels.push(
			"Gene symbol: " +
				data.symbols[i] +
				"   P-value: " +
				this_pval.toPrecision(6)
			);
			passing.id.push(data.symbols[i]);
			passing.pvals.push(data.pvals_adj[i]);
		} else {
			// this one didn't pass the p-value cutoff
			failing.x.push(data.x[i]);
			failing.y.push(data.y[i]);
			failing.foldchange.push(data.fold_changes[i]);
			failing.labels.push(
			"Gene symbol: " +
				data.symbols[i] +
				"   P-value: " +
				this_pval.toPrecision(6)
			);
			failing.id.push(data.symbols[i]);
			failing.pvals.push(data.pvals_adj[i]);
		}
		}

		pass_color = CURRENT_USER.colorblind_mode ? 'rgb(0, 34, 78)' : "#FF0000";
		fail_color = CURRENT_USER.colorblind_mode ? 'rgb(254, 232, 56)' : "#A1A1A1";

		plotdata = $("input[name='stat_action']:checked").val() == "colorize" ? [
		{
			id: passing.id,
			pvals: passing.pvals,
			x: passing.x,
			y: passing.y,
			foldchange: passing.foldchange,
			mode: "markers",
			name: "Passed cutoff",
			type: "scatter",
			text: passing.labels,
			marker: {
			color: pass_color,
			size: 4,
			},
		},
		{
			id: failing.id,
			pvals: failing.pvals,
			x: failing.x,
			y: failing.y,
			foldchange: failing.foldchange,
			mode: "markers",
			name: "Did not pass cutoff",
			type: "scatter",
			text: failing.labels,
			marker: {
			color: fail_color,
			size: 4,
			},
		},
		] : [
		{
			id: passing.id,
			pvals: passing.pvals,
			x: passing.x,
			y: passing.y,
			foldchange: passing.foldchange,
			mode: "markers",
			type: "scatter",
			text: passing.labels,
			marker: {
			color: "#2F103E",
			size: 4,
			},
		},
		];
	}

	const layout = {
		title: $("#dataset_id").text(),
		xaxis: {
			title: $('#x_label').val().length ? $('#x_label').val() : JSON.stringify(data.condition_x_idx),
			type: "",
		},
		yaxis: {
			title: $('#y_label').val().length ? $('#y_label').val() : JSON.stringify(data.condition_y_idx),
			type: "",
		},
		annotations: [],
		margin: { t: 40 },
		hovermode: "closest",
		dragmode: "select",
		modebar: {orientation: "v"}
	};

	annotation_color = CURRENT_USER.colorblind_mode ? 'rgb(125, 124, 118)' : "crimson";

	// Take genes to search for and highlight their datapoint in the plot
	const genes_not_found = [];
	if ($('#highlighted_genes').val()) {
		const searched_genes = $('#highlighted_genes').val().replace(/,?\s/g, ",").split(",");
		searched_genes.forEach((gene) => {
		let found = false;
		plots:
		for (i = 0; i < plotdata.length; i++) {
			genes:
			for (j = 0; j < plotdata[i].id.length; j++) {
			if (gene.toLowerCase() === plotdata[i].id[j].toLowerCase() ) {
				// If gene is found add an annotation arrow
				layout.annotations.push({
				xref: "x",
				yref: "y",
				x: plotdata[i].x[j],
				y: plotdata[i].y[j],
				text:plotdata[i].id[j],
				font: {
					color: annotation_color,
				},
				showarrow: true,
				arrowcolor: annotation_color,

				});
				found = true;
				break plots;
			}
			}
		}
		if (! found)
			genes_not_found.push(gene);
		});
	}


	$("#plot_loading").hide();
	const graphDiv = document.getElementById("myChart");
	Plotly.newPlot(graphDiv, plotdata, layout, { showLink: false });
	$("#selected_label").hide();
	$("#controls_label").show();
	$('#weighted_gene_cart_c').show();

	// If searched-for genes were not found, display under plot
	if (genes_not_found.length) {
		const genes_not_found_str = genes_not_found.join(", ");
		$("#genes_not_found").text(`Searched genes not found: ${genes_not_found_str}`);
		$("#genes_not_found").show();
	} else {
		$("#genes_not_found").hide();
	}

	// If plot data is selected, create the right-column table and do other misc things
	graphDiv.on("plotly_selected", (eventData) => {
		selected_data = eventData;
		selected_gene_data = [];

		eventData.points.forEach((pt) => {
			// Some warnings on using toFixed() here: https://stackoverflow.com/a/12698296/1368079
			// Each trace has its own "pointNumber" ids so gene symbols and pvalues needed to be passed in for each plotdata trace
			selected_gene_data.push({
				gene_symbol: pt.data.id[pt.pointNumber],
				pvals: $("#statistical_test").val() ? pt.data.pvals[pt.pointNumber].toExponential(2) : "NA",
				foldchange: pt.data.foldchange[pt.pointNumber].toFixed(1),
			});
		});

		// Sort by adjusted p-value in descending order either by fold change or p-values
		selected_gene_data.sort((a, b) => b.foldchange - a.foldchange);
		if ($("#statistical_test").val())
			selected_gene_data.sort((a, b) => a.pvals - b.pvals);

		const template = $.templates("#selected_genes_tmpl");
		const htmlOutput = template.render(selected_gene_data);
		$("#selected_genes_c").html(htmlOutput);

		// Highlight table rows that match searched genes
		if ($('#highlighted_genes').val()) {
			const searched_genes = $('#highlighted_genes').val().replace(/\s/g, "").split(",");
			// Select the first column (gene_symbols) in each row
			$("#selected_genes_c tr td:first-child").each(function() {
				const table_gene = $(this).text();
				searched_genes.forEach((gene) => {
					if (gene.toLowerCase() === table_gene.toLowerCase() ) {
						$(this).parent().addClass("table-success");
					}
				});
			})
		}

		// toggle visibilities
		$(".selection_instructions").hide();
		$("#saved_gene_cart_info_c").hide();
		$("#tbl_selected_genes").show();

		$("#controls_label").hide();
		$("#selected_label").show();

	});

	window.onresize = () => {
		Plotly.Plots.resize(graphDiv);
	};
}

function save_gene_cart() {
	// must have access to USER_SESSION_ID
	const gc = new GeneCart({
		session_id: CURRENT_USER.session_id,
		label: $("#gene_cart_name").val(),
		gctype: 'unweighted-list',
		organism_id: $("#dataset_id").data('organism-id'),
		is_public: 0
	});

	selected_data.points.forEach((pt) => {
		const gene = new Gene({
			id: plot_data.gene_ids[pt.pointNumber],
			gene_symbol: plot_data.symbols[pt.pointNumber],
		});
		gc.add_gene(gene);
	});

	gc.save(update_ui_after_gene_cart_save_success, update_ui_after_gene_cart_save_failure);
}

function save_weighted_gene_cart() {
	// must have access to USER_SESSION_ID
	foldchange_label = "FC"
	switch ($('input[name=foldchange_to_save]:checked').val()) {
		case "log2":
			foldchange_label = "Log2FC";
			break;
		case "log10":
			foldchange_label = "Log10FC";
			break;
		default: // 'raw'
			foldchange_label = foldchange_label;
	}

	const gc = new WeightedGeneCart({
		session_id: CURRENT_USER.session_id,
		label: $("#weighted_gene_cart_name").val(),
		gctype: 'weighted-list',
		organism_id: $("#dataset_id").data('organism-id'),
		is_public: 0
	}, weight_labels=[foldchange_label]
	);

	plot_data.gene_ids.forEach((gene_id, i) => {
		foldchange = plot_data.fold_changes[i]
		switch ($('input[name=foldchange_to_save]:checked').val()) {
			case "log2":
				foldchange = Math.log2(foldchange);
				break;
			case "log10":
				foldchange = Math.log10(foldchange);
				break;
			default: // 'raw'
				foldchange = foldchange;
		}

		const gene = new WeightedGene({
			id: gene_id,
			gene_symbol: plot_data.symbols[i]
		}, weights=[foldchange]
		);
		gc.add_gene(gene);
	});

	gc.save(update_ui_after_weighted_gene_cart_save_success, update_ui_after_weighted_gene_cart_save_failure);
}

// Sort selected gene table (using already generated table data)
// Taken from https://www.w3schools.com/howto/howto_js_sort_table.asp
function sortTable(n) {
	let table;
	let rows;
	let switching;
	let i;
	let x;
	let y;
	let shouldSwitch;
	let dir;
	let switchcount = 0;
	table = document.getElementById("tbl_selected_genes");

	switching = true;
	// Set the sorting direction to ascending:
	dir = "asc";
	/* Make a loop that will continue until
		no switching has been done: */
	while (switching) {
		// Start by saying: no switching is done:
		switching = false;
		rows = table.rows;
		/* Loop through all table rows (except the
		first, which contains table headers): */
		for (i = 1; i < rows.length - 1; i++) {
		// Start by saying there should be no switching:
		shouldSwitch = false;
		/* Get the two elements you want to compare,
			one from current row and one from the next: */
		x = rows[i].getElementsByTagName("td")[n];
		y = rows[i + 1].getElementsByTagName("td")[n];
		/* Check if the two rows should switch place,
			based on the direction, asc or desc: */
		if (dir == "asc") {
			// First column is gene_symbol... rest are numbers
			if (n === 0 && x.innerHTML.toLowerCase() > y.innerHTML.toLowerCase()) {
			// If so, mark as a switch and break the loop:
			shouldSwitch = true;
			break;
			}
			if (Number(x.innerHTML) > Number(y.innerHTML)) {
			shouldSwitch = true;
			break;
			}
		} else if (dir == "desc") {
			if (n === 0 && x.innerHTML.toLowerCase() < y.innerHTML.toLowerCase()) {
			// If so, mark as a switch and break the loop:
			shouldSwitch = true;
			break;
			}
			if (Number(x.innerHTML) < Number(y.innerHTML)) {
			shouldSwitch = true;
			break;
			}
		}
		}
		if (shouldSwitch) {
		/* If a switch has been marked, make the switch
			and mark that a switch has been done: */
		rows[i].parentNode.insertBefore(rows[i + 1], rows[i]);
		switching = true;
		// Each time a switch is done, increase this count by 1:
		switchcount++;
		} else {
		/* If no switching has been done AND the direction is "asc",
			set the direction to "desc" and run the while loop again. */
		if (switchcount == 0 && dir == "asc") {
			dir = "desc";
			switching = true;
		}
		}
	}
}

function update_ui_after_gene_cart_save_success(gc) {
	$("#create_gene_cart_dialog").hide("fade");
	$("#saved_gene_cart_info_c > h3").html(`Cart: ${gc.label}`);
	$("#gene_cart_member_count").html(gc.genes.length);
	$("#saved_gene_cart_info_c").show();
}

function update_ui_after_gene_cart_save_failure(gc, message) {
	$("#create_gene_cart_dialog").hide("fade");
	$("#saved_gene_cart_info_c > h3").html(`There was an issue saving the gene cart. ${message}`);
	$("#saved_gene_cart_info_c").show();
	$("#save_gene_cart").prop("disabled", false);
}

function update_ui_after_weighted_gene_cart_save_success(gc) {
	$("#saved_weighted_gene_cart_info_c > .status").html(`Cart "${gc.label}" successfully saved.`);
	$("#saved_weighted_gene_cart_info_c > .status").removeClass("text-danger").addClass("text-success");
	$("#saved_weighted_gene_cart_info_c").show();
	$("#saved_weighted_gene_cart_info_c > .alert").hide();
}

function update_ui_after_weighted_gene_cart_save_failure(gc, message) {
	$("#saved_weighted_gene_cart_info_c > .status").html("There was an issue saving the weighted gene cart.");
	$("#saved_weighted_gene_cart_info_c > .status").removeClass("text-success").addClass("text-danger");
	$("#saved_weighted_gene_cart_info_c > .alert").show();
	$("#saved_weighted_gene_cart_info_c > .message").html(message);
	$("#saved_weighted_gene_cart_info_c").show();
	$("#save_weighted_gene_cart").prop("disabled", false);
}<|MERGE_RESOLUTION|>--- conflicted
+++ resolved
@@ -242,15 +242,9 @@
 		dataType: "json"
 	}).done((data) => {
 		if (data.success == 1) {
-<<<<<<< HEAD
 			$("#fold_change_std_dev").html(data.fold_change_std_dev);
 			plot_data = data;
 			plot_data_to_graph(data);
-=======
-		$("#fold_change_std_dev").html(data.fold_change_std_dev);
-		plot_data = data;
-		plot_data_to_graph(data);
->>>>>>> d096a145
 			return;
 		}
 		// Handle graphing failures
@@ -261,12 +255,7 @@
 		$("#ticket_datasety_condition").text(condition_y_string);
 		$("#ticket_error_msg").html(data.error);
 		$("#error_loading_c").show();
-<<<<<<< HEAD
 	}).fail((data) => {
-=======
-	},
-	error(jqXHR, textStatus, errorThrown) {
->>>>>>> d096a145
 		// Handle graphing failures
 		$("#plot_loading").hide();
 		$("#ticket_dataset_id").text(dataset_id);
