'use strict';

let verification_uuid = null;

window.onload=function() {
    // Set the page title
    document.getElementById('page-header-label').textContent = 'Create an account';

    document.addEventListener('click', async function(e) {

        if (e.target.id === 'btn-account-creation-submit') {
            e.preventDefault();

            // disable the button so the user doesn't click it again
            document.getElementById('btn-account-creation-submit').classList.add('is-loading');

            // Validate form's completion. Exit if it contains errors and alert user
            if (validateAccountCreationForm() == false){
                document.getElementById('btn-account-creation-submit').classList.remove('is-loading');
                return false;
            }

            // generate a UUID for the user
            verification_uuid = uuid();
            const email_sent = await sendVerificationEmail(verification_uuid);

            if (email_sent == false) {
                // TODO: Handle UI display here.
                alert("There was an error sending the verification email. Please try again later.");
                document.getElementById('btn-account-creation-submit').classList.remove('is-loading');
                return false;
            }

            // hide the account info and show the verification info
            document.getElementById('account-info-c').classList.add('is-hidden');
            document.getElementById('email-verification-c').classList.remove('is-hidden');

            return false;

        } else if (e.target.id === 'btn-email-verification-submit') {
            e.preventDefault();

            // This returns false no matter what. await/sync (or developer) issue, so UI code shifted within
            const account_created = await createAccount(verification_uuid);
            return false;
        }

    });

    document.getElementById('first-last').addEventListener('blur', function() {
        validateFirstLast();
    });

    document.getElementById('email').addEventListener('blur', async function() {
        await validateEmail();
    });

    document.getElementById('password1').addEventListener('keyup', function() {
        validatePassword('typing');
    });

    document.getElementById('password2').addEventListener('blur', function() {
        validatePassword2();
    });
};

const handlePageSpecificLoginUIUpdates = async (event) => {
    // Nothing to do here at the moment
}

async function createAccount(verification_uuid) {
<<<<<<< HEAD
=======
    // disable the button so it's not clicked again
    document.getElementById('btn-email-verification-submit').classList.add('is-loading');
>>>>>>> c86eb223

    // get the value of the colorblind mode checkbox, if it's checked
    const colorblind_mode = document.getElementById('colorblind-mode').checked ? 'yes' : 0;

    // get the value of the email_updates checkbox, if it's checked
    let email_updates = document.getElementById('email-updates').checked ? 'yes' : 0;

    const {data} = await axios.post('./cgi/create_account.cgi', convertToFormData({
        'first-last': document.getElementById('first-last').value,
        'institution': document.getElementById('institution').value,
        'email': document.getElementById('email').value,
        'password': document.getElementById('password1').value,
        'verification_code_long': verification_uuid,
        'verification_code_short': document.getElementById('verification-code').value,
        colorblind_mode,
        email_updates,
    }));

    if (data['success']) {
        document.getElementById('account-info-c').classList.add('is-hidden');
        document.getElementById('email-verification-c').classList.add('is-hidden');
        document.getElementById('account-creation-success-c').classList.remove('is-hidden');

        // populate the login form, then log the user in
        document.getElementById('user-email').value = document.getElementById('email').value;
        document.getElementById('user-password').value = document.getElementById('password1').value;
        doLogin(false);
    } else {
        document.getElementById('account-info-c').classList.add('is-hidden');
        document.getElementById('email-verification-c').classList.add('is-hidden');
        document.getElementById('account-creation-failure-c').classList.remove('is-hidden');
        console.log('error: ' + data['error'])
        document.getElementById('btn-email-verification-submit').classList.remove('is-loading');
        return false;
    }

    return Boolean(data["success"]);
}

async function sendVerificationEmail(verification_uuid) {
    const {data} = await axios.post('./cgi/send_email.cgi', convertToFormData({
        'email': document.getElementById('email').value,
        'scope': 'user_verification',
        'verification_code_long': verification_uuid,
    }));

    return Boolean(data["success"]);
}

/**
 * Validates the email address entered by the user.
 *
 * @returns {boolean} Returns true if the email is valid and not already registered, false otherwise.
 */
async function validateEmail() {
    const email = document.getElementById('email').value;
    const email_regex = /^\w+([\.-]?\w+)*@\w+([\.-]?\w+)*(\.\w{2,3})+$/;
    if (email_regex.test(email) ) {
        document.getElementById('email').classList.remove('is-danger');
        document.getElementById('email-error-message').classList.add('is-hidden');
        document.getElementById('email-alert-icon').classList.add('is-hidden');
    } else {
        document.getElementById('email-error-message').innerHTML = 'Please enter a valid e-mail address';
        document.getElementById('email').classList.add('is-danger');
        document.getElementById('email-error-message').classList.remove('is-hidden');
        document.getElementById('email-alert-icon').classList.remove('is-hidden');
        return false;
    }

    // Also check if this e-mail is already registered
    const {data} = await axios.post('./cgi/check_existing_email.cgi', convertToFormData({
        'email': email,
    }));

    if (data['email_exists'] == 1) {
        document.getElementById('email-error-message').innerHTML = 'This e-mail address is already registered';
        document.getElementById('email').classList.add('is-danger');
        document.getElementById('email-error-message').classList.remove('is-hidden');
        return false;
    }

    return true;
}

function validateFirstLast() {
    const first_last = document.getElementById('first-last').value;

    if ( first_last.length > 2 && first_last.includes(' ')) {
        document.getElementById('first-last').classList.remove('is-danger');
        document.getElementById('first-last-error-message').classList.add('is-hidden');
        document.getElementById('first-last-alert-icon').classList.add('is-hidden');
        return true;
    }
    document.getElementById('first-last').classList.add('is-danger');
    document.getElementById('first-last-error-message').classList.remove('is-hidden');
    document.getElementById('first-last-alert-icon').classList.remove('is-hidden');
    return false;
}

function validatePassword(mode) {
    /*
    This always checks password complexity requirements, but if mode is
    'submit' it will also check if the two passwords match.
    */

    const password1 = document.getElementById('password1').value;
    const password2 = document.getElementById('password2').value;

    let complexity_met = true;

    // Check the list of password requirements
    if (password1.length < 8) {
        validatePasswordToggleRequirement('character-limit', 'fail');
        complexity_met = false;
    } else {
        validatePasswordToggleRequirement('character-limit', 'pass');
    }

    if (password1.match(/[A-Z]/) == null) {
        validatePasswordToggleRequirement('upper-char', 'fail');
        complexity_met = false;
    } else {
        validatePasswordToggleRequirement('upper-char', 'pass');
    }

    if (password1.match(/[a-z]/) == null) {
        validatePasswordToggleRequirement('lower-char', 'fail');
        complexity_met = false;
    } else {
        validatePasswordToggleRequirement('lower-char', 'pass');
    }

    if (password1.match(/[0-9]/) == null) {
        validatePasswordToggleRequirement('number', 'fail');
        complexity_met = false;
    } else {
        validatePasswordToggleRequirement('number', 'pass');
    }

    if (password1.match(/[^A-Za-z0-9]/) == null) {
        validatePasswordToggleRequirement('special-char', 'fail');
        complexity_met = false;
    } else {
        validatePasswordToggleRequirement('special-char', 'pass');
    }

    if (complexity_met == false) {
        document.getElementById('password1').classList.add('is-danger');
        document.getElementById('password1-error-message').innerHTML = 'Password does not meet complexity requirements';
        document.getElementById('password1-error-message').classList.remove('is-hidden');
        document.getElementById('password1-alert-icon').classList.remove('is-hidden');
        return false;
    }

    document.getElementById('password1').classList.remove('is-danger');
    document.getElementById('password1-error-message').classList.add('is-hidden');
    document.getElementById('password1-alert-icon').classList.add('is-hidden');

    if (mode != 'submit') {
        return;
    }
    if (password1 != password2) {
        document.getElementById('password1').classList.add('is-danger');
        document.getElementById('password2').classList.add('is-danger');
        document.getElementById('password1-error-message').innerHTML = 'Passwords do not match';
        document.getElementById('password2-error-message').innerHTML = 'Passwords do not match';
        document.getElementById('password1-error-message').classList.remove('is-hidden');
        document.getElementById('password2-error-message').classList.remove('is-hidden');
        document.getElementById('password1-alert-icon').classList.remove('is-hidden');
        document.getElementById('password2-alert-icon').classList.remove('is-hidden');
        return false;
    }
    document.getElementById('password1').classList.remove('is-danger');
    document.getElementById('password2').classList.remove('is-danger');
    document.getElementById('password1-error-message').classList.add('is-hidden');
    document.getElementById('password2-error-message').classList.add('is-hidden');
    document.getElementById('password1-alert-icon').classList.add('is-hidden');
    document.getElementById('password2-alert-icon').classList.add('is-hidden');
    return true;
}

function validatePassword2() {
    // Here we only care about if the two passwords match, and we don't want to be
    //  annoying about it while the user is still typing
    if (document.getElementById('password1').value != document.getElementById('password2').value) {
        document.getElementById('password1').classList.add('is-danger');
        document.getElementById('password2').classList.add('is-danger');
        document.getElementById('password1-error-message').innerHTML = 'Passwords do not match';
        document.getElementById('password2-error-message').innerHTML = 'Passwords do not match';
        document.getElementById('password1-error-message').classList.remove('is-hidden');
        document.getElementById('password2-error-message').classList.remove('is-hidden');
        document.getElementById('password1-alert-icon').classList.remove('is-hidden');
        document.getElementById('password2-alert-icon').classList.remove('is-hidden');
        return false;
    } else {
        document.getElementById('password1').classList.remove('is-danger');
        document.getElementById('password2').classList.remove('is-danger');
        document.getElementById('password1-error-message').classList.add('is-hidden');
        document.getElementById('password2-error-message').classList.add('is-hidden');
        document.getElementById('password1-alert-icon').classList.add('is-hidden');
        document.getElementById('password2-alert-icon').classList.add('is-hidden');
    }
}

function validatePasswordToggleRequirement(requirement, state) {
    // state is either 'pass' or 'fail'
    const selectorString = `#pc-${requirement} i`;

    if (state == 'pass') {
        document.querySelector(selectorString).classList.remove('mdi-emoticon-sad-outline');
        document.querySelector(selectorString).classList.add('mdi-check-bold');
    } else {
        document.querySelector(selectorString).classList.remove('mdi-check-bold');
        document.querySelector(selectorString).classList.add('mdi-emoticon-sad-outline');
    }
}

async function validateAccountCreationForm() {
    // function returns bool
    if (!validateFirstLast()) {
        return false;
    }

    // function returns bool
    if (!(await validateEmail())) {
        return false;
    }

    if (!validatePassword('submit')) {
        return false;
    }

    // if we made it this far, things are good
    return true;
}<|MERGE_RESOLUTION|>--- conflicted
+++ resolved
@@ -69,11 +69,8 @@
 }
 
 async function createAccount(verification_uuid) {
-<<<<<<< HEAD
-=======
     // disable the button so it's not clicked again
     document.getElementById('btn-email-verification-submit').classList.add('is-loading');
->>>>>>> c86eb223
 
     // get the value of the colorblind mode checkbox, if it's checked
     const colorblind_mode = document.getElementById('colorblind-mode').checked ? 'yes' : 0;
