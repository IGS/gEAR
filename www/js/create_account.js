window.onload=function() {
<<<<<<< HEAD

=======
>>>>>>> fbc8feb8
    $('#btn_account_creation_cancel').click(function(e) {
        e.preventDefault();

        // redirect to home page
        window.location.href = "./index.html";
    });

    $(document).on('click', '#btn_account_creation_submit', function(e) {
        e.preventDefault();
        var formData = $("#account_creation").serializeArray();

        // Validate form's completion. Exit if it contains errors and alert user
        if (validate_account_creation_form(formData) == false){
            return false;
        }

        $.ajax({
            url : './cgi/create_account.cgi',
            type: "POST",
            data : formData,
            dataType:"json",
            success: function(data, textStatus, jqXHR) {
                // -1 means the account email existed already
                if (data['session_id'] == -1) {
                    $("#email_already_exists").show();

                    // ? - Any other value is the session ID
                } else {
                    CURRENT_USER.email = $('#inputEmail').val();
                    CURRENT_USER.session_id = data['session_id'];
                    $('span.user_logged_in').text(CURRENT_USER.user_name);

                    // $('#login_controls').hide();
                    $('#login_controls').attr("style", "display: none !important");

                    $('#loggedin_controls').show();
                    // https://github.com/js-cookie/js-cookie
                    Cookies.set('gear_session_id', CURRENT_USER.session_id, { expires: 7 });

                    // now redirect to the home page
                    window.location.href = "./index.html";
                }
            },
            error: function (jqXHR, textStatus, errorThrown) {
      			$('.alert-container').html('<div class="alert alert-danger alert-dismissible" role="alert">' +
      				                       '<button type="button" class="close close-alert" aria-label="Close"><span aria-hidden="true">&times;</span></button>' +
      				                       '<p class="alert-message"><strong>Oops! </strong>Something went wrong.</p>' +
      				                       '<p>Please e-mail jorvis@gmail.com for help creating your account.</p></div>').show();
            }
        });
    });
};

function validate_account_creation_form(formData) {
    $(".account-creation-error-message").hide();
    var is_form_valid = true;

    var user_name = "";
    var email = "";
    var password1 = "";
    var password2 = "";
    $.each(formData, function(i, item){
        if (item.name == 'inputName') {
            user_name = item.value;
        }
        if (item.name == 'inputEmail') {
            email = item.value;
        }
        if (item.name == 'inputPassword') {
            password1 = item.value;
        }
        if (item.name == 'retypePassword') {
            password2 = item.value;
        }
    });

    //User name: Check length
    if ( user_name.length < 2 ) {
        $("#name_invalid").show();
        is_form_valid = false;
    }

    //Email: Check format
    var email_regex = /^\w+([\.-]?\w+)*@\w+([\.-]?\w+)*(\.\w{2,3})+$/;
    if ( !email_regex.test(email) ) {
      $("#email_invalid").show();
      is_form_valid = false;
    }

    //Password: 1) Check length 2) Does the retype match
    if ( password1.length > 2  ) {
        if ( password1 != password2 ) {
          $("#password_mismatch").show();
          is_form_valid = false;
        }
    } else {
        $("#password_invalid").show();
        is_form_valid = false;
    }

    return is_form_valid;
}<|MERGE_RESOLUTION|>--- conflicted
+++ resolved
@@ -1,8 +1,4 @@
 window.onload=function() {
-<<<<<<< HEAD
-
-=======
->>>>>>> fbc8feb8
     $('#btn_account_creation_cancel').click(function(e) {
         e.preventDefault();
 
