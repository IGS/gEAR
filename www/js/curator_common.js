--- conflicted
+++ resolved
@@ -987,13 +987,9 @@
     await curatorSpecifcCreatePlot(plotType, datasetId, analysisObj);
 
     // Stop loader
-<<<<<<< HEAD
     for (const plotBtn of plotBtns) {
         plotBtn.classList.remove("is-loading");
     }
-=======
-	event.target.classList.remove("is-loading");
->>>>>>> 7e3d8b10
 
     // Hide this view
     document.getElementById("content-c").classList.add("is-hidden");
