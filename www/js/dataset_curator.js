--- conflicted
+++ resolved
@@ -121,17 +121,10 @@
       ]),
       is_loading() {
         return (this.preconfigured && this.display_tsne_is_loading == true) ||
-<<<<<<< HEAD
         this.tsne_is_loading;
       },
       plot_params_ready() {
         return this.config.x_axis && this.config.y_axis;
-=======
-        this.tsne_is_loading ? true : false;
-      },
-      plot_params_ready() {
-        return this.config.x_axis && this.config.y_axis ? true : false;
->>>>>>> 4491282f
       },
     },
     created() {
@@ -194,10 +187,7 @@
               max_columns: config.max_columns,
               x_axis: config.x_axis,
               y_axis: config.y_axis,
-<<<<<<< HEAD
-=======
               horizontal_legend: config.horizontal_legend,
->>>>>>> 4491282f
               plot_type,
               analysis_owner_id: this.display_data.user_id,
               colors: config.colors,
