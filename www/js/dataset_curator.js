--- conflicted
+++ resolved
@@ -420,14 +420,9 @@
     computed: {
       ...Vuex.mapState([
         "dataset_id"
-<<<<<<< HEAD
-      , "plot_type"
-    ]),
-=======
         , "colorblind_mode"
         , "plot_type"
       ]),
->>>>>>> d096a145
       is_there_data() {
         if (this.data === null) return false;
         return (
