'use strict';

/*
 This script relies on the source having also included the
 common.js within this project (for login purposes)
*/

/* global $ Vue */

Vue.use(Vuex);
Vue.use(VueRouter);
Vue.use(BootstrapVue);
Vue.use(BootstrapVueIcons);

// Install VeeValidate components globally
Vue.component("ValidationObserver", VeeValidate.ValidationObserver);
Vue.component("ValidationProvider", VeeValidate.ValidationProvider);

window.onload=() => {
  const datasetTitle = Vue.component("dataset-title", {
    template: `
      <b-row v-if='title' class='justify-content-md-center id="dataset-title"'>
        <div class="mt-5 col-12">
        <!--
          <h2 class='font-weight-light'>You are curating <span class='font-weight-bold'>{{ title }}</span></h2>
          <hr />
          -->
        </div>
      </b-row>
    `,
    computed: {
      ...Vuex.mapState(["dataset_id", "title"]),
    },
  });

  const addDisplayBtn = Vue.component("add-display-btn", {
    template: `
      <b-card
        @mouseover="isHovering = true"
        @mouseout="isHovering = false"
        @click="routeToAddDisplay"
        :class='classed'
      >
       <div class='mt-4 pt-5 card-body text-center id="add-display-btn"'>
         <div class='display-4'>
           <i class="fa fa-plus"></i>
         </div>
         <p class='card-text'>Add Display</p>
       </div>
     </b-card>
    `,
    data() {
      return {
        isHovering: false,
        displayCard: true,
      };
    },
    computed: {
      ...Vuex.mapState(["dataset_id"]),
      classed() {
        return {
          hovering: this.isHovering,
          "display-card": true,
          elevation: true,
          "border-0": true,
        };
      },
    },
    methods: {
      routeToAddDisplay() {
        this.$router.push(`displays/new`);
      },
    },
  });

  const tsneChart = Vue.component("tsne-chart", {
    template: `
     <div>
        <div v-if='is_loading' class='elevation border-0 mb-5 sticky-chart'>
          <img class='ml-5 m-5' style="width:50px;height:50px;" src='../img/loading_search.gif'></img>
        </div>
        <template v-if='plot_params_ready || preconfigured'>
          <img :id="preview_id"></img>
          <template v-if='success > 1 && !preconfigured'>
            <b-card bg-variant="warning" title="Warning">
            <p class='card-text'>{{ message }}</p>
            </b-card>
          </template>
          <template v-if='success < 0'>
            <b-card bg-variant="danger" text-variant="white" title="Error">
            <p class='card-text'>{{ message }}</p>
            </b-card>
          </template>
        </template>
      </div>
    `,
    props: {
      preconfigured: {
        default: false,
      },
      display_data: {},
    },
    data() {
      return {
        // local variables to consolidate Vuex version of these, and user/owner versions
        display_tsne_is_loading: true,
        display_image_data: null,
        // stolen from https://gist.github.com/gordonbrander/2230317
        preview_id: `tsne_preview_${Math.random().toString(36).substr(2, 9)}`,
      };
    },
    computed: {
      ...Vuex.mapState([
        "dataset_id",
        "analysis",
        "config",
        "image_data",
        "success",
        "message",
        "tsne_is_loading",
      ]),
      is_loading() {
        return (this.preconfigured && this.display_tsne_is_loading == true) ||
<<<<<<< HEAD
        this.tsne_is_loading;
      },
      plot_params_ready() {
        return this.config.x_axis && this.config.y_axis;
=======
        this.tsne_is_loading ? true : false;
      },
      plot_params_ready() {
        return this.config.x_axis && this.config.y_axis ? true : false;
>>>>>>> e757ebc0
      },
    },
    created() {
      if (this.preconfigured) {
        this.display_tsne_is_loading = this.tsne_is_loading;
        this.display_image_data = this.image_data;
        this.draw_image();
      }
    },
    watch: {
      //TODO: Redo all this
      display_image_data() {
        if (this.display_image_data) {
          // applies to tSNE plots within user/owner display previews
          $(`#${this.preview_id}`).addClass("img-fluid");
        }
        $(`#${this.preview_id}`).css({ "max-height": "205px" });
        $(`#${this.preview_id}`).attr(
          "src",
          `data:image/png;base64,${this.display_image_data}`
        );
      },
      // This is the Vuex store and is for tsne plots within the DatasetDisplay component
      image_data() {
        if (!this.preconfigured && this.image_data) {
          $(`#${this.preview_id}`).addClass("img-fluid");
          $(`#${this.preview_id}`).attr(
            "src",
            `data:image/png;base64,${this.image_data}`
          );
        }
      },
    },
    methods: {
      async draw_image() {
        const dataset_id = this.dataset_id;
        const plot_type = this.display_data.plot_type;
<<<<<<< HEAD
        // safeguard to load legacy tsne plots (there is config.analysis.id in other code areas in case this needs to be expanded)
        const analysis_id = this.display_data.plotly_config.analysis_id
          ? this.display_data.plotly_config.analysis_id
          : this.analysis;

        // then craziness: https://stackoverflow.com/a/48980526
        // shift this out when the fetch_tsne_image method is done in Vuex
        return axios
          .post(`/api/plot/${dataset_id}/tsne`, {
              gene: config.gene_symbol,
              analysis: analysis_id,
              colorize_by: config.colorize_legend_by,
              skip_gene_plot: config.skip_gene_plot,
              plot_by_group: config.plot_by_group,
              max_columns: config.max_columns,
              x_axis: config.x_axis,
              y_axis: config.y_axis,
              horizontal_legend: config.horizontal_legend,
              plot_type,
              analysis_owner_id: this.display_data.user_id,
              colors: config.colors,
              order: config.order,
              // helps stop caching issues
              timestamp: new Date().getTime(),
          })
          .then((response) => {
            return response.data;
          });
      },
      draw_image() {
        this.get_image_data().then((data) => {
          this.display_tsne_is_loading = false;
          this.display_image_data = data.image;
        });
=======
        const config = this.display_data.plotly_config;
        const analysis = config.analysis ? config.analysis.id : null;
        const analysis_owner_id = this.display_data.user_id;

        // This has to be separate from "fetch_tsne_image" because in user/owner displays, different image data may be returned
        const payload = { ...config, plot_type, analysis, analysis_owner_id };
        const { data } = await axios.post(`/api/plot/${dataset_id}/tsne`, payload);

        this.display_tsne_is_loading = false;
        this.display_image_data = data.image;
>>>>>>> e757ebc0
      },
    },
  });

  const svgChart = Vue.component("svg-chart", {
    template: `
      <div>
        <div v-if='!display_data' class='elevation border-0 mb-5'>
          <b-card-body no-body
            class='elevation border-0 mb-5'>
            <div ref='chart'></div>
          </b-card-body>
          <template v-if='success > 1'>
            <b-card bg-variant="warning" title="Warning">
            <p class='card-text'>{{ message }}</p>
            </b-card>
          </template>
          <template v-if='success < 0'>
            <b-card bg-variant="danger" text-variant="white" title="Error">
            <p class='card-text'>{{ message }}</p>
            </b-card>
          </template>
        </div>
        <div v-else ref='chart' style='height:230px'></div>
      </div>
    `,
    props: {
      chart_data: {
        default: null,
      },
      low_color: {
        default: "",
      },
      mid_color: {
        default: "",
      },
      high_color: {
        default: "",
      },
      display_data: {
        default: null,
      },
    },
    data() {
      return {
        loading: false,
        paths: [],
        svg: {},
        scoring_method: "gene", // need to make this a toggle
        success: 0,
        message: "",
      };
    },
    computed: {
      ...Vuex.mapState(["dataset_id"]),
    },
    watch: {
      async svg(svg) {
        this.paths = svg.selectAll("path, circle");
        svg.select("svg").attr({
          width: "100%",
          height: this.display_data ? "200px" : "",
        });
        const snap = Snap(this.$refs.chart);
        snap.append(svg);

        if (this.display_data) {
          const { plotly_config } = this.display_data;
          const payload = { ...plotly_config };
          const { gene_symbol } = payload;
          const { data } = await axios.get(
            `/api/plot/${this.dataset_id}/svg?gene=${gene_symbol}`
          );
          this.color_svg(data);
        } else {
          this.color_svg();
        }
      },
      low_color() {
        this.color_svg();
      },
      mid_color() {
        this.color_svg();
      },
      high_color() {
        this.color_svg();
      },
      chart_data() {
        this.color_svg();
        this.success = this.chart_data.success;
        this.message = this.chart_data.message;
      },
    },
    async created() {
      const svg_path = `datasets_uploaded/${this.dataset_id}.svg`;
      Snap.load(svg_path, (svg) => {
        this.svg = svg;
      });

      if (this.display_data) {
        const { plotly_config } = this.display_data;
        const { gene_symbol } = { ...plotly_config };
        const { data } = await axios.get(
          `/api/plot/${this.dataset_id}/svg?gene=${gene_symbol}`
        );
        this.color_svg(data);
      }
    },
    methods: {
      color_svg(data) {
        let chart_data;
        let low_color;
        let mid_color;
        let high_color;
        if (data) {
          const { plotly_config } = this.display_data;
          const { colors } = { ...plotly_config };
          low_color = colors.low_color;
          mid_color = colors.mid_color;
          high_color = colors.high_color;
          chart_data = data;
        } else {
          chart_data = this.chart_data;
          low_color = this.low_color;
          mid_color = this.mid_color;
          high_color = this.high_color;
        }

        const score = chart_data.scores[this.scoring_method];
        const paths = this.paths;
        const { data: expression } = chart_data;
        if (
          this.scoring_method === "gene" ||
          this.scoring_method === "dataset"
        ) {
          const { min, max } = score;
          let color = null;
          // are we doing a three- or two-color gradient?
          if (mid_color) {
              if (min >= 0) {
                  // All values greater than 0, do right side of three-color
                  color = d3
                      .scaleLinear()
                      .domain([min, max])
                      .range([mid_color, high_color]);
              } else if (max <= 0) {
                  // All values under 0, do left side of three-color
                  color = d3
                      .scaleLinear()
                      .domain([min, max])
                      .range([low_color, mid_color]);
              } else {
                  // We have a good value range, do the three-color
                  color = d3
                      .scaleLinear()
                      .domain([min, 0, max])
                      .range([low_color, mid_color, high_color]);
              }
          } else {
              color = d3
                  .scaleLinear()
                  .domain([min, max])
                  .range([low_color, high_color]);
          }

          const tissues = Object.keys(chart_data.data);

          paths.forEach((path) => {
            const tissue = path.node.className.baseVal;
            if (tissues.includes(tissue)) {
              path.attr("fill", color(expression[tissue]));
            }
          });
        }
      },
    },
  });

  const plotlyChart = Vue.component("plotly-chart", {
    template: `
      <div>
        <div v-if='!display_data' class='elevation border-0 mb-5 sticky-chart'>
          <div v-if='!is_there_data'>
            <img class='ml-5 m-5' style="width:50px;height:50px;" src='../img/loading_search.gif'></img>
          </div>
          <div v-else ref='chart'>
            <img class='img-fluid' v-if='img' :src='imgData'></img>
          </div>
          <template v-if='success > 1'>
            <b-card bg-variant="warning" title="Warning">
            <p class='card-text'>{{ message }}</p>
            </b-card>
          </template>
          <template v-if='success < 0'>
            <b-card bg-variant="danger" text-variant="white" title="Error">
            <p class='card-text'>{{ message }}</p>
            </b-card>
          </template>
        </div>
        <div v-else ref='chart'>
          <div v-if='!imgData' class='col align-middle text-center mt-5 pt-4'>
            <p class=''>Loading</p>
          </div>
          <div v-else>
            <img class='img-fluid' v-if='img' :src='imgData'></img>
          </div>
        </div>
      </div>
    `,
    props: {
      data: {
        default: null,
      },
      display_data: {
        default: null,
      },
      img: Boolean,
    },
    data() {
      return {
        loading: false,
        imgData: "",
        success: 0,
        message: ""
      };
    },
    async created() {
      if (this.display_data) {
        this.loading = true;
        const { plotly_config, plot_type } = this.display_data;
        const payload = { ...plotly_config, plot_type };
        const { data } = await axios.post(
          `/api/plot/${this.dataset_id}`,
          payload
        );
        this.loading = false;
        this.draw_chart(data);
      }
    },
    mounted() {
      if (this.is_there_data) {
        this.draw_chart();
      }
    },
    computed: {
      ...Vuex.mapState([
        "dataset_id"
      , "plot_type"
    ]),
      is_there_data() {
        if (this.data === null) return false;
        return (
          Object.entries(this.data).length !== 0 &&
          this.data.constructor === Object
        );
      },
    },
    watch: {
      data() {
        // because data isn't included in template it
        // is not reactive. So here we explicitly watch
        // for changes and redraw
        this.draw_chart();
      },
    },
    methods: {
      draw_chart(data) {
        // Reset some params in case of failures
        this.imgData = '';
        this.loading = true;

        // Reset the div to plot a new image
        if (!this.img) {
          (this.$refs.chart).innerHTML = "";
        }

        const { plot_json } = data ? data : this.data;
        if (data) {
          this.success = data.success;
          this.message = data.message;
        } else {
          this.success = this.data.success;
          this.message = this.data.message;
        }
        if (this.success >= 1 ) {
          if (this.img) {
            Plotly.toImage({ ...plot_json, ...{static_plot:true} }).then((url) => {
              this.imgData = url;
            });
          } else {
            const curator_conf = post_plotly_config.curator;
            const plot_config = this.get_plotly_updates(curator_conf, this.plot_type, "config");
            Plotly.newPlot(this.$refs.chart, plot_json.data, plot_json.layout, plot_config);
            // Update plot with custom plot config stuff stored in plot_display_config.js
            const update_layout = this.get_plotly_updates(curator_conf, this.plot_type, "layout")
            Plotly.relayout(this.$refs.chart, update_layout)
          }
        }
        this.loading = false;
      },
      get_plotly_updates(conf_area, plot_type, category) {
        // Get updates and additions to plot from the plot_display_config JS object
        let updates = {};
        for (const idx in conf_area) {
            const conf = conf_area[idx];
            // Get config (data and/or layout info) for the plot type chosen, if it exists
            if (conf.plot_type == "all" || conf.plot_type == plot_type) {
                const update = category in conf ? conf[category] : {};
                updates = {...updates, ...update};    // Merge updates
            }
        }
        return updates;
      }
    },
  });

  const userDisplays = Vue.component("user-displays", {
    template: `
      <b-row class='mt-4 justify-content-md-center'>
        <div class='col-12'>
          <h5 class=''>Your Displays</h5>
          <div class='row'>
            <div class=''>
            <add-display-btn class='m-2'></add-display-btn>
            </div>
            <div
              v-for="display_data in user_displays"
              :key='display_data.id'
              class='display-card m-2'
            >
              <transition name="fade" mode="out-in">
                <b-card
                  class='display-card elevation border-0'
                  footer-bg-variant="white"
                  header-bg-variant="white"
                  body-class='border-0 p-0 col'
                  header-class='border-0 pb-0'
                  footer-class='border-0 pt-0'
                >
                  <div slot='header'>
                  <p class='float-right'>
                    <b-badge
                      pill
                      class='purple'
                      variant="dark">{{ display_data.plotly_config.gene_symbol }}
                    </b-badge>
                    <b-badge
                      pill
                      class='purple'
                      v-if='display_data.is_default' variant="dark">Default
                    </b-badge>
                  </p>
                  </div>
                  <template v-if="display_data.plot_type === 'svg'">
                    <svg-chart :display_data='display_data'></svg-chart>
                  </template>
                  <template v-else-if="is_type_tsne(display_data)">
                    <tsne-chart
                      :display_data='display_data'
                      :preconfigured=true
                    ></tsne-chart>
                  </template>
                  <template v-else>
                    <plotly-chart :display_data='display_data' :img='true'></plotly-chart>
                  </template>
                  <div slot='footer' class='text-right'>
                    <b-button
                      style='color:red'
                      size='sm'
                      variant='link'
                      @click="delete_display(display_data.id)"
                    >Delete
                    </b-button>
                    <b-button
                      size='sm'
                      variant='link'
                      style='color:#562a6f'
                      @click='save_as_default(display_data.id)'
                    >Make Default</b-button>
                    <b-button
                      style='color:#562a6f'
                      variant='link'
                      size='sm'
                      @click="edit_display(display_data.id)"
                    >Edit
                    </b-button>
                  </div>
                </b-card>
            </transition>

            </div>
          </div><!-- end .row -->
        </div> <!-- end .col12 -->
      </b-row>
    `,
    components: {
      plotlyChart,
      svgChart,
      tsneChart,
      addDisplayBtn,
    },
    data() {
      return {
        // deleteModal: false,
        loading: false,
      };
    },
    computed: {
      ...Vuex.mapState(["user", "dataset_id", "default_display_id", "config"]),
      ...Vuex.mapGetters(["user_displays"]),
      get_config_analysis_id() {
        return typeof this.config.analysis == "undefined" ||
        this.config.analysis == null ? null : this.config.analysis.id;
      },
      user_id() {
        return this.user.id;
      },
    },
    methods: {
      ...Vuex.mapActions([
        "fetch_user_displays",
        "fetch_default_display",
        "remove_display",
        "update_default_display_id",
      ]),
      is_type_tsne(display_data) {
        return (
          display_data.plot_type === "tsne_static" ||
          display_data.plot_type === "umap_static" ||
          display_data.plot_type === "pca_static" ||
          display_data.plot_type === "tsne"
        );
      },
      edit_display(display_id) {
        // this.$router.replace(`/dataset/${this.dataset_id}/displays/${display_id}/edit`)
        this.$router.push(`displays/${display_id}/edit`);
      },
      get_default_display() {
        const user_id = this.user_id;
        const dataset_id = this.dataset_id;

        return $.ajax({
          url: "./cgi/get_default_display.cgi",
          type: "POST",
          data: { user_id, dataset_id },
          dataType: "json",
        });
      },
      async save_as_default(display_id) {
        const payload = {
          display_id,
          user_id: this.user.id,
          dataset_id: this.dataset_id,
        };
        await $.ajax({
          url: "./cgi/save_default_display.cgi",
          type: "POST",
          data: payload,
          dataType: "json",
        });

        this.update_default_display_id({ display_id });
      },
      async delete_display(display_id) {
        const payload = {
          id: display_id,
          user_id: this.user_id,
        };

        const res = await $.ajax({
          url: "./cgi/delete_dataset_display.cgi",
          type: "POST",
          data: payload,
          dataType: "json",
        });

        if (res.success) {
          // update our displays so it is removed from the
          // cards that are currently rendered
          this.remove_display({ display_id });
        }
      },
    },
    created() {
      if (this.dataset_id) {
        const user_id = this.user_id;
        const dataset_id = this.dataset_id;

        this.fetch_default_display({ user_id, dataset_id });
        this.fetch_user_displays({ user_id, dataset_id });
      }
    },
    beforeMount() {
      if (this.dataset_id) {
        const user_id = this.user_id;
        const dataset_id = this.dataset_id;

        this.fetch_default_display({ user_id, dataset_id });
        this.fetch_user_displays({ user_id, dataset_id });
      }
    },
  });
  const ownerDisplays = Vue.component("owner-displays", {
    template: `
      <b-row class='mt-4 justify-content-md-center'>
        <div class='col-12'>
          <h5 class=''>Owner's Displays</h5>
          <div class='row'>
            <div
              v-for="display_data in owner_displays"
              :key='display_data.id'
              class='display-card m-2'
            >
              <b-card
                class='display-card elevation border-0'
                footer-bg-variant="white"
                header-bg-variant="white"
                body-class='border-0 p-0 col'
                header-class='border-0 pb-0'
                footer-class='border-0 pt-0'
              >
                <div slot='header'>
                <p class='float-right'>
                  <b-badge
                    pill
                    class='purple'
                    variant="dark">{{ display_data.plotly_config.gene_symbol }}
                  </b-badge>
                  <b-badge
                    pill
                    class='purple'
                    v-if='display_data.is_default' variant="dark">Default
                  </b-badge>
                </p>
                </div>
                <template v-if="display_data.plot_type === 'svg'">
                  <svg-chart :display_data='display_data'></svg-chart>
                </template>
                <template v-else-if="is_type_tsne(display_data)">
                  <tsne-chart
                    :display_data='display_data'
                    :preconfigured=true
                  ></tsne-chart>
                </template>
                <template v-else>
                  <plotly-chart :display_data='display_data' :img='true'></plotly-chart>
                </template>
                <div slot='footer' class='text-right'>
                  <b-button
                    size='sm'
                    variant='link'
                    style='color:#562a6f'
                    @click='save_as_default(display_data.id)'
                  >Make Default
                  </b-button>
                </div>
              </b-card>
            </div>
          </div>
        </div>
      </b-row>
    `,
    components: {
      plotlyChart,
      svgChart,
      tsneChart,
    },
    data() {
      return {
        loading: false,
      };
    },
    computed: {
      ...Vuex.mapState([
        "user",
        "owner_id",
        "dataset_id",
        "default_display_id",
        "config",
      ]),
      ...Vuex.mapGetters(["is_user_owner", "owner_displays"]),
    },
    methods: {
      ...Vuex.mapActions([
        "fetch_owner_displays",
        "fetch_default_display",
        "update_default_display_id",
      ]),
      async save_as_default(display_id) {
        const payload = {
          display_id,
          user_id: this.user.id,
          dataset_id: this.dataset_id,
        };

        await $.ajax({
          url: "./cgi/save_default_display.cgi",
          type: "POST",
          data: payload,
          dataType: "json",
        });

        this.update_default_display_id({ display_id });
      },
      is_type_tsne(display_data) {
        return (
          display_data.plot_type === "tsne_static" ||
          display_data.plot_type === "umap_static" ||
          display_data.plot_type === "pca_static" ||
          display_data.plot_type === "tsne"
        );
      },
    },
    created() {
      if (this.dataset_id) {
        const owner_id = this.owner_id;
        const dataset_id = this.dataset_id;

        this.fetch_owner_displays({ owner_id, dataset_id });
      }
    },
  });

  const datasetCurator = Vue.component("dataset-curator", {
    template: `
      <b-container fluid>
        <dataset-title></dataset-title>
        <b-container fluid>
          <transition name="fade" mode="out-in">
            <router-view></router-view>
          </transition>
        </b-container>
      </b-container>
    `,
    props: ["dataset_id", "user"],
    components: {
      datasetTitle,
    },
    watch: {
      user() {
        location.reload();
      },
      dataset_id() {
        // not elegant, but watch for ids to change
        // and force a reload...
        location.reload();
      },
    },
    created() {
      this.fetch_dataset_info(this.dataset_id);
    },
    methods: {
      ...Vuex.mapActions(["fetch_dataset_info"]),
    },
  });

  const datasetDisplays = Vue.component("dataset-displays", {
    template: `
      <div id='dataset-displays'>
        <user-displays></user-displays>
        <owner-displays v-if='owner_id && !is_user_owner'></owner-displays>
      </div>
    `,
    computed: {
      ...Vuex.mapState(["owner_id"]),
      ...Vuex.mapGetters(["is_user_owner"]),
    },
    components: {
      userDisplays,
      ownerDisplays,
    },
  });

  const chooseDisplayType = Vue.component("choose-display-type", {
    template: `
      <div id="choose-display-type">
        <b-row>
        <b-col>
          <b-icon class="float-right" v-b-tooltip.hover="'Select plot type.  Some choices may not be available depending on observations in dataset.'" icon="question-circle-fill"></b-icon>
          <h3>Display Type</h3>
            <b-form-group>
              <b-form-select
                :disabled='loading || available_plot_types.success === -1 || display_options.length === 0'
                :value="plot_type"
                @input="update_plot_type($event)"
                :options="display_options"
              >
                <option v-if='loading' slot="first" :value="null">Loading available displays...</option>
                <option v-else-if='available_plot_types.success === -1' slot="first">{{ available_plot_types.message }}</option>
                <option v-else-if='display_options.length === 0' :value='null'>No available display types</option>
                <option v-else slot="first" :value="null">Choose display type</option>
              </b-form-select>
            </b-form-group>
          </b-col>
          </b-row>
          <hr v-if='plot_type'>
      </div>
    `,
    props: ['analysis_id'],
    computed: {
      ...Vuex.mapState([
        "user",
        "plot_type",
        "dataset_id",
        "available_plot_types",
        "dataset_type",
      ]),
      display_options() {
        const display_options = Object.keys(this.available_plot_types)
          .filter((type) => this.available_plot_types[type])
          .map((type, i) => type);

         return display_options;
      },
      loading() {
        return (
          Object.entries(this.available_plot_types).length === 0 &&
          this.available_plot_types.constructor === Object
        );
      },
    },
    created() {
      const user_id = this.user.id;
      const session_id = this.user.session_id;
      const dataset_id = this.dataset_id;
      const analysis_id = this.analysis_id;

      this.fetch_available_plot_types({ user_id, session_id, dataset_id, analysis_id });
    },
    methods: {
      ...Vuex.mapActions(["fetch_available_plot_types", "set_plot_type"]),
      update_plot_type(plot_type) {
        this.set_plot_type(plot_type);
        this.$emit("input", plot_type);
      },
    },
    watch: {
      analysis_id(analysis_id) {
          // When analysis ID changes, update plot types dropdown list
          const user_id = this.user.id;
          const session_id = this.user.session_id;
          const dataset_id = this.dataset_id;

          this.fetch_available_plot_types({ user_id, session_id, dataset_id, analysis_id });
      },
    }
  });

  const verticalLine = Vue.component("vertical-line", {
    template: `
      <b-input-group size="sm" prepend="x =">
        <b-form-input type="number" v-model="vl_pos" @keyup="$emit('update:vl_pos', vl_pos);">
        </b-form-input>
        <b-input-group-append>
          <b-form-select size="sm" :options="options" v-model="vl_style" @change="$emit('update:vl_style', vl_style);">
          </b-form-select>
        </b-input-group-append>
      </b-input-group>
    `,
    props: { vl: Object },
    data() {
      return {
        vl_pos: null,
        vl_style: "solid",
        options: [
          { value: "solid", text: "Solid" },
          { value: "dash", text: "Dashed" },
          { value: "dot", text: "Dotted" },
          { value: "dashdot", text: "Dash/Dot" },
        ],
      };
    },
  });

  const PlotlyArguments = Vue.component("plotly-arguments", {
    template: `
      <div id="plotly-arguments">
        <b-row>
          <b-col>
          <h3>Display Parameters</h3>
          <b-form-group>
              <b-form-group label-align-sm="right">
                <label class="mb-0">X</label>
                <!-- NOTE: b-icon has a 'title' property which conflicts with the 'title' property v-b-tooltip uses -->
                <b-icon class="float-right" v-b-tooltip.hover="'Data series for X axis.'" icon="question-circle-fill"></b-icon>
                <b-form-select :options='columns' v-model='x_axis' size='sm'>
                  <template slot="first">
                    <option :value="null"></option>
                  </template>
                </b-form-select>
                <b-form-checkbox v-model='hide_x_labels'>
                  Hide X Tickmarks
                </b-form-checkbox>
              </b-form-group>
              <b-form-group label-align-sm="right">
                <label class="mb-0">Y</label>
                <b-icon class="float-right" v-b-tooltip.hover="'Data series for Y axis.'" icon="question-circle-fill"></b-icon>
                <b-form-select :options='columns' v-model='y_axis' size='sm'>
                  <template slot="first">
                  <option value="raw_value">expression</option>
                  </template>
                </b-form-select>
                <b-form-checkbox v-model='hide_y_labels'>
                  Hide Y Tickmarks
                </b-form-checkbox>
              </b-form-group>
              <b-form-group label-align-sm="right" v-if="['contour'].includes(plot_type)">
                <label class="mb-0">Z</label>
                <b-icon class="float-right" v-b-tooltip.hover="'Data series for Z axis.'" icon="question-circle-fill"></b-icon>
                <b-form-select :options='columns' v-model='z_axis' size='sm'>
                  <template slot="first">
                  <option value="raw_value">expression</option>
                  </template>
                </b-form-select>
              </b-form-group>
              <b-form-group label-align-sm="right">
                <label class="mb-0">Color</label>
                <b-icon class="float-right" v-b-tooltip.hover="'Data series for coloring'" icon="question-circle-fill"></b-icon>
                <b-form-select :options='columns' v-model='color_name' size='sm'>
                  <template slot="first">
                    <option :value="null"></option>
                  </template>
                <option value="raw_value">expression</option>
                </b-form-select>
              </b-form-group>
              <b-form-group label-align-sm="right" v-if="['scatter', 'tsne_dynamic', 'tsne/umap_dynamic'].includes(plot_type)">
                <label class="mb-0">Size</label>
                <b-icon class="float-right" v-b-tooltip.hover="'Data series for marker size'" icon="question-circle-fill"></b-icon>
                <b-form-select :options='columns' v-model='size_by_group' size='sm'>
                  <template slot="first">
                    <option :value="null"></option>
                  </template>
                <option value="raw_value">expression</option>
                </b-form-select>
              </b-form-group>
              <b-form-group label-align-sm="right" v-if="plot_type !== 'contour'">
                <label class="mb-0">Label</label>
                <b-icon class="float-right" v-b-tooltip.hover="'Data series for tooltip when hovering over a data marker'" icon="question-circle-fill"></b-icon>
                <b-form-select :options="columns" v-model='point_label' size='sm'>
                  <template slot="first">
                    <option :value="null"></option>
                  </template>
                </b-form-select>
              </b-form-group>
              <b-form-group label-align-sm="right">
                <label class="mb-0">Facet Row</label>
                <b-icon class="float-right" v-b-tooltip.hover="'Data series for row facets'" icon="question-circle-fill"></b-icon>
                <b-form-select :options="Object.keys(levels)" v-model='facet_row' size='sm'>
                  <template slot="first">
                    <option :value="null"></option>
                  </template>
                </b-form-select>
              </b-form-group>
              <b-form-group label-align-sm="right">
                <label class="mb-0">Facet Column</label>
                <b-icon class="float-right" v-b-tooltip.hover="'Data series for column facets'" icon="question-circle-fill"></b-icon>
                <b-form-select :options="Object.keys(levels)" v-model='facet_col' size='sm'>
                  <template slot="first">
                    <option :value="null"></option>
                  </template>
                </b-form-select>
              </b-form-group>

              <!-- 'advanced options' collapsable -->
              <b-form-group>
              <b-button block v-b-toggle.adv-collapse variant="outline-secondary">Advanced Options</b-button>
              </b-form-group>
              <b-collapse id="adv-collapse">
                <b-form-group label-align-sm="right" v-if="!(hide_x_labels || x_axis in levels)">
                  <label class="mb-0">X Tick Range</label>
                  <b-icon class="float-right" icon="question-circle-fill"
                    v-b-tooltip.hover="'Set X-axis range of plot.  Both numbers must be filled in.  Not applicable for categorical data series.'">
                  </b-icon>
                  <validation-observer slim>
                  <b-input-group class="flex-nowrap" size="sm" prepend="min" append="max">
                    <validation-provider name="x-min" vid="xmin_value" rules="required_if:xmax_value" v-slot="{ errors }">
                      <b-form-input class="pr-0" type="number" v-model="x_min" :state="errors[0] ? false : null">
                      </b-form-input>
                      <b-form-invalid-feedback>{{ errors[0] }}</b-form-invalid-feedback>
                    </validation-provider>
                    <span class="mt-2"> - </span>
                    <validation-provider name="x-max" vid="xmax_value" rules="required_if:xmin_value" v-slot="{ errors }">
                      <b-form-input class="pr-0" type="number" v-model="x_max" :state="errors[0] ? false : null">
                      </b-form-input>
                      <b-form-invalid-feedback>{{ errors[0] }}</b-form-invalid-feedback>
                    </validation-provider>
                  </b-input-group>
                  </validation-observer>
                </b-form-group>

                <b-form-group label-align-sm="right">
                  <label class="mb-0">X Axis Title</label>
                  <b-icon class="float-right" v-b-tooltip.hover="'Title of axis'" icon="question-circle-fill"></b-icon>
                  <b-form-input v-model="x_title"></b-form-input>
                </b-form-group>

                <!-- SAdkins TOOD: Try to have the invalid-feedback outside of b-input-group for just one error msg (also in x_axis) -->
                <b-form-group label-align-sm="right" v-if="!(hide_y_labels || y_axis in levels)">
                  <label class="mb-0">Y Tick Range</label>
                  <b-icon class="float-right" icon="question-circle-fill"
                    v-b-tooltip.hover="'Set Y-axis range of plot.  Both numbers must be filled in.  Not applicable for categorical data series.'">
                  </b-icon>
                  <validation-observer slim>
                  <b-input-group class="flex-nowrap" size="sm" prepend="min" append="max">
                    <validation-provider name="y-min" vid="ymin_value" rules="required_if:ymax_value" v-slot="{ errors }">
                      <b-form-input class="pr-0" type="number" v-model="y_min" :state="errors[0] ? false : null">
                      </b-form-input>
                      <b-form-invalid-feedback>{{ errors[0] }}</b-form-invalid-feedback>
                    </validation-provider>
                    <span class="mt-2"> - </span>
                    <validation-provider name="y-max" vid="ymax_value" rules="required_if:ymin_value" v-slot="{ errors }">
                      <b-form-input class="pr-0" type="number" v-model="y_max" :state="errors[0] ? false : null">
                      </b-form-input>
                      <b-form-invalid-feedback>{{ errors[0] }}</b-form-invalid-feedback>
                    </validation-provider>
                  </b-input-group>
                  </validation-observer>
                </b-form-group>

                <b-form-group label-align-sm="right">
                  <label class="mb-0">Y Axis Title</label>
                  <b-icon class="float-right" v-b-tooltip.hover="'Title of axis'" icon="question-circle-fill"></b-icon>
                  <b-form-input v-model="y_title"></b-form-input>
                </b-form-group>

                <b-form-group label-align-sm="right" v-if="['scatter', 'tsne_dynamic', 'tsne/umap_dynamic'].includes(plot_type)">
                  <label class="mb-0">Marker Size (sm <--> lg)</label>
                  <b-icon class="float-right" icon="question-circle-fill"
                    v-b-tooltip.hover="'Set a constant marker size.  If Size series is also selected, this will set the minimum marker size.'">
                  </b-icon>
                  <b-form-input type="range" v-model="marker_size" min="1" max="15" number></b-form-input>
                </b-form-group>

                <b-form-group label-align-sm="right" v-if="['scatter', 'violin'].includes(plot_type)">
                  <b-form-checkbox v-model='jitter'>
                    <label class="mb-0" id="jitter">Jitter points</label>
                  </b-form-checkbox>
                  <b-tooltip target="jitter" triggers="hover">
                    <span v-if="plot_type === 'scatter'">Check to convert scatter plot into strip plot</span>
                    <span v-if="plot_type === 'violin'">Check to convert violin plot into beeswarm plot</span>
                  </b-tooltip>
                </b-form-group>

                <b-form-group label-align-sm="right">
                  <b-form-checkbox v-model='hide_legend'>
                    <label class="mb-0" id="hide_legend">Hide Legend</label>
                  </b-form-checkbox>
                  <b-tooltip target="hide_legend" triggers="hover">
                    Check to not display legend in plot
                  </b-tooltip>
                </b-form-group>

                <!-- vertical lines -->
                <b-form-group label-align-sm="right" v-if="(!(x_axis in levels) && ['scatter'].includes(plot_type))">
                  <label class="mb-0">Vertical Line Information</label>
                  <b-icon class="float-right" icon="question-circle-fill"
                    v-b-tooltip.hover="'Add vertical lines to plot with various properties.  Not applicable if X-axis is categorical.'">
                  </b-icon>
                  <vertical-line v-for="(vl, index) in vlines" v-bind.sync="vl" v-bind:key="vl.id"></vertical-line>
                  <div>
                  <b-icon icon="plus-circle-fill" @click="addRow"></b-icon>
                  <b-icon icon="dash-circle-fill" @click="removeLast" v-if="vlines.length"></b-icon>
                  </div>
                </b-form-group>
              </b-collapse>

              <b-col>
                <b-button
                  @click='preview'
                  :disabled='x_axis === null'
                  class='btn-purple float-right'
                  size='sm'>
                    Preview Chart
                </b-button>
              </b-col>
            </b-form-group>
          </b-col>
        </b-row>
        <hr>
      </div>
    `,
    data() {
      return {
        x_axis: null,
        y_axis: "raw_value",
        z_axis: "raw_value",
        point_label: null,
        color_name: null,
        facet_row: null,
        facet_col: null,
        size_by_group: null, // Marker size is based on a group.
        marker_size: 3, // if size_by_group set, then this will be min marker size
        jitter: false,
        hide_x_labels: false,
        hide_y_labels: false,
        hide_legend: false,
        x_min: null,
        x_max: null,
        y_min: null,
        y_max: null,
        x_title: null,
        y_title: null,

        vlines: [],
        vline_counter: 1,
      };
    },
    computed: {
      ...Vuex.mapState([
        "dataset_id",
        "config",
        "columns",
        "levels", // Can use to determine categorical series
        "plot_type",
      ]),
    },
    created() {
      if ("x_axis" in this.config) this.x_axis = this.config.x_axis;
      if ("y_axis" in this.config && this.config.y_axis) {
        // we only want to change y_axis if there's a value other than null so
        // it defaults to "raw_value" set in data above
        this.y_axis = this.config.y_axis;
      }
      if ("z_axis" in this.config && this.config.z_axis) {
        // we only want to change z_axis if there's a value other than null so
        // it defaults to "raw_value" set in data above
        this.z_axis = this.config.z_axis;
      }
      if ("hide_x_labels" in this.config)
        this.hide_x_labels = this.config.hide_x_labels;
      if ("hide_y_labels" in this.config)
        this.hide_y_labels = this.config.hide_y_labels;
      if ("hide_legend" in this.config)
        this.hide_legend = this.config.hide_legend;
      if ("color_name" in this.config) this.color_name = this.config.color_name;
      if ("facet_row" in this.config) this.facet_row = this.config.facet_row;
      if ("facet_col" in this.config) this.facet_col = this.config.facet_col;
      if ("size_by_group" in this.config)
        this.size_by_group = this.config.size_by_group;
      if ("marker_size" in this.config && this.config.marker_size) {
        // we only want to change marker_size if there's a value other than null so
        // it defaults to the default size (3)
        this.marker_size = this.config.marker_size;
      }
      if ("jitter" in this.config && this.config.jitter) {
        // see 'marker_size' comment
        this.jitter = this.config.jitter;
      } else if (this.plot_type === 'violin') {
	      this.jitter = true;
      }
      if ("point_label" in this.config)
        this.point_label = this.config.point_label;
      if ("x_min" in this.config) this.x_min = this.config.x_min;
      if ("x_max" in this.config) this.x_max = this.config.x_max;
      if ("y_min" in this.config) this.y_min = this.config.y_min;
      if ("y_max" in this.config) this.y_max = this.config.y_max;
      if ("x_title" in this.config) this.x_title = this.config.x_title;
      if ("y_title" in this.config) this.y_title = this.config.y_title;
      if ("vlines" in this.config) this.vlines = this.config.vlines;
    },
    watch: {
      // Ensure a group is not used for two parameters
      x_axis(val) {
        if (this.y_axis === val) this.y_axis = null;
        if (this.z_axis === val) this.z_axis = null;
        if (this.size_by_group === val) this.size_by_group = null;
        if (this.facet_row === val) this.facet_row = null;
        if (this.facet_col === val) this.facet_col = null;
      },
      y_axis(val) {
        if (this.x_axis === val) this.x_axis = null;
        if (this.z_axis === val) this.z_axis = null;
        if (this.size_by_group === val) this.size_by_group = null;
        if (this.facet_row === val) this.facet_row = null;
        if (this.facet_col === val) this.facet_col = null;
      },
      z_axis(val) {
        if (this.x_axis === val) this.x_axis = null;
        if (this.y_axis === val) this.y_axis = null; // TODO: 'Y' and 'Z' start as "raw_value"... need to prevent that
        if (this.size_by_group === val) this.size_by_group = null;
        // 'z' must be continuous and facets must be discrete so they will not overlap
      },
      color_name(val) {
        // Colors need to be cleared since the category is different.  New colors will be set after plot creation
        this.set_colors(null);
        this.set_color_palette(null);
        this.set_reverse_palette(false);
      },
      size_by_group(val) {
        if (this.x_axis === val) this.x_axis = null;
        if (this.y_axis === val) this.y_axis = null;
        if (this.z_axis === val) this.z_axis = null;
        if (this.facet_row === val) this.facet_row = null;
        if (this.facet_col === val) this.facet_col = null;
      },
      facet_row(val) {
        if (this.x_axis === val) this.x_axis = null;
        if (this.y_axis === val) this.y_axis = null;
        if (this.size_by_group === val) this.size_by_group = null;
        if (this.facet_col === val) this.facet_col = null;
      },
      facet_col(val) {
        if (this.x_axis === val) this.x_axis = null;
        if (this.y_axis === val) this.y_axis = null;
        if (this.size_by_group === val) this.size_by_group = null;
        if (this.facet_row === val) this.facet_row = null;
      },
    },
    methods: {
      ...Vuex.mapActions([
        "fetch_plotly_data",
        "set_colors",
        "set_color_palette",
        "set_reverse_palette",
      ]),
      preview() {
        const {
          gene_symbol,
          analysis,
          colors,
          order,
          color_palette,
          reverse_palette,
        } = this.config;

        const config = {
          gene_symbol,
          analysis,
          colors,
          order,
          color_palette,
          reverse_palette,
          x_axis: this.x_axis,
          y_axis: this.y_axis,
          z_axis: this.z_axis,
          point_label: this.point_label,
          color_name: this.color_name,
          facet_row: this.facet_row,
          facet_col: this.facet_col,
          size_by_group: this.size_by_group,
          marker_size: this.marker_size,
          jitter: this.jitter,
          hide_x_labels: this.hide_x_labels,
          hide_y_labels: this.hide_y_labels,
          hide_legend: this.hide_legend,
          x_min: this.x_min,
          x_max: this.x_max,
          y_min: this.y_min,
          y_max: this.y_max,
          x_title: this.x_title,
          y_title: this.y_title,
          vlines: this.vlines,
        };

        const plot_type = this.plot_type;
        const dataset_id = this.dataset_id;
        this.fetch_plotly_data({ config, plot_type, dataset_id });
      },
      addRow() {
        // Add new 'vertical-line' component
        this.vlines.push({
          id: this.vline_counter++,
          vl_pos: null,
          vl_style: "solid",
        });
      },
      removeLast() {
        // Remove last 'vertical-line component
        this.vlines.pop();
      },
    },
    components: {
      verticalLine,
    },
  });

  const displayNameInput = Vue.component("display-name-input", {
    template: `
    <div id="display-name-input">
      <b-row class='mt-3'>
        <b-col>
        <h3>Display Name</h3>
        <b-form-group>
          <b-form-input
            type="text"
            :value='label'
            @input="update_display_name($event)"
          ></b-form-input>
        </b-form-group>
        </b-col>
      </b-row>
      <hr>
    </div>
    `,
    computed: {
      ...Vuex.mapState(["label"]),
    },
    methods: {
      ...Vuex.mapActions(["set_label"]),
      update_display_name(label) {
        this.set_label(label);
      },
    },
  });

  const saveDisplayBtn = Vue.component("save-display-btn", {
    template: `
    <b-form-group>
      <b-button @click='save' class='btn-purple float-right'>Save Display</b-button/>
    </b-form-group>
    `,
    props: ["display_id"],
    data() {
      return {
        variant: "",
      };
    },
    computed: {
      ...Vuex.mapState(["user", "dataset_id", "plot_type", "config", "label"]),
    },
    methods: {
      ...Vuex.mapActions(["update_display"]),
      async save() {
        const payload = {
          id: this.display_id,
          dataset_id: this.dataset_id,
          user_id: this.user.id,
          label: this.label,
          plot_type: this.plot_type,
          plotly_config: JSON.stringify({
            // depending on display type, this object will
            // have different properties
            ...this.config,
          }),
        };

        const res = await $.ajax({
          url: "./cgi/save_dataset_display.cgi",
          type: "POST",
          data: payload,
          dataType: "json",
        });

        if (res?.success) {
          if (this.display_id) {
            this.update_display(payload);
          }
          this.$router.push(`/dataset/${this.dataset_id}/displays`);
        } else {
          // not used
          this.variant = "danger";
        }
      },
    },
  });

  const geneSymbolInput = Vue.component("gene-symbol-input", {
    template: `
      <div id="gene-symbol-input">
        <b-row>
          <b-col>
            <b-icon class="float-right" v-b-tooltip.hover="'Enter gene to curate on.  Gene does not exist if autosearch box does not find it.'" icon="question-circle-fill"></b-icon>
            <h3>Gene Symbol</h3>
            <b-form-group>
              <b-form-input v-show='loading' disabled placeholder="Loading gene symbols..."></b-form-input>
              <vue-bootstrap-typeahead
                v-show="!loading"
                ref='gene_type_ahead'
                placeholder='Gene symbol'
                :value="config.gene_symbol"
                @hit='update_gene_symbol($event)'
                :data="gene_symbols"
                size='sm'
              />
              <slot name="svg_options"></slot>
              <slot name="button"></slot>
            </b-form-group>
          </b-col>
        </b-row>
        <hr>
      </div>
    `,
    props: ["analysis"],
    components: {
      VueBootstrapTypeahead,
    },
    data() {
      return {
        loading: false,
      };
    },
    watch: {
      analysis(analysis_id) {
        // when the analysis changes creating a tsne,
        // we want to fetch gene symbols for this h5ad
        const dataset_id = this.dataset_id;
        this.fetch_gene_symbols({ dataset_id, analysis_id });
      },
    },
    computed: {
      ...Vuex.mapState(["dataset_id", "config", "gene_symbols"]),
      is_gene_available() {
        return this.gene_symbols
          .map((gene) => gene.toLowerCase())
          .includes(this.config.gene_symbol.toLowerCase());
      },
    },
    async created() {
      const dataset_id = this.dataset_id;
      const analysis_id = this.analysis;
      this.loading = true;
      await this.fetch_gene_symbols({ dataset_id, analysis_id });
      this.loading = false;
    },
    async mounted() {
      // small hack to get around typeahead not allowing
      // a default value
      // https://github.com/alexurquhart/vue-bootstrap-typeahead/issues/22
      if (this.config.gene_symbol) {
        this.$refs.gene_type_ahead.inputValue = this.config.gene_symbol;
        // if there's a gene symbol we know that this is a saved
        // analysis and this gene exists
        this.$emit("gene-updated", true);
      }
    },
    methods: {
      ...Vuex.mapActions(["set_gene_symbol", "fetch_gene_symbols"]),
      update_gene_symbol(gene_symbol) {
        this.set_gene_symbol(gene_symbol);
        this.$emit("gene-updated", this.is_gene_available);
      },
    },
  });

  const displayOrder = Vue.component("display-order", {
    template: `
      <div id="display-order">
        <b-row>
          <b-col>
            <h4>Order</h4>
            <b-row v-for="dataseries in order" :key="dataseries.key">
            <b-col>
              <b-list-group class="mb-2">
              <h4>{{ dataseries.key }}</h4>
              <!-- plotly plots -->
              <draggable
                v-if="
                  !['tsne_static', 'umap_static', 'pca_static', 'svg'].includes(
                    plot_type
                  )
                "
                v-model="dataseries.value"
                @end="reorder_plotly_display"
              >
                <transition-group>
                  <b-list-group-item
                    v-for="elem in dataseries.value"
                    :key="elem"
                  >
                    {{ elem }}
                  </b-list-group-item>
                </transition-group>
              </draggable>
              <!-- scanpy plots -->
              <draggable
                v-else-if="
                  ['tsne_static', 'umap_static', 'pca_static'].includes(
                    plot_type
                  )
                "
                v-model="dataseries.value"
                @end="reorder_tsne_display"
              >
                <transition-group>
                  <b-list-group-item
                    v-for="elem in dataseries.value"
                    :key="elem"
                  >
                    {{ elem }}
                  </b-list-group-item>
                </transition-group>
              </draggable>
              </b-collapse>
              </b-list-group>
            </b-col>
            </b-row>
          </b-col>
        </b-row>
        <hr>
      </div>
    `,
    components: {
      draggable: vuedraggable,
    },
    data() {
      return {
        order: [],
      };
    },
    computed: {
      ...Vuex.mapState(["config", "plot_type", "dataset_id", "user"]),
    },
    created() {
      // Needed for initial display after first plotting preview
      this.get_order();

      this.unsubscribe = this.$store.subscribe((mutation, state) => {
        if (mutation.type === "set_order") {
          this.get_order();
        }
      });
    },
    beforeDestroy() {
      // If not present, subscriber will not stop even after component is destroyed
      this.unsubscribe();
    },
    methods: {
      ...Vuex.mapActions(["set_order", "fetch_plotly_data", "fetch_tsne_image"]),
      get_order() {
        const keys = Object.keys(this.config.order);
        const order = keys.map((key) => {
          return {
            key,
            value: [...this.config.order[key]],
          };
        });
        this.order = order;
      },
      reorder_plotly_display() {
        // Convert order from array of objects to a single object
        const order = this.order.reduce(
          (obj, item) => ((obj[item.key] = item.value), obj),
          {}
        );
        this.set_order(order);

        const config = this.config;
        const plot_type = this.plot_type;
        const dataset_id = this.dataset_id;

        this.fetch_plotly_data({ config, plot_type, dataset_id });
      },
      reorder_tsne_display() {
        // Convert order from array of objects to a single object
        const order = this.order.reduce(
          (obj, item) => ((obj[item.key] = item.value), obj),
          {}
        );
        this.set_order(order);
        const config = this.config;
        const plot_type = this.plot_type;
        const dataset_id = this.dataset_id;
        const analysis = config.analysis ? config.analysis.id : null;
        const analysis_owner_id = this.user.id;
        this.fetch_tsne_image({ config, plot_type, dataset_id, analysis, analysis_owner_id });
      },
    },
  });

  const displayColors = Vue.component("display-colors", {
    template: `
    <div id="display-colors">
      <b-row>
        <b-col>
          <h3>Color</h3>
          <b-row v-for="{name, color} in colors_array" :key='name'>
              <b-col>
                <label :for='name'>{{ name }}</label>
                <b-form-input
                  :key='name'
                  type="color"
                  :name="name"
                  :value='color'
                  @change='update_color(name, $event)'
                ></b-form-input>
                </b-col>
            </b-row>
        </b-col>
      </b-row>
      <hr>
    </div>
    `,
    data() {
      return {
        colors_array: [],
      };
    },
    computed: {
      ...Vuex.mapState(["config"]),
    },
    created() {
      // Needed for initial display after first plotting preview
      this.get_colors_array();

      this.unsubscribe = this.$store.subscribe((mutation, state) => {
        if (mutation.type === "set_colors") {
          //console.log("triggered set_colors");
          this.get_colors_array();
        }
      });
    },
    beforeDestroy() {
      // If not present, subscriber will not stop even after component is destroyed
      this.unsubscribe();
    },
    methods: {
      ...Vuex.mapActions(["set_color"]),
      get_colors_array() {
        this.colors_array = Object.entries(this.config.colors).map(
          ([key, val]) => {
            return {
              name: key,
              color: val,
            };
          }
        );
      },
      update_color(name, color) {
        this.set_color({ name, color });
      },
    },
  });

  const displayPalettes = Vue.component("display-palettes", {
    template: `
    <div id="display-palettes">
      <b-row>
        <b-col>
          <h3>Color</h3>
          <b-row id="color-palette">
            <b-col>
              <b-form-group label-align-sm="right">
                <b-form-select size="sm" :options="options" v-model="palette">
                  <template slot="first">
                    <b-form-select-option :value="null" disabled>Please select an option</b-form-select-option>
                  </template>
                </b-form-select>
              </b-form-group>

              <b-form-group label-align-sm="right">
                <b-form-checkbox v-model='reverse_palette'>
                  Reverse colorscale
                </b-form-checkbox>
            </b-form-group>
            </b-col>
          </b-row>
        </b-col>
      </b-row>
      <hr>
    </div>
    `,
    data() {
      return {
        options: [
          {
            label: "Multi-color scales",
            options: [
              { value: "YlOrRd", text: "Yellow-Orange-Red" },
              { value: "Viridis", text: "Viridis" },
            ],
          },
          {
            label: "Single-color scales",
            options: [
              { value: "Greys", text: "Greyscale" },
              { value: "Blues", text: "Bluescale" },
              { value: "Purp", text: "Purplescale" },
            ],
          },
          {
            label: "Diverging Colorscales",
            options: [
              { value: "RdBu", text: "Red-Blue" },
              { value: "PiYG", text: "Pink-Yellow-Green" },
            ],
          },
        ],
        palette: null,
        reverse_palette: false,
      };
    },
    computed: {
      ...Vuex.mapState(["config", "plot_type", "dataset_id"]),
    },
    created() {
      // Needed for initial display after first plotting preview
      if ("color_palette" in this.config)
        this.palette = this.config.color_palette;
      if ("reverse_palette" in this.config)
        this.reverse_palette = this.config.reverse_palette;
    },
    watch: {
      palette(newval) {
        this.set_color_palette(newval);
        this.update_display();
      },
      reverse_palette(newval) {
        this.set_reverse_palette(newval);
        this.update_display();
      },
    },
    methods: {
      ...Vuex.mapActions([
        "set_color_palette",
        "set_reverse_palette",
        "fetch_plotly_data",
      ]),
      update_display() {
        const config = this.config;
        const plot_type = this.plot_type;
        const dataset_id = this.dataset_id;

        this.fetch_plotly_data({ config, plot_type, dataset_id });
      },
    },
  });

  const barDisplay = Vue.component("bar-display", {
    template: `
      <div id="bar-display">
        <gene-symbol-input
          v-model='config.gene_symbol'
          :analysis='config.analysis ? config.analysis.id : null'
          @gene-updated='is_gene_available = $event'
        ></gene-symbol-input>
        <transition name="fade" mode="out-in">
          <plotly-arguments v-if="config.gene_symbol !== '' && is_gene_available" />
        </transition>
        <slot name='chart'></slot>
        <transition name="fade" mode="out-in">
          <display-order
            v-if="'order' in config && Object.entries(config.order).length !== 0 && is_gene_available"
          ></display-order>
        </transition>
        <transition name="fade" mode="out-in">
          <display-colors
            v-if="is_there_data_to_save && is_gene_available && Object.entries(this.config.colors).length !== 0"
          ></display-colors>
        </transition>
        <transition name="fade" mode="out-in">
          <display-palettes
            v-if="is_there_data_to_save && is_gene_available && this.config.color_name !== (null || undefined) && Object.entries(this.config.colors).length === 0"
          ></display-palettes>
        </transition>
        <transition name="fade" mode="out-in">
          <display-name-input
            v-if='is_there_data_to_save && is_gene_available'
          ></display-name-input>
        </transition>
        <transition name="fade" mode="out-in">
          <save-display-btn
            v-if="is_there_data_to_save && is_gene_available"
            :display_id='display_id'
          ></save-display-btn>
        </transition>
      </div>
    `,
    props: ["display_id"],
    data() {
      return {
        is_gene_available: true,
      };
    },
    computed: {
      ...Vuex.mapState(["config"]),
      is_there_data_to_save() {
        return (
          "x_axis" in this.config &&
          "gene_symbol" in this.config &&
          this.config.gene_symbol !== ""
        );
      },
    },
    components: {
      PlotlyArguments,
      geneSymbolInput,
      displayNameInput,
      displayOrder,
      displayColors,
      displayPalettes,
      saveDisplayBtn,
    },
  });

  const lineDisplay = Vue.component("line-display", {
    extends: barDisplay,
  });

  const violinDisplay = Vue.component("violin-display", {
    extends: barDisplay,
  });

  const scatterDisplay = Vue.component("scatter-display", {
    extends: barDisplay,
  });

  const contourDisplay = Vue.component("contour-display", {
    extends: barDisplay,
  });

  const tsnePlotlyDisplay = Vue.component("tsne-plotly-display", {
    extends: scatterDisplay,
  });

  const plotlyDisplay = Vue.component("plotly-display", {
    template: `
      <div v-if="plot_type === 'bar'" id="plotly-display">
        <div>
          <transition name="fade" mode='out-in'>
            <bar-display
              v-if='!loading'
              :display_id='display_id'
            >
            </bar-display>
          </transition>
        </div>
      </div>
      <div v-else-if="plot_type === 'line'" id="plotly-display">
        <div>
          <transition name="fade" mode='out-in'>
            <line-display
              v-if='!loading'
              :display_id='display_id'
            >
            </line-display>
          </transition>
        </div>
      </div>
      <div v-else-if="plot_type === 'violin'" id="plotly-display">
        <div>
          <transition name="fade" mode='out-in'>
            <violin-display
              v-if='!loading'
              :display_id='display_id'
            >
            </violin-display>
          </transition>
        </div>
      </div>
      <div v-else-if='plot_type === "scatter"' id="plotly-display">
        <div>
          <transition name="fade" mode='out-in'>
            <scatter-display
              v-if='!loading'
              :display_id='display_id'
            >
            </scatter-display>
          </transition>
        </div>
      </div>
      <div v-else-if='plot_type === "contour"' id="plotly-display">
        <div>
          <transition name="fade" mode='out-in'>
            <contour-display
              v-if='!loading'
              :display_id='display_id'
            >
            </contour-display>
          </transition>
        </div>
      </div>
      <div v-else-if="['tsne_dynamic', 'tsne/umap_dynamic'].includes(plot_type)" id="plotly-display">
        <div>
          <transition name="fade" mode='out-in'>
            <tsne-plotly-display
              v-if='!loading'
              :display_id='display_id'
            >
            </tsne-plotly-display>
          </transition>
        </div>
      </div>
    </div>
    `,
    props: {
      display_id: {
        type: [String, null],
        default: null,
      },
    },
    components: {
      plotlyChart,
      barDisplay,
      lineDisplay,
      violinDisplay,
      scatterDisplay,
      contourDisplay,
      tsnePlotlyDisplay,
    },
    data() {
      return {
        loading: false,
      };
    },
    computed: {
      ...Vuex.mapState(["dataset_id", "plot_type", "config", "chart_data"]),
      is_creating_new_display() {
        return this.display_id === null;
      },
      is_there_data_to_draw() {
        return (
          Object.entries(this.chart_data).length !== 0 &&
          this.chart_data.constructor === Object
        );
      },
    },
    created() {
      this.fetch_h5ad_info({
        dataset_id: this.dataset_id,
        analysis: this.config.analysis,
      });
      if (!this.is_creating_new_display) {
        // if we are creating a new display, we do not
        // want to automatically generate a chart, and
        // wait for user to specify config options
        const config = this.config;
        const plot_type = this.plot_type;

        const dataset_id = this.dataset_id;
        this.fetch_plotly_data({ config, plot_type, dataset_id });
      }
    },
    methods: {
      ...Vuex.mapActions(["fetch_h5ad_info", "fetch_plotly_data"]),
      update_color({ name, color }) {
        const { data } = this.chart_data.plot_json;
        data
          .filter((el) => el.name === name)
          .forEach(({ marker }) => {
            marker.color = color;
          });

        const { colors } = this.config;
        colors[name] = color;

        // because vue wont detect these changes
        // we explitly reassign chart data with
        // new object
        this.chart_data = { ...this.chart_data };
      },
    },
  });

  const svgDisplay = Vue.component("svg-display", {
    template: `
      <div id="svg-display">
        <gene-symbol-input
        v-model='config.gene_symbol'
        @gene-updated='is_gene_available = $event'
        :analysis='config.analysis ? config.analysis.id : null'
        >
          <div slot="svg_options">
            <hr>
            <b-col class='mt-2'>
              <b-row>
                <label for='low'>Low Color</label>
                  <b-form-input
                    type="color"
                    name="low"
                    v-model='low_color'
                  >
                  </b-form-input>
              </b-row>
              <b-row>
                <label for="mid">Mid Color</label>
                <b-form-input
                  type="color"
                  name="mid"
                  v-model='mid_color'
                >
                </b-form-input>
              </b-row>
              <b-row>
                <label for="high">High Color</label>
                <b-form-input
                  type="color"
                  name="high"
                  v-model='high_color'
                >
                </b-form-input>
              </b-row>
            </b-col>
            </b-row>
            <b-row class='mt-3'>
              <b-col>
                <b-button
                  :disabled="config.gene_symbol === '' || !is_gene_available"
                  class='btn-purple float-right'
                  @click="preview"
                  >Preview SVG</b-button>
              </b-col>
            </b-row>
          </div>
        </gene-symbol-input>
        <transition name="fade" mode="out-in">
          <display-name-input
            v-if='is_there_data_to_draw && is_gene_available'
          ></display-name-input>
        </transition>
        <transition name="fade" mode="out-in">
          <save-display-btn
            v-if="is_there_data_to_draw && is_gene_available"
            :display_id='display_id'
          ></save-display-btn>
      </transition>
      </div>
    `,
    props: {
      display_id: {
        default: null,
      },
    },
    components: {
      geneSymbolInput,
      svgChart,
      displayNameInput,
      saveDisplayBtn,
    },
    data() {
      return {
        loading: false,
        is_gene_available: true,
      };
    },
    computed: {
      ...Vuex.mapState(["dataset_id", "config", "chart_data"]),
      low_color: {
        get() {
          return this.config.colors.low_color;
        },
        set(color) {
          this.set_color({ name: "low_color", color });
        },
      },
      mid_color: {
        get() {
          return this.config.colors.mid_color;
        },
        set(color) {
          this.set_color({ name: "mid_color", color });
        },
      },
      high_color: {
        get() {
          return this.config.colors.high_color;
        },
        set(color) {
          this.set_color({ name: "high_color", color });
        },
      },
      is_creating_new_display() {
        return this.display_id === null;
      },
      is_there_data_to_draw() {
        return (
          Object.entries(this.chart_data).length !== 0 &&
          this.chart_data.constructor === Object
        );
      },
      is_there_data_to_save() {
        return "colors" in this.config && "gene_symbol" in this.config;
      },
    },
    async created() {
      if (!this.is_creating_new_display) {
        // if we are creating a new display, we do not
        // want to automatically generate a chart, and
        // wait for user to specify config options
        const { gene_symbol } = this.config;
        const dataset_id = this.dataset_id;

        this.fetch_svg_data({ gene_symbol, dataset_id });
      }
    },
    methods: {
      ...Vuex.mapActions(["fetch_svg_data", "set_color"]),
      preview() {
        const { gene_symbol } = this.config;
        const dataset_id = this.dataset_id;

        this.fetch_svg_data({ gene_symbol, dataset_id });
      },
    },
  });

  const chooseAnalysis = Vue.component("choose-analysis", {
    template: `
      <b-card-body no-body
        class='elevation border-0 mt-5'>
      <b-row class='m-4'>
        <b-col>
          <h3>Choose Analyses</h3>
        </b-col>
        <b-col>
          <b-form id="choose-analysis">
            <b-form-radio-group
              v-model='private_or_public'
              buttons
              button-variant='light'
              :options="['Public', 'Private']"
            />
            <b-form-select
              :value='selected_analysis'
              @input='analysis_selected($event)'
              class="mt-2 mb-2 mr-sm-2 mb-sm-0"
              :disabled="private_or_public === null"
              :options='analyses'
            >
            </b-form-select>
          </b-form>
        </b-col>
    </b-row>
    </b-card-body>
    `,
    data() {
      return {
        private_or_public: null,
        selected_analysis: null,
        private: [],
        public: [],
      };
    },
    computed: {
      ...Vuex.mapState(["dataset_id", "config"]),
      analysis() {
        return this.private_or_public === "Public" ? this.public_labels.find(
          (el) => el.value === this.config.analysis_id
        ) : this.private_labels.find(
          (el) => el.value === this.config.analysis_id
        );
      },
      ana_private_or_public() {
        // If an analaysis id is passed,
        // check if its public or private
        return this.public
          .map((ana) => ana.id)
          .includes(this.config.analysis_id)
          ? "Public"
          : "Private";
      },
      private_labels() {
        return this.private.map((ana) => {
          return {
            value: ana.id,
            text: ana.label,
          };
        });
      },
      public_labels() {
        return this.public.map((ana) => {
          return {
            value: ana.id,
            text: ana.label,
          };
        });
      },
      analyses() {
        return this.private_or_public === "Public" ? this.public_labels : this.private_labels;
      },
    },
    async created() {
      const { data } = await axios.get(
        `./api/h5ad/${this.dataset_id}/analyses`
      );
      const public_analysis = data.public;
      const private_analysis = data.private;
      this.public = public_analysis;
      this.private = private_analysis;

      if (this.config.analysis_id) {
        this.private_or_public = this.ana_private_or_public;
        this.selected_analysis = this.analysis.value;
      }
    },
    methods: {
      ...Vuex.mapActions(["set_analysis_id"]),
      analysis_selected(analysis) {
        this.set_analysis_id(analysis);
      },
    },
  });

  const tsneArguments = Vue.component("tsne-arguments", {
    template: `
      <div id="tsne-arguments">
        <b-row>
          <b-col>
          <h3>Display Parameters</h3>
          <b-form-group>

              <b-form-group label-align-sm="right">
                <b-icon class="float-right" v-b-tooltip.hover="'Data series for X axis'" icon="question-circle-fill"></b-icon>
                <label class="mb-0">X</label>
                <b-form-select :options='columns' v-model='x_axis' size='sm'>
                  <template slot="first">
                    <option :value=null></option>
                  </template>
                </b-form-select>
              </b-form-group>

              <b-form-group label-align-sm="right">
                <b-icon class="float-right" v-b-tooltip.hover="'Data series for Y axis'" icon="question-circle-fill"></b-icon>
                <label class="mb-0">Y</label>
                <b-form-select :options='columns' v-model='y_axis' size='sm'>
                  <template slot="first">
                  <option value=null></option>
                  </template>
                </b-form-select>
              </b-form-group>

              <b-form-group label-align-sm="right">
                <b-form-checkbox v-model='show_colorized_legend'>
                  <label class="mb-0" id="show_colorized_legend">Show colorized legend</label>
                </b-form-checkbox>
                <b-tooltip target="show_colorized_legend" triggers="hover">
                  Check to enable ability to color by a category
                </b-tooltip>
              </b-form-group>

              <b-form-group v-show='show_colorized_legend' label-align-sm="right">
                <b-icon class="float-right" v-b-tooltip.hover="'Data series for coloring plot'" icon="question-circle-fill"></b-icon>
                <label class="mb-0">Colorize legend by:</label>
                <b-form-select :options="Object.keys(levels)" v-model='colorize_legend_by' size='sm'>
                  <template slot="first">
                    <option :value="null"></option>
                  </template>
                </b-form-select>
              </b-form-group>

<<<<<<< HEAD
              <b-form-group v-if='show_colorized_legend && colorize_legend_by' label-align-sm="right">
=======
              <b-form-group v-show='show_colorized_legend && colorize_legend_by' label-align-sm="right">
>>>>>>> e757ebc0
                <b-icon class="float-right" v-b-tooltip.hover="'Data series for creating separate plots by individual entities in a group'" icon="question-circle-fill"></b-icon>
                <label class="mb-0">Plot by group:</label>
                <b-form-select :options="Object.keys(levels)" v-model='plot_by_group' size='sm'>
                  <template slot="first">
                    <option :value="null"></option>
                  </template>
                </b-form-select>
                <b-alert :show="plot_by_group && num_plot_by_group_levels >= 10" variant="warning">
                  Plot generation may be slow if the selected category has a large number of groups.
                </b-alert>
              </b-form-group>

              <b-form-group v-show='show_colorized_legend && plot_by_group' label-align-sm="right">
                <b-icon class="float-right" v-b-tooltip.hover="'Maximum number of plots per row.  If not provided, all plots will be on one row'" icon="question-circle-fill"></b-icon>
                <label class="mb-0">Max columns per row:</label>
                <b-form-input type="number" v-model='max_columns' number size='sm' min="1"></b-form-input>
              </b-form-group>

              <b-form-group v-show='show_colorized_legend && !plot_by_group' label-align-sm="right">
                <b-form-checkbox v-model='skip_gene_plot'>
                  <label class="mb-0" id="skip_gene_plot">Skip gene symbol plot</label>
                </b-form-checkbox>
                <b-tooltip target="skip_gene_plot" triggers="hover">
                  Check to skip the gene symbol plot
                </b-tooltip>
              </b-form-group>

<<<<<<< HEAD
              <b-form-group v-if='show_colorized_legend' label-align-sm="right">
                <b-icon class="float-right" v-b-tooltip.hover="'Check to make horizontal legend along the bottom of the plotspace'" icon="question-circle-fill"></b-icon>
                <b-form-checkbox v-model='horizontal_legend'>
                  Place legend under plots
                </b-form-checkbox>
=======
              <b-form-group v-show='show_colorized_legend' label-align-sm="right">
                <b-form-checkbox v-model='horizontal_legend'>
                  <label class="mb-0" id="horizontal_legend">Place legend under plots</label>
                </b-form-checkbox>
                <b-tooltip target="horizontal_legend" triggers="hover">
                  Check to make horizontal legend along the bottom of the plotspace
                </b-tooltip>
>>>>>>> e757ebc0
              </b-form-group>

          </b-form-group>
          </b-col>
        </b-row>
        <hr>
      </div>
    `,
    components: {},
    data() {
      return {
        // Since the config may not have these values, create so they aren't undefined
        show_colorized_legend: false,
        horizontal_legend: false,
        skip_gene_plot: false,
        plot_by_group: null,
        max_columns: 4,
        colorize_legend_by: null,
      };
    },
    computed: {
      ...Vuex.mapState([
        "user",
        "dataset_id",
        "config",
        "columns",
        "plot_type",
        "image_data",
        "tsne_is_loading",
        "levels",
      ]),
<<<<<<< HEAD
      colorize_legend_by: {
        get() {
          return this.$store.state.config.colorize_legend_by;
        },
        set(value) {
          this.$store.commit("set_colorize_legend_by", value);
        },
      },
      plot_by_group: {
        get() {
          return this.$store.state.config.plot_by_group;
        },
        set(value) {
          this.$store.commit("set_plot_by_group", value);
        },
      },
      max_columns: {
        get() {
          return this.$store.state.config.max_columns;
        },
        set(value) {
          this.$store.commit("set_max_columns", value);
        },
      },
      skip_gene_plot: {
        get() {
          return this.$store.state.config.skip_gene_plot;
        },
        set(value) {
          this.$store.commit("set_skip_gene_plot", value);
        },
      },
      horizontal_legend: {
        get() {
          return this.$store.state.config.horizontal_legend;
        },
        set(value) {
          this.$store.commit("set_horizontal_legend", value);
        },
      },
=======
>>>>>>> e757ebc0
      x_axis: {
        get() {
          return this.$store.state.config.x_axis;
        },
        set(value) {
          this.$store.commit("set_x_axis", value);
        },
      },
      y_axis: {
        get() {
          return this.$store.state.config.y_axis;
        },
        set(value) {
          this.$store.commit("set_y_axis", value);
        },
      },
      num_plot_by_group_levels() {
        if (this.plot_by_group) {
          return Object.keys(this.levels[this.plot_by_group]).length;
        }
        return -1;
      }
    },
    created() {
      if ("x_axis" in this.config) this.x_axis = this.config.x_axis;
      if ("y_axis" in this.config) this.y_axis = this.config.y_axis;
      if ("colorize_legend_by" in this.config)
        this.show_colorized_legend = true;
        this.colorize_legend_by = this.config.colorize_legend_by;
      if ("plot_by_group" in this.config)
        this.plot_by_group = this.config.plot_by_group;
      if ("max_columns" in this.config)
        this.max_columns = this.config.max_columns;
      if ("skip_gene_plot" in this.config)
        this.skip_gene_plot = this.config.skip_gene_plot;
      if ("horizontal_legend" in this.config)
        this.horizontal_legend = this.config.horizontal_legend;

      this.fetch_h5ad_info({
        dataset_id: this.dataset_id,
        analysis: this.config.analysis,
      });

      console.log(this.plot_params_ready());
      if (this.plot_params_ready()) {
        console.log("Plot params ready");
        this.draw_image();
      }

    },
    watch: {
<<<<<<< HEAD
      show_colorized_legend(val, oldval) {
=======
      show_colorized_legend(newval, oldval) {
>>>>>>> e757ebc0
        // if deselected, clear colorize legend select box
        if (newval !== true) {
          this.colorize_legend_by = null;
          this.skip_gene_plot = null;
          this.horizontal_legend = null;
          this.plot_by_group = null;
          this.max_columns = null;
        }
      },
      colorize_legend_by(newval, oldval) {
        if (newval != oldval && this.plot_params_ready()) {
            // Set order in config so "display-order" will render
            if (newval !== null && this.levels) {
              const colorize_key = this.colorize_legend_by;
              const order = {};
              order[colorize_key] = this.levels[colorize_key];

              if (this.plot_by_group !== null) {
                  // Add separately in case both are same dataseries group
                  const group_key = this.plot_by_group;
                  order[group_key] = this.levels[group_key];
              }

              // This is to prevent a bug where the levels have not been set yet when loading a display.
              if (oldval !== null) {
                this.$store.commit("set_order", order);
              }
            }
          this.draw_image();
        }
      },
      x_axis(newval, oldval) {
        if (newval != oldval && this.plot_params_ready()) {
          this.draw_image();
        }
      },
      y_axis(newval, oldval) {
        if (newval != oldval && this.plot_params_ready()) {
          this.draw_image();
        }
      },
      skip_gene_plot(newval, oldval) {
        if (newval != oldval && this.plot_params_ready()) {
          this.draw_image();
        }
      },
      horizontal_legend(newval, oldval) {
        if (newval != oldval && this.plot_params_ready()) {
          this.draw_image();
        }
      },
      plot_by_group(newval, oldval) {
        if (newval != oldval && this.plot_params_ready()) {
          // Plotting by group colors by gene symbol, so cannot skip gene plot
          if (newval !== null) this.skip_gene_plot = null;

          // Currently only works if colorize_legend_by is set
          if (this.colorize_legend_by !== null) {
            // Set order in config so "display-order" will render
            if (newval !== null && this.levels) {
<<<<<<< HEAD
       const group_key = this.plot_by_group;
              // Add separately in case both are same dataseries group
              const colorize_key = this.colorize_legend_by;
              var order = {};
       order[group_key] = this.levels[group_key];
=======
              const group_key = this.plot_by_group;
              // Add separately in case both are same dataseries group
              const colorize_key = this.colorize_legend_by;
              const order = {};
              order[group_key] = this.levels[group_key];
>>>>>>> e757ebc0
              order[colorize_key] = this.levels[colorize_key];
              this.$store.commit("set_order", order);
            }
            this.draw_image();
          }
        }
      },
      max_columns(newval, oldval) {
        if (newval != oldval && this.plot_params_ready()) {
          this.draw_image();
        }
      },
    },
    methods: {
      ...Vuex.mapActions([
        "fetch_h5ad_info",
        "fetch_tsne_image",
        "set_image_data",
        "set_success",
        "set_message",
        "set_tsne_is_loading",
        "set_order",
      ]),
      plot_params_ready() {
<<<<<<< HEAD
        return this.x_axis && this.y_axis ? true : false;
      },
      get_image_data(gene_symbol) {
        // then craziness: https://stackoverflow.com/a/48980526
        // shift this out when the fetch_tsne_image method is done in Vuex

        const analysis_id = this.config.analysis ? this.config.analysis.id : null;
        return axios
          .post(`/api/plot/${this.dataset_id}/tsne`, {
              gene: this.config.gene_symbol,
              analysis: analysis_id,
              colorize_by: this.colorize_legend_by,
              horizontal_legend: this.horizontal_legend,
              skip_gene_plot: this.skip_gene_plot,
              plot_by_group: this.plot_by_group,
              max_columns: this.max_columns,
              x_axis: this.x_axis,
              y_axis: this.y_axis,
              plot_type: this.plot_type,
              analysis_owner_id: this.user_id,
              colors: this.colors,
              order: this.config.order,
              // helps stop caching issues
              timestamp: new Date().getTime(),
          })
          .then((response) => {
            return response.data;
          });
=======
        return this.x_axis && this.x_axis !== "null" && this.y_axis && this.y_axis !== "null";
>>>>>>> e757ebc0
      },
      draw_image() {
        const dataset_id = this.dataset_id;
        const analysis = this.config.analysis ? this.config.analysis.id : null;
        const plot_type = this.plot_type;
        const analysis_owner_id = this.user.id;

        const config = {
          gene_symbol: this.config.gene_symbol,
          colorize_legend_by: this.colorize_legend_by,
          horizontal_legend: this.horizontal_legend,
          skip_gene_plot: this.skip_gene_plot,
          plot_by_group: this.plot_by_group,
          max_columns: this.max_columns,
          x_axis: this.x_axis,
          y_axis: this.y_axis,
          colors: this.colors,
          order: this.config.order,
          // helps stop caching issues
          timestamp: new Date().getTime(),
        };

        this.fetch_tsne_image({config, plot_type, dataset_id, analysis, analysis_owner_id})
      },
    },
  });

  const tsneDisplay = Vue.component("tsne-display", {
    template: `
      <div id="tsne-display">
        <gene-symbol-input
          v-model='config.gene_symbol'
          :analysis='config.analysis ? config.analysis.id : null'
          @gene-updated='is_gene_available = $event'
        ></gene-symbol-input>
        <transition name="fade" mode="out-in">
          <tsne-arguments v-if="config.gene_symbol !== '' && is_gene_available" />
        </transition>
        <transition name="fade" mode="out-in">
          <display-order
            v-if="
              'order' in config &&
              Object.entries(config.order).length !== 0 &&
              is_gene_available
            "
          ></display-order>
        </transition>
        <transition name="fade" mode="out-in">
        <display-name-input
          v-if='is_gene_available'
        ></display-name-input>
      </transition>
      <transition name="fade" mode="out-in">
        <save-display-btn
          v-if="is_gene_available"
          :display_id='display_id'
        ></save-display-btn>
      </transition>
      </div>
    `,
    props: ["display_id"],
    components: {
      chooseAnalysis,
      geneSymbolInput,
      tsneChart,
      displayNameInput,
      displayOrder,
      saveDisplayBtn,
    },
    data() {
      return {
        is_gene_available: true,
        show_tsne: false,
        loading: false,
      };
    },
    computed: {
      ...Vuex.mapState(["dataset_id", "config", "dataset_type", "analysis"]),
    },
  });

  const primaryConfig = Vue.component("primary-config", {
    template: `
      <div id="primary-config">
        <choose-display-type
        :analysis_id='config.analysis ? config.analysis.id : null'>
        </choose-display-type>
        <div v-if="is_type_plotly">
          <plotly-display></plotly-display>
        </div>
        <div v-else-if="is_type_svg">
          <svg-display></svg-display>
        </div>
        <div v-else-if="is_type_tsne">
          <tsne-display></tsne-display>
        </div>
      </div>
    `,
    components: {
      chooseDisplayType,
      plotlyDisplay,
      svgDisplay,
      tsneDisplay
    },
    computed: {
      ...Vuex.mapState(["config", "plot_type", "dataset_type"]),
      is_type_plotly() {
        return (
          this.plot_type === "bar" ||
          this.plot_type === "scatter" ||
          this.plot_type === "line" ||
          this.plot_type === "violin" ||
          this.plot_type === "contour" ||
          this.plot_type === "tsne/umap_dynamic"
        );
      },
      is_type_svg() {
        return this.plot_type === "svg";
      },
      is_type_tsne() {
        return (
          this.plot_type === "tsne_static" ||
          this.plot_type === "umap_static" ||
          this.plot_type === "pca_static" ||
          this.plot_type === "tsne"
        );
      },
    },
  });

  const chooseStoredAnalysis = Vue.component("choose-stored-analysis", {
    template: `
       <div id="choose-stored-analysis">
        <b-row>
          <b-col>
            <h3>Stored Analysis</h3>
            <b-form-select v-model="selected_analysis" class="mb-3" :disabled='loading'>
              <option v-if='loading' slot="first" :value="null">Loading stored analyses...</option>
              <option v-else :value="null">Please select stored analysis</option>
              <hr>
              <optgroup label="Public saved analysis">
                <option v-for="analysis in public_analyses" :value="{ id: analysis.id, type: analysis.type }"> {{ analysis.label }}</option>
                <option v-if="!public_analyses.length" disabled>No public analyses for this dataset</option>
                </optgroup>
                <hr>
                <optgroup label="Your saved analysis">
                <option v-for="analysis in private_analyses" :value="{ id: analysis.id, type: analysis.type }"> {{ analysis.label }} </option>
                <option v-if="!private_analyses.length" disabled>No saved analyses for this dataset</option>
              </optgroup>
            </b-form-select>
          </b-col>
        </b-row>
  </div>
    `,
    data() {
      return {
        selected_analysis: null,
        loading: true,
        public_analyses: [],
        private_analyses: [],
      };
    },
    async created() {
      this.loading = true;
      const { data } = await axios.get(
        `/./api/h5ad/${this.dataset_id}/analyses`
      );
      const { public: public_analyses, private: private_analyses } = data;

      this.public_analyses = public_analyses;
      this.private_analyses = private_analyses;
      this.loading = false;
    },
    watch: {
      selected_analysis(new_analysis, old_analysis) {
        this.set_analysis(new_analysis);
      },
    },
    methods: {
      ...Vuex.mapActions(["set_analysis"]),
    },
    computed: {
      ...Vuex.mapState(["dataset_id", "config"]),
    },
  });

  const storedAnalysisConfig = Vue.component("stored-analysis-config", {
    template: `
      <div id="stored-analysis-config">
        <choose-stored-analysis></choose-stored-analysis>
        <hr v-if="analysis">
        <primary-config v-if="analysis"></primary-config>
      </div>
    `,
    components: { chooseStoredAnalysis, primaryConfig },
    computed: {
      ...Vuex.mapState(["analysis"]),
    },
  });

  const configurationPanel = Vue.component("configuration-panel", {
    template: `
      <div id="configuration-panel">
        <b-row>
          <b-col>
          <h3>Dataset Type</h3>
            <b-form-group>
              <b-form-radio v-model="selected" value="primary">Primary Data</b-form-radio>
              <b-form-radio v-model="selected" value="analysis">Stored Analysis</b-form-radio>
            </b-form-group>
            </b-col>
        </b-row>
        <hr>
        <b-row>
          <b-col>
            <div v-if="selected == 'primary'">
              <primary-config></primary-config>
            </div>
            <div v-else>
              <stored-analysis-config v-if='dataset_id'></stored-analysis-config>
            </div>
          </b-col>
        </b-row>
      </div>
      `,
    components: {
      primaryConfig,
      storedAnalysisConfig,
    },
    data() {
      return {
        selected: "primary",
      };
    },
    computed: {
      ...Vuex.mapState(['dataset_type', 'dataset_id']),
    },
    watch: {
      selected(newValue) {
        this.set_dataset_type(newValue);
      },
    },
    created() {
      this.selected = this.dataset_type;
    },
    methods: {
      ...Vuex.mapActions(["set_dataset_type"]),
    },
  });

  const newDisplay = Vue.component("new-display", {
    template: `
      <b-container fluid id="new-display">
        <b-row>
          <b-col cols='2'>
            <configuration-panel></configuration-panel>
          </b-col>
          <b-col cols='10'>
            <plotly-chart v-if='is_type_plotly && is_there_data_to_draw' :data='chart_data' class="sticky-chart"></plotly-chart>
            <svg-chart
              v-if='is_type_svg && is_there_data_to_draw'
              :chart_data='chart_data'
              class="sticky-chart"
              :low_color="config.colors.low_color"
              :mid_color="config.colors.mid_color"
              :high_color="config.colors.high_color">
            </svg-chart>
            <tsne-chart
              v-if='is_type_tsne && gene_selected'
              display
              :gene_symbol='config.gene_symbol'
            ></tsne-chart>
          </b-col>
        </b-row>
      </b-container>
    `,
    components: {
      plotlyDisplay,
      plotlyChart,
      svgChart,
      tsneChart,
      svgDisplay,
      tsneDisplay,
      configurationPanel,
    },
    computed: {
      ...Vuex.mapState(["config", "plot_type", "chart_data", "analysis"]),
      is_type_plotly() {
        return (
          this.plot_type === "bar" ||
          this.plot_type === "scatter" ||
          this.plot_type === "line" ||
          this.plot_type === "violin" ||
          this.plot_type === "contour" ||
          this.plot_type === "tsne/umap_dynamic"
        );
      },
      is_type_svg() {
        return this.plot_type === "svg";
      },
      is_type_tsne() {
        // TODO: move to methods()
        return (
          this.plot_type === "tsne_static" ||
          this.plot_type === "umap_static" ||
          this.plot_type === "pca_static" ||
          this.plot_type === "tsne"
        );
      },
      is_there_data_to_draw() {
        return (
          Object.entries(this.chart_data).length !== 0 &&
          this.chart_data.constructor === Object
        );
      },
      gene_selected() {
        return this.config.gene_symbol;
      },
    },
  });

  const datasetDisplay = Vue.component("dataset-display", {
    template: `
      <b-container v-if='!loading' fluid id="dataset-display">
        <b-row>
          <b-col cols='2'>
            <plotly-display v-if="is_type_plotly" :display_id='display_id'></plotly-display>
            <svg-display v-else-if='is_type_svg' :display_id="display_id"></svg-display>
            <tsne-display v-else-if='is_type_tsne' :display_id='display_id'></tsne-display>
          </b-col>
          <b-col cols='10'>
            <plotly-chart
              v-if='is_type_plotly && is_there_data_to_draw'
              :data='chart_data'
              class="sticky-chart"
            ></plotly-chart>
            <svg-chart
              v-if='is_type_svg && is_there_data_to_draw'
              :chart_data='chart_data'
              class="sticky-chart"
              :low_color="config.colors.low_color"
              :mid_color="config.colors.mid_color"
              :high_color="config.colors.high_color">
            </svg-chart>
            <tsne-chart
              v-if='is_type_tsne'
              :analysis_id='config.analysis ? config.analysis.id : null'
              :gene_symbol='config.gene_symbol'
            ></tsne-chart>
          </b-col>
        </b-row>
      </b-container>
    `,
    props: ["display_id"],
    components: {
      newDisplay,
      plotlyDisplay,
      tsneDisplay,
    },
    data() {
      return {
        loading: false,
      };
    },
    computed: {
      ...Vuex.mapState(["plot_type", "chart_data", "config", "user", "dataset_id"]),
      ...Vuex.mapGetters(["user_display"]),
      is_creating_new_display() {
        return this.display_id === "new";
      },
      is_type_plotly() {
        // handle legacy tsne dynamic plot option
        let plot_type = this.plot_type;
        if (plot_type === "tsne_dynamic") {
          plot_type = "tsne/umap_dynamic";
        }
        return (
          plot_type === "bar" ||
          plot_type === "scatter" ||
          plot_type === "line" ||
          plot_type === "violin" ||
          plot_type === "contour" ||
          plot_type === "tsne/umap_dynamic"
        );
      },
      is_type_svg() {
        return this.plot_type === "svg";
      },
      is_type_tsne() {
        return (
          this.plot_type === "tsne_static" ||
          this.plot_type === "umap_static" ||
          this.plot_type === "pca_static" ||
          this.plot_type === "tsne"
        );
      },
      is_there_data_to_draw() {
        return (
          Object.entries(this.chart_data).length !== 0 &&
          this.chart_data.constructor === Object
        );
      },
    },
    async created() {
      // If user displays not generated (such as refreshing "edit" route page, then generate first)
      if (! this.user_displays) {
        const user_id = this.user.id;
        const dataset_id = this.dataset_id;
        await this.fetch_user_displays({user_id, dataset_id});
      }
      const display_data = this.user_display(this.display_id);
      this.set_display_data(display_data);
    },
    methods: {
      ...Vuex.mapActions([
      "set_display_data",
      "fetch_user_displays",
    ]),
    },
  });

  const store = new Vuex.Store({
    state: {
      user: null,
      display_id: null,
      user_displays: [],
      owner_displays: [],
      default_display_id: 0,
      dataset_id: "",
      owner_id: null,
      config: {
        gene_symbol: "",
        analysis: null,
        colors: null, // Color mapping for dataseries groups
        color_palette: null, // Predefined swatches for continuous data
        reverse_palette: false,
        order: null,
        // Other properties will be set reactive (must add via Vue.set)
        // depending on the chart type
        // TODO: Branch off into its own module with states/getters/mutations/actions
      },
      gene_symbols: [],
      dataset_type: "primary",
      // why is analysis here too and within config?
      analysis: null,
      columns: [],
      levels: {},
      chart_data: {},
      is_public: false,
      label: "",
      title: "",
      plot_type: null,
      loading_chart: false,
      available_plot_types: {},
      plot_type_cancel_source: null,    // Cancel token for API call
      image_data: null,
      tsne_is_loading: false,
      success: 0,
      message: "",
    },

    getters: {
      is_user_owner(state) {
        return state.user.id === state.owner_id;
      },
      user_display(state) {
        return (display_id) =>
          state.user_displays.find((display) => display.id == display_id);
      },
      owner_display(state) {
        return (display_id) =>
          state.owner_displays.find((display) => display.id == display_id);
      },
      user_displays(state) {
        return state.user_displays.map((display) => {
          return {
            is_default: state.default_display_id == display.id,
            ...display,
          };
        });
      },
      owner_displays(state) {
        return state.owner_displays.map((display) => {
          return {
            is_default: state.default_display_id == display.id,
            ...display,
          };
        });
      },
    },

    mutations: {
      set_user(state, user) {
        state.user = user;
      },
      set_dataset_id(state, dataset_id) {
        state.dataset_id = dataset_id;
      },
      set_default_display_id(state, default_display_id) {
        state.default_display_id = default_display_id;
      },
      set_owner_id(state, owner_id) {
        state.owner_id = owner_id;
      },
      set_is_public(state, is_public) {
        state.is_public = is_public;
      },
      set_title(state, title) {
        state.title = title;
      },
      set_dataset_type(state, dataset_type) {
        state.dataset_type = dataset_type;
      },
      set_plot_type(state, plot_type) {
        // reset config, as different display types
        // has different configs
        state.config = {
          gene_symbol: "",
          analysis: state.config.analysis,
          colors: null,
        };

        if (
          plot_type === "bar" ||
          plot_type === "line" ||
          plot_type === "violin" ||
          plot_type === "scatter" ||
          plot_type === "contour" ||
          plot_type === "tsne/umap_dynamic"
        ) {
          Vue.set(state.config, "x_axis", null);
          Vue.set(state.config, "y_axis", null);
          Vue.set(state.config, "z_axis", null);
          Vue.set(state.config, "x_min", null);
          Vue.set(state.config, "y_min", null);
          Vue.set(state.config, "x_title", null);
          Vue.set(state.config, "y_title", null);
          Vue.set(state.config, "point_label", null);
          Vue.set(state.config, "hide_x_labels", false);
          Vue.set(state.config, "hide_y_labels", false);
          Vue.set(state.config, "hide_legend", false);
          Vue.set(state.config, "color_name", null);
          Vue.set(state.config, "facet_row", null);
          Vue.set(state.config, "facet_col", null);
          Vue.set(state.config, "size_by_group", null);
          Vue.set(state.config, "marker_size", null);
          Vue.set(state.config, "jitter", null);
          Vue.set(state.config, "vlines", []);
          Vue.set(state.config, "colors", {});
          Vue.set(state.config, "color_palette", null);
          Vue.set(state.config, "reverse_palette", false);
          Vue.set(state.config, "order", {});
        } else if (plot_type === "svg") {
          Vue.set(state.config, "colors", {
            // arbituary default colors (purple)
            low_color: "#e7d1d5",
            mid_color: null,
            high_color: "#401362",
          });
        } else if (
          plot_type === "tsne_static" ||
          plot_type === "umap_static" ||
          plot_type === "pca_static" ||
          plot_type === "tsne"
        ) {
          // tsne
          Vue.set(state.config, "x_axis", null);
          Vue.set(state.config, "y_axis", null);
          Vue.set(state.config, "colors", {});
          Vue.set(state.config, "order", {});
          Vue.set(state.config, "colorize_legend_by", null);
          Vue.set(state.config, "plot_by_group", null);
          Vue.set(state.config, "max_columns", null);
          Vue.set(state.config, "skip_gene_plot", false);
          Vue.set(state.config, "horizontal_legend", false);
        }
        state.plot_type = plot_type;
      },
      set_display_label(state, display_label) {
        state.display_label = display_label;
      },
      set_user_displays(state, user_displays) {
        state.user_displays = [...user_displays];
      },
      set_owner_displays(state, owner_displays) {
        state.owner_displays = [...owner_displays];
      },
      set_available_plot_types(state, available_plot_types) {
        state.available_plot_types = { ...available_plot_types };
      },
      set_plot_type_cancel_source (state, cancel_source) {
        state.cancel_source = cancel_source;
      },
      set_columns(state, columns) {
        state.columns = [...columns];
      },
      set_levels(state, levels) {
        state.levels = { ...levels };
      },
      reset_config(state) {
        state.config = { gene_symbol: "" };
      },
      set_config(state, config) {
        state.config = { ...config };
      },
      set_chart_data(state, data) {
        state.chart_data = { ...data };
      },
      set_x_axis(state, x_axis) {
        state.config.x_axis = x_axis;
      },
      set_y_axis(state, y_axis) {
        state.config.y_axis = y_axis;
      },
      set_z_axis(state, z_axis) {
        state.config.z_axis = z_axis;
      },
      set_x_min(state, x_min) {
        state.config.x_min = x_min;
      },
      set_y_min(state, y_min) {
        state.config.y_min = y_min;
      },
      set_x_max(state, x_max) {
        state.config.x_max = x_max;
      },
      set_y_max(state, y_max) {
        state.config.y_max = y_max;
      },
      set_x_title(state, x_title) {
        state.config.x_title = x_title;
      },
      set_y_title(state, y_title) {
        state.config.y_title = y_title;
      },
      set_vlines(state, vlines) {
        state.config.vlines = vlines;
      },
      set_point_label(state, point_label) {
        state.config.point_label = point_label;
      },
      set_hide_x_labels(state, hide) {
        state.config.hide_x_labels = hide;
      },
      set_hide_y_labels(state, hide) {
        state.config.hide_y_labels = hide;
      },
      set_hide_legend(state, hide) {
        state.config.hide_legend = hide;
      },
      set_color_name(state, color) {
        state.config.color_name = color;
      },
      set_facet_row(state, facet_row) {
        state.config.facet_row = facet_row;
      },
      set_facet_col(state, facet_col) {
        state.config.facet_col = facet_col;
      },
      set_size_by_group(state, size_by_group) {
        state.config.size_by_group = size_by_group;
      },
      set_marker_size(state, marker_size) {
        state.config.marker_size = marker_size;
      },
      set_jitter(state, jitter) {
        state.config.jitter = jitter;
      },
      set_order(state, order) {
        state.config.order = { ...order };
      },
      set_colors(state, colors) {
        if (typeof colors !== "string") state.config.colors = { ...colors };
      },
      set_color_palette(state, palette) {
        state.config.color_palette = palette;
      },
      set_reverse_palette(state, isReverse) {
        state.config.reverse_palette = isReverse;
      },
      set_color(state, { name, color }) {
        if (state.plot_type !== "svg") {
          // update plotly chart data
          const { data } = state.chart_data.plot_json;
          data
            .filter((el) => el.name === name)
            .forEach(({ marker }) => {
              marker.color = color;
            });
        }
        state.config.colors[name] = color;

        // because vue wont detect these changes
        // we explitly reassign chart data with
        // new object
        state.chart_data = { ...state.chart_data };
      },
      set_gene_symbol(state, gene_symbol) {
        state.config.gene_symbol = gene_symbol;
      },
      set_gene_symbols(state, gene_symbols) {
        state.gene_symbols = [...gene_symbols];
      },
      set_label(state, label) {
        state.label = label;
      },
      set_analysis_id(state, analysis) {
        state.config.analysis_id = analysis;
      },
      set_analysis(state, analysis) {
        // reset config, as different display types
        // has different configs
        state.config = {
          gene_symbol: "",
          colors: null,
        };
        state.plot_type = null;
        state.available_plot_types = {};

        state.analysis = analysis;
        state.config.analysis = analysis;
      },
      update_display(state, display) {
        const { id } = display;
        const i = state.user_displays.findIndex((el) => el.id == id);
        Vue.set(state.user_displays, i, display);
      },
      delete_display(state, { display_id }) {
        state.user_displays = [
          ...state.user_displays.filter((display) => display.id != display_id),
        ];
      },
      set_loading_chart(state, is_chart_loading) {
        state.loading_chart = is_chart_loading;
      },
      set_colorize_legend_by(state, legend_by) {
        state.config.colorize_legend_by = legend_by;
      },
      set_skip_gene_plot(state, skip_plot) {
        state.config.skip_gene_plot = skip_plot;
      },
      set_horizontal_legend(state, horizontal_legend) {
        state.config.horizontal_legend = horizontal_legend;
      },
      set_plot_by_group(state, group) {
        state.config.plot_by_group = group;
      },
      set_max_columns(state, max_cols) {
        state.config.max_columns = max_cols;
      },
      /*  Set earlier
      set_x_axis(state, x_axis) {
        state.config.x_axis = x_axis;
      },
      set_y_axis(state, y_axis) {
        state.config.y_axis = y_axis;
      },
      */
      set_image_data(state, image_data) {
        state.image_data = image_data;
      },
      set_success(state, success) {
        state.success = success;
      },
      set_message(state, message) {
        state.message = message;
      },
      set_tsne_is_loading(state, is_loading) {
        state.tsne_is_loading = is_loading;
      },
    },

    actions: {
      set_dataset_type({ commit }, dataset_type) {
        commit("set_dataset_type", dataset_type);
        // When display type is changed, we want to
        // reset these other settings so dependent
        // components
        commit("set_plot_type", null);
        commit("set_chart_data", {});
        commit("set_gene_symbol", "");
        commit("set_analysis", null);
      },
      update_display_label({ commit }, display_label) {
        commit("set_display_label", display_label);
      },
      set_dataset_id({ commit }, dataset_id) {
        commit("set_dataset_id", dataset_id);
      },
      set_owner_id({ commit }, owner_id) {
        commit("set_owner_id", owner_id);
      },
      set_is_public({ commit }, is_public) {
        commit("set_dataset_id", is_public);
      },
      set_title({ commit }, title) {
        commit("set_title", title);
      },
      set_tsne_is_loading({ commit }, is_loading) {
        commit("set_tsne_is_loading", is_loading);
      },
      set_dataset_info({ commit }, payload) {
        const { dataset_id, title, owner_id, is_public } = payload;
        commit("set_dataset_id", dataset_id);
        commit("set_owner_id", owner_id);
        commit("set_is_public", is_public);
        commit("set_title", title);
      },
      set_plot_type({ commit }, plot_type) {
        commit("set_plot_type", plot_type);
        // When display type is changed, we want to
        // reset these other settings so dependent
        // components
        commit("set_chart_data", {});
        commit("set_gene_symbol", "");
      },
      async fetch_dataset_info({ commit }, dataset_id) {
        commit("set_dataset_id", dataset_id);
        const { title, is_public, owner_id } = await $.ajax({
          url: "./cgi/get_dataset_info.cgi",
          type: "POST",
          data: { dataset_id },
          dataType: "json",
        });
        commit("set_owner_id", owner_id);
        commit("set_is_public", is_public);
        commit("set_title", title);
      },
      async fetch_user_displays({ commit }, { user_id, dataset_id }) {
        const displays = await $.ajax({
          url: "./cgi/get_dataset_displays.cgi",
          type: "POST",
          data: { user_id, dataset_id },
          dataType: "json",
        });
        // Filter out the multigene displays, which do not have the "gene_symbol" config property
        const curated_displays = displays.filter( display => display.plotly_config.hasOwnProperty('gene_symbol'));
        commit("set_user_displays", curated_displays);
      },
      async fetch_owner_displays({ commit }, { owner_id, dataset_id }) {
        const displays = await $.ajax({
          url: "./cgi/get_dataset_displays.cgi",
          type: "POST",
          data: { user_id: owner_id, dataset_id },
          dataType: "json",
        });
        // Filter out the multigene displays, which do not have the "gene_symbol" config property
        const curated_displays = displays.filter( display => display.plotly_config.hasOwnProperty('gene_symbol'));
        commit("set_owner_displays", curated_displays);
      },
      async fetch_available_plot_types(
        { commit, state },
        { user_id, session_id, dataset_id, analysis_id }
      ) {
          // Cancelling last axios call, if applicable
          if (state.cancel_source) {
            state.cancel_source.cancel('Newer "fetch_available_plot_types" call detected.');
          }

          // Create cancel token to cancel last request of this to prevent race condition
          // reference: https://github.com/axios/axios#cancellation
          const CancelToken = axios.CancelToken;
          const cancel_source = CancelToken.source()
          commit('set_plot_type_cancel_source', cancel_source);

        await axios.post(
          `/api/h5ad/${dataset_id}/availableDisplayTypes`,
          {
            user_id,
            session_id,
            dataset_id,
            analysis_id,
          },
          { cancelToken: cancel_source.token
          }).then((response) => {
            commit('set_available_plot_types', response.data);
<<<<<<< HEAD
	  }).catch((thrown) => {
          if (axios.isCancel(thrown)) {
              console.log('Request canceled:', thrown.message);
          } else {
              // handle error
          }
=======
	        }).catch((thrown) => {
            if (axios.isCancel(thrown)) {
                console.info('Request canceled:', thrown.message);
            } else {
                // handle error
                console.error(thrown);
            }
>>>>>>> e757ebc0
        });
      },
      async fetch_h5ad_info({ commit }, payload) {
        const { dataset_id, analysis } = payload;

        let data;
        if (analysis) {
          const response = await axios.get(
            `/api/h5ad/${dataset_id}?analysis_id=${analysis.id}`
          );
          data = response.data;
        } else {
          const response = await axios.get(`/api/h5ad/${dataset_id}`);
          data = response.data;
        }
        const { obs_columns, obs_levels } = data;
        commit("set_columns", obs_columns);
        commit("set_levels", obs_levels);
      },
      async fetch_plotly_data({ commit }, { config, plot_type, dataset_id }) {
        commit("set_loading_chart", true);
        const payload = { ...config, plot_type };
        const { data } = await axios.post(`/api/plot/${dataset_id}`, payload);
        commit("set_chart_data", data);

        const {
          plot_colors,
          plot_palette,
          reverse_palette,
          plot_order,
          x_axis,
          y_axis,
          z_axis,
          point_label,
          hide_x_labels,
          hide_y_labels,
          hide_legend,
          color_name,
          facet_row,
          facet_col,
          size_by_group,
          marker_size,
          jitter,
          x_min,
          y_min,
          x_max,
          y_max,
          x_title,
          y_title,
          vlines,
          success,
          message,
        } = data;

        commit("set_order", plot_order);
        commit("set_colors", plot_colors);
        commit("set_color_palette", plot_palette);
        commit("set_reverse_palette", reverse_palette);
        commit("set_x_axis", x_axis);
        commit("set_y_axis", y_axis);
        commit("set_z_axis", z_axis);
        commit("set_point_label", point_label);
        commit("set_hide_x_labels", hide_x_labels);
        commit("set_hide_y_labels", hide_y_labels);
        commit("set_hide_legend", hide_legend);
        commit("set_color_name", color_name);
        commit("set_facet_row", facet_row);
        commit("set_facet_col", facet_col);
        commit("set_size_by_group", size_by_group);
        commit("set_marker_size", marker_size);
        commit("set_jitter", jitter);
        commit("set_x_min", x_min);
        commit("set_y_min", y_min);
        commit("set_x_max", x_max);
        commit("set_y_max", y_max);
        commit("set_x_title", x_title);
        commit("set_y_title", y_title);
        commit("set_vlines", vlines);

        commit("set_success", success);
        commit("set_message", message);
        commit("set_loading_chart", false);
      },
      async fetch_tsne_image(
        { commit },
        { config, plot_type, dataset_id, analysis, analysis_owner_id }
      ) {
        commit("set_tsne_is_loading", true);
<<<<<<< HEAD

        const { data } = await axios.post(`/api/plot/${dataset_id}/tsne`, {
            gene: config.gene_symbol,
            analysis: analysis_id,
            colorize_by: config.colorize_legend_by,
            horizontal_legend: config.horizontal_legend,
            skip_gene_plot: config.skip_gene_plot,
            x_axis: config.x_axis,
            y_axis: config.y_axis,
            plot_type,
            plot_by_group: config.plot_by_group,
            max_columns: config.max_columns,
            analysis_owner_id: this.user_id,
            colors: config.colors,
            order: config.order,
            // helps stop caching issues
            timestamp: new Date().getTime(),
        });

=======
        const payload = { ...config, plot_type, analysis, analysis_owner_id };

        const { data } = await axios.post(`/api/plot/${dataset_id}/tsne`, payload);

        commit("set_x_axis", config.x_axis);
        commit("set_y_axis", config.y_axis);
        commit("set_colorize_legend_by", config.colorize_legend_by);
        commit("set_horizontal_legend", config.horizontal_legend);
        commit("set_skip_gene_plot", config.skip_gene_plot);
        commit("set_plot_by_group", config.plot_by_group);
        commit("set_max_columns", config.max_columns);
        commit("set_colors", config.colors);
>>>>>>> e757ebc0
        commit("set_order", config.order);

        commit("set_image_data", data.image);
        commit("set_success", data.success);
        commit("set_message", data.message);
        commit("set_tsne_is_loading", false);
      },
      set_index({ commit }, index) {
        commit("set_index", index);
      },
      set_order({ commit }, order) {
        commit("set_order", order);
        commit("set_levels", order);
      },
      set_color({ commit }, { name, color }) {
        commit("set_color", { name, color });
      },
      set_colors({ commit }, colors) {
        commit("set_colors", colors);
      },
      set_color_palette({ commit }, palette) {
        commit("set_color_palette", palette);
      },
      set_reverse_palette({ commit }, isReverse) {
        commit("set_reverse_palette", isReverse);
      },
      set_gene_symbol({ commit }, gene_symbol) {
        commit("set_gene_symbol", gene_symbol);
      },
      async fetch_gene_symbols({ commit }, { dataset_id, analysis_id }) {
        const base = `./api/h5ad/${dataset_id}/genes`;
        const query = analysis_id ? `?analysis=${analysis_id}` : "";

        const { data } = await axios.get(`${base}${query}`);
        commit("set_gene_symbols", data.gene_symbols);
      },
      set_label({ commit }, label) {
        commit("set_label", label);
      },
      set_display_data({ commit }, display) {
        let { label, plot_type, plotly_config: config } = display;

        commit("set_label", label);
        commit("set_plot_type", plot_type);
        commit("set_config", config);
      },
      reset({ commit }) {
        commit("set_label", "");
        commit("set_plot_type", null);
        commit("reset_config");
      },
      async fetch_svg_data({ commit }, { gene_symbol, dataset_id }) {
        const { data } = await axios.get(
          `/api/plot/${dataset_id}/svg?gene=${gene_symbol}`
        );
        commit("set_chart_data", data);
      },
      async fetch_default_display({ commit }, { user_id, dataset_id }) {
        const { default_display_id } = await $.ajax({
          url: "./cgi/get_default_display.cgi",
          type: "POST",
          data: { user_id, dataset_id },
          dataType: "json",
        });
        commit("set_default_display_id", default_display_id);
      },
      set_analysis_id({ commit }, analysis) {
        commit("set_analysis_id", analysis);
      },
      set_analysis({ commit }, analysis) {
        commit("set_analysis", analysis);
      },
      update_display({ commit }, display) {
        commit("update_display", display);
      },
      set_image_data({ commit }, image_data) {
        commit("set_image_data", image_data);
      },
      set_success({ commit }, success) {
        commit("set_success", success);
      },
      set_message({ commit }, message) {
        commit("set_message", message);
      },
      remove_display({ commit }, display_id) {
        commit("delete_display", display_id);
      },
      update_default_display_id({ commit }, { display_id }) {
        commit("set_default_display_id", display_id);
      },
    },
  });

  const routes = [
    {
      path: "/dataset/:dataset_id/displays",
      component: datasetCurator,
      props: true,
      children: [
        {
          path: "",
          name: "dashboard",
          component: datasetDisplays,
        },
        {
          path: "new",
          name: "new",
          component: newDisplay,
          beforeEnter(to, from, next) {
            // We want to reset our data that may have been loaded
            // from a previous display
            store.dispatch("reset");
            next();
          },
        },
        {
          path: ":display_id/edit",
          name: "edit",
          component: datasetDisplay,
          props: true,
        },
      ],
    }
  ];

  const router = new VueRouter({
    routes,
  });

  const app = new Vue({
    el: "#app",
    router,
    store,
    computed: {
      ...Vuex.mapState(["user"]),
    },
    beforeCreate() {
      check_for_login();
    },
    created() {
      // We want to check for session when the curator app is first created
      sleep(500).then(() => {
        // If CURRENT_USER is defined at this point, add information as placeholder test
        if (CURRENT_USER) {
          this.$store.commit("set_user", CURRENT_USER);
        }
      });
    },
  });
};<|MERGE_RESOLUTION|>--- conflicted
+++ resolved
@@ -121,17 +121,10 @@
       ]),
       is_loading() {
         return (this.preconfigured && this.display_tsne_is_loading == true) ||
-<<<<<<< HEAD
         this.tsne_is_loading;
       },
       plot_params_ready() {
         return this.config.x_axis && this.config.y_axis;
-=======
-        this.tsne_is_loading ? true : false;
-      },
-      plot_params_ready() {
-        return this.config.x_axis && this.config.y_axis ? true : false;
->>>>>>> e757ebc0
       },
     },
     created() {
@@ -169,42 +162,6 @@
       async draw_image() {
         const dataset_id = this.dataset_id;
         const plot_type = this.display_data.plot_type;
-<<<<<<< HEAD
-        // safeguard to load legacy tsne plots (there is config.analysis.id in other code areas in case this needs to be expanded)
-        const analysis_id = this.display_data.plotly_config.analysis_id
-          ? this.display_data.plotly_config.analysis_id
-          : this.analysis;
-
-        // then craziness: https://stackoverflow.com/a/48980526
-        // shift this out when the fetch_tsne_image method is done in Vuex
-        return axios
-          .post(`/api/plot/${dataset_id}/tsne`, {
-              gene: config.gene_symbol,
-              analysis: analysis_id,
-              colorize_by: config.colorize_legend_by,
-              skip_gene_plot: config.skip_gene_plot,
-              plot_by_group: config.plot_by_group,
-              max_columns: config.max_columns,
-              x_axis: config.x_axis,
-              y_axis: config.y_axis,
-              horizontal_legend: config.horizontal_legend,
-              plot_type,
-              analysis_owner_id: this.display_data.user_id,
-              colors: config.colors,
-              order: config.order,
-              // helps stop caching issues
-              timestamp: new Date().getTime(),
-          })
-          .then((response) => {
-            return response.data;
-          });
-      },
-      draw_image() {
-        this.get_image_data().then((data) => {
-          this.display_tsne_is_loading = false;
-          this.display_image_data = data.image;
-        });
-=======
         const config = this.display_data.plotly_config;
         const analysis = config.analysis ? config.analysis.id : null;
         const analysis_owner_id = this.display_data.user_id;
@@ -215,7 +172,6 @@
 
         this.display_tsne_is_loading = false;
         this.display_image_data = data.image;
->>>>>>> e757ebc0
       },
     },
   });
@@ -2345,11 +2301,7 @@
                 </b-form-select>
               </b-form-group>
 
-<<<<<<< HEAD
-              <b-form-group v-if='show_colorized_legend && colorize_legend_by' label-align-sm="right">
-=======
               <b-form-group v-show='show_colorized_legend && colorize_legend_by' label-align-sm="right">
->>>>>>> e757ebc0
                 <b-icon class="float-right" v-b-tooltip.hover="'Data series for creating separate plots by individual entities in a group'" icon="question-circle-fill"></b-icon>
                 <label class="mb-0">Plot by group:</label>
                 <b-form-select :options="Object.keys(levels)" v-model='plot_by_group' size='sm'>
@@ -2377,13 +2329,6 @@
                 </b-tooltip>
               </b-form-group>
 
-<<<<<<< HEAD
-              <b-form-group v-if='show_colorized_legend' label-align-sm="right">
-                <b-icon class="float-right" v-b-tooltip.hover="'Check to make horizontal legend along the bottom of the plotspace'" icon="question-circle-fill"></b-icon>
-                <b-form-checkbox v-model='horizontal_legend'>
-                  Place legend under plots
-                </b-form-checkbox>
-=======
               <b-form-group v-show='show_colorized_legend' label-align-sm="right">
                 <b-form-checkbox v-model='horizontal_legend'>
                   <label class="mb-0" id="horizontal_legend">Place legend under plots</label>
@@ -2391,7 +2336,6 @@
                 <b-tooltip target="horizontal_legend" triggers="hover">
                   Check to make horizontal legend along the bottom of the plotspace
                 </b-tooltip>
->>>>>>> e757ebc0
               </b-form-group>
 
           </b-form-group>
@@ -2423,49 +2367,6 @@
         "tsne_is_loading",
         "levels",
       ]),
-<<<<<<< HEAD
-      colorize_legend_by: {
-        get() {
-          return this.$store.state.config.colorize_legend_by;
-        },
-        set(value) {
-          this.$store.commit("set_colorize_legend_by", value);
-        },
-      },
-      plot_by_group: {
-        get() {
-          return this.$store.state.config.plot_by_group;
-        },
-        set(value) {
-          this.$store.commit("set_plot_by_group", value);
-        },
-      },
-      max_columns: {
-        get() {
-          return this.$store.state.config.max_columns;
-        },
-        set(value) {
-          this.$store.commit("set_max_columns", value);
-        },
-      },
-      skip_gene_plot: {
-        get() {
-          return this.$store.state.config.skip_gene_plot;
-        },
-        set(value) {
-          this.$store.commit("set_skip_gene_plot", value);
-        },
-      },
-      horizontal_legend: {
-        get() {
-          return this.$store.state.config.horizontal_legend;
-        },
-        set(value) {
-          this.$store.commit("set_horizontal_legend", value);
-        },
-      },
-=======
->>>>>>> e757ebc0
       x_axis: {
         get() {
           return this.$store.state.config.x_axis;
@@ -2517,11 +2418,7 @@
 
     },
     watch: {
-<<<<<<< HEAD
-      show_colorized_legend(val, oldval) {
-=======
       show_colorized_legend(newval, oldval) {
->>>>>>> e757ebc0
         // if deselected, clear colorize legend select box
         if (newval !== true) {
           this.colorize_legend_by = null;
@@ -2582,19 +2479,11 @@
           if (this.colorize_legend_by !== null) {
             // Set order in config so "display-order" will render
             if (newval !== null && this.levels) {
-<<<<<<< HEAD
-       const group_key = this.plot_by_group;
-              // Add separately in case both are same dataseries group
-              const colorize_key = this.colorize_legend_by;
-              var order = {};
-       order[group_key] = this.levels[group_key];
-=======
               const group_key = this.plot_by_group;
               // Add separately in case both are same dataseries group
               const colorize_key = this.colorize_legend_by;
               const order = {};
               order[group_key] = this.levels[group_key];
->>>>>>> e757ebc0
               order[colorize_key] = this.levels[colorize_key];
               this.$store.commit("set_order", order);
             }
@@ -2619,38 +2508,7 @@
         "set_order",
       ]),
       plot_params_ready() {
-<<<<<<< HEAD
-        return this.x_axis && this.y_axis ? true : false;
-      },
-      get_image_data(gene_symbol) {
-        // then craziness: https://stackoverflow.com/a/48980526
-        // shift this out when the fetch_tsne_image method is done in Vuex
-
-        const analysis_id = this.config.analysis ? this.config.analysis.id : null;
-        return axios
-          .post(`/api/plot/${this.dataset_id}/tsne`, {
-              gene: this.config.gene_symbol,
-              analysis: analysis_id,
-              colorize_by: this.colorize_legend_by,
-              horizontal_legend: this.horizontal_legend,
-              skip_gene_plot: this.skip_gene_plot,
-              plot_by_group: this.plot_by_group,
-              max_columns: this.max_columns,
-              x_axis: this.x_axis,
-              y_axis: this.y_axis,
-              plot_type: this.plot_type,
-              analysis_owner_id: this.user_id,
-              colors: this.colors,
-              order: this.config.order,
-              // helps stop caching issues
-              timestamp: new Date().getTime(),
-          })
-          .then((response) => {
-            return response.data;
-          });
-=======
         return this.x_axis && this.x_axis !== "null" && this.y_axis && this.y_axis !== "null";
->>>>>>> e757ebc0
       },
       draw_image() {
         const dataset_id = this.dataset_id;
@@ -3527,14 +3385,6 @@
           { cancelToken: cancel_source.token
           }).then((response) => {
             commit('set_available_plot_types', response.data);
-<<<<<<< HEAD
-	  }).catch((thrown) => {
-          if (axios.isCancel(thrown)) {
-              console.log('Request canceled:', thrown.message);
-          } else {
-              // handle error
-          }
-=======
 	        }).catch((thrown) => {
             if (axios.isCancel(thrown)) {
                 console.info('Request canceled:', thrown.message);
@@ -3542,7 +3392,6 @@
                 // handle error
                 console.error(thrown);
             }
->>>>>>> e757ebc0
         });
       },
       async fetch_h5ad_info({ commit }, payload) {
@@ -3631,27 +3480,6 @@
         { config, plot_type, dataset_id, analysis, analysis_owner_id }
       ) {
         commit("set_tsne_is_loading", true);
-<<<<<<< HEAD
-
-        const { data } = await axios.post(`/api/plot/${dataset_id}/tsne`, {
-            gene: config.gene_symbol,
-            analysis: analysis_id,
-            colorize_by: config.colorize_legend_by,
-            horizontal_legend: config.horizontal_legend,
-            skip_gene_plot: config.skip_gene_plot,
-            x_axis: config.x_axis,
-            y_axis: config.y_axis,
-            plot_type,
-            plot_by_group: config.plot_by_group,
-            max_columns: config.max_columns,
-            analysis_owner_id: this.user_id,
-            colors: config.colors,
-            order: config.order,
-            // helps stop caching issues
-            timestamp: new Date().getTime(),
-        });
-
-=======
         const payload = { ...config, plot_type, analysis, analysis_owner_id };
 
         const { data } = await axios.post(`/api/plot/${dataset_id}/tsne`, payload);
@@ -3664,7 +3492,6 @@
         commit("set_plot_by_group", config.plot_by_group);
         commit("set_max_columns", config.max_columns);
         commit("set_colors", config.colors);
->>>>>>> e757ebc0
         commit("set_order", config.order);
 
         commit("set_image_data", data.image);
