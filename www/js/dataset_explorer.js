--- conflicted
+++ resolved
@@ -148,16 +148,6 @@
             $(selector_base + " .dataset-expander i").addClass('fa-expand');
         }
     });
-
-<<<<<<< HEAD
-    /*
-    // replacing with popover
-=======
->>>>>>> fa932fb3
-    $(document).on('click', 'button.add2profile', function() {
-        dataset_id = $(this).attr('value');
-        add_to_profile(dataset_id);
-    }); */
 
     $(document).on('click', 'button.edit_dataset', function() {
         var dataset_id = $(this).data('dataset-id');
