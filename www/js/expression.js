--- conflicted
+++ resolved
@@ -53,7 +53,7 @@
             console.log("Aborting search");
             return;
         }
-        
+
         // These can next be wrapped in a Promise.all() call for auto-first-gene selection if we want.
         fetchGeneAnnotations();
         setupTileGrid(selected_dc_share_id);
@@ -214,12 +214,6 @@
     selected_dc_share_id = layout_share_id;
     selected_dc_label = dataset_collection_label_index[layout_share_id];
     document.querySelector('#dropdown-dc-selector-label').innerHTML = selected_dc_label;
-
-<<<<<<< HEAD
-    await setupTileGrid(layout_share_id);
-=======
-    //setupTileGrid(selected_dc_share_id);
->>>>>>> ee02ac6e
 }
 
 const selectGeneResult = (gene_symbol) => {
@@ -307,22 +301,15 @@
 
     // GO terms
     document.querySelector('#go-term-count').innerHTML = '(' + annotation['go_terms'].length + ')';
-<<<<<<< HEAD
-    for (const go_term of annotation['go_terms']) {
-        const go_term_template = document.querySelector('#tmpl-go-term');
-        const go_term_url = "https://amigo.geneontology.org/amigo/search/ontology?q=" + go_term['go_id'];
-
-=======
     if (annotation['go_terms'].length === 0) {
         const go_term_template = document.querySelector('#tmpl-go-term-none-found');
->>>>>>> ee02ac6e
         const row = go_term_template.content.cloneNode(true);
         document.querySelector('#go-terms').appendChild(row);
     } else {
         for (const go_term of annotation['go_terms']) {
             const go_term_template = document.querySelector('#tmpl-go-term');
             const go_term_url = "https://amigo.geneontology.org/amigo/search/ontology?q=" + go_term['go_id'];
-            
+
             const row = go_term_template.content.cloneNode(true);
             row.querySelector('.go-term-id').innerHTML = go_term['go_id'];
             row.querySelector('.go-term-id').href = go_term_url;
