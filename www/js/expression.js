--- conflicted
+++ resolved
@@ -1,16 +1,10 @@
-<<<<<<< HEAD
 'use strict';
 
 let urlParamsPassed = false;
 let annotationData = null;
-
+let currently_selected_gene_symbol = null;
+let currently_selected_org_id = "";
 let isMultigene = false;
-=======
-url_params_passed = false;
-annotation_data = null;
-currently_selected_gene_symbol = null;
-currently_selected_org_id = "";
->>>>>>> f49a5b47
 
 document.addEventListener('DOMContentLoaded', () => {
     // Set the page header title
@@ -128,11 +122,7 @@
 
 const handlePageSpecificLoginUIUpdates = async (event) => {
     // Wait until all pending API calls have completed before checking if we need to search
-<<<<<<< HEAD
-    const [cartResult, dcResult] = await Promise.all([
-=======
-    const [cart_result, dc_result, org_result] = await Promise.all([
->>>>>>> f49a5b47
+    const [cartResult, dcResult, orgResults] = await Promise.all([
         fetchGeneCartData(parseGeneCartURLParams),
         fetchDatasetCollections(parseDatasetCollectionURLParams),
         fetchOrganisms()
@@ -192,7 +182,6 @@
         return;
     }
 
-<<<<<<< HEAD
     selected_dc_share_id = layoutShareId;
     selected_dc_label = dataset_collection_label_index[layoutShareId];
     document.querySelector('#dropdown-dc-selector-label').innerHTML = selected_dc_label;
@@ -206,7 +195,7 @@
         logErrorInConsole(error);
     }
 }
-=======
+
 const selectGeneResult = (gene_symbol) => {
     let selected_organism_id = document.querySelector('#organism-selector').value;
     currently_selected_gene_symbol = gene_symbol;
@@ -242,7 +231,7 @@
         document.querySelector('#currently-selected-gene-product').classList.remove('is-hidden');
 
         let good_dbxref_count = 0;
-        
+
         for (const dbxref of annotation['dbxrefs']) {
             if (dbxref['url'] !== null) {
                 const dbxref_template = document.querySelector('#tmpl-external-resource-link');
@@ -253,13 +242,13 @@
                 good_dbxref_count++;
             }
         }
-    
+
         if (good_dbxref_count === 0) {
             const dbxref_template = document.querySelector('#tmpl-external-resource-link-none-found');
             let row = dbxref_template.content.cloneNode(true);
             document.querySelector('#external-resource-links').appendChild(row);
         }
-        
+
 
     } else {
         document.querySelector('#currently-selected-gene-product').innerHTML = " - (annotation not available for this organism)";
@@ -269,9 +258,7 @@
         let dbxref_template_row = dbxref_template.content.cloneNode(true);
         document.querySelector('#external-resource-links').appendChild(dbxref_template_row);
     }
->>>>>>> f49a5b47
-
-const selectGeneResult = (geneSymbol) => {
+
 }
 
 const validateExpressionSearchForm = () => {
