let first_search = true;
const animation_time = 200;
let gc_id_to_delete = null;
let add_form_is_open = false;

window.onload=function() {
<<<<<<< HEAD

    // Initialize Bootstrap popovers
    $('#cart_upload_reqs').popover({html:true});

=======
>>>>>>> fbc8feb8
    $("#search_clear").click(function(){
        $("#search_terms").val('');
        submit_search();
    });

    $('#search_terms').keyup(function() {
        if ($("#search_terms").val().length > 0) {
            $("#search_clear").show();
        } else {
            $("#search_clear").hide();
        }
    });

    $('#submit_search').submit(function(event) {
        event.preventDefault();
        submit_search();
    });

    $('#sort_by').on('change', function() {
        submit_search();
    });

    $("#initial_instructions_bar").on('click', function() {
        if ($("#initial_instructions_body").is(":visible")) {
            $("#initial_instructions_body").hide(animation_time);
        } else {
            $("#initial_instructions_body").show(animation_time);
        }
    });

    $("#initial_instructions_closer i").on('click', function() {
        $("#initial_instructions_c").hide();
    });

    $(document).on('blur', '#new_cart_label', function(e){
        if (! $(this).val()) {
            $(this).addClass("input-validation-error");
        } else {
            $(this).removeClass("input-validation-error");
        }
    });

    $(document).on('click', 'button.edit_gc', function() {
        var gc_id = $(this).data('gc-id');
        var selector_base = "#result_gc_id_" + gc_id;

        // copy the organism selection list for this row
        $("#result_gc_id_" + gc_id + "_editable_organism_id").html(
            $("#new_cart_organism_id").html()
        );

        // set the current value as selected
        $("#result_gc_id_" + gc_id + "_editable_organism_id").val(
            $("#result_gc_id_" + gc_id + "_editable_organism_id").data('original-val')
        );

        if ($("#result_gc_id_" + gc_id + "_editable_visibility").data('is-public')) {
            $("#result_gc_id_" + gc_id + "_editable_visibility").bootstrapToggle('on');
        } else {
            $("#result_gc_id_" + gc_id + "_editable_visibility").bootstrapToggle('off');
        }

        // Show editable versions where there are some and hide the display versions
        $(selector_base + " .is-editable").hide();
        $(selector_base + " .editable-version").show();

        // Make sure the view is expanded
        if ($(selector_base + " .expandable-view").hasClass('expanded-view-hidden')) {
            $(selector_base + " span.gc-expander").click();
        }
    });

    $(document).on('click', 'button.view_gc', function(e){
        window.location = "./p?c=" + $(this).val();
    });

    // Generic function to handle all collapsable menus
    // h.expandable_control is clicked and looks for plus/minus icons as siblings
    // and an .expandable_target as a direct child
    $(document).on('click', "h4.expandable_control", function() {
        var exblock = $(this).siblings(".expandable_target")[0];
        if ($(exblock).is(":visible")) {
            $(this).children(".fa-plus").show();
            $(this).children(".fa-minus").hide();
            $(exblock).hide(animation_time);

            if ($(this).siblings(".profile_control").length) {
                $(".profile_control").hide();
                $("#btn_arrangement_view").hide();
                mgmt_mode = false;
            }
        } else {
            $(this).children(".fa-plus").hide();
            $(this).children(".fa-minus").show();
            $(exblock).show(animation_time);

            if ($(this).siblings(".profile_control").length) {
                $(".profile_control").show();

                if ($('#selected_layout').find(':selected').data('is_domain') == "0") {
                    $("#btn_arrangement_view").show();
                }
                mgmt_mode = true;
            }
        }
    });

    // Generic function to handle the facet selector choices
    //  For any ul.controls_filter_options the list elements can have a class="selected"
    //  The groups of <li> also have one/top li with class="all_selector" which
    //  toggles the rest of them off since no filter is applied.
    $(document).on('click', "ul.controls_filter_options li", function() {
        // if the one clicked is the all_selector then highlight it and unclick the rest
        if ($(this).hasClass('all_selector')) {
            if (! $(this).hasClass('selected')) {
                $(this).addClass('selected');
            }

            $(this).siblings().removeClass('selected');
        } else {
            if (! $(this).hasClass('selected')) {
                // If turning on, make sure all_selector is off
                $(this).parent().find("li.all_selector").removeClass('selected');

                // If this selection group has the 'only_one' option deselect the rest
                if ($(this).parent().hasClass('only_one')) {
                    $(this).siblings().removeClass('selected');
                }

                $(this).addClass('selected');
            } else {
                // If turning off, make sure at least one other option is selected, else set
                //  set all_selector on
                $(this).removeClass('selected');

                if ($(this).parent().children("li.selected").length == 0) {
                    $(this).parent().find("li.all_selector").addClass('selected');
                }
            }
        }

        submit_search();
    });
};  // end window onloads

// Popover for these is created within process_search_results()
$(document).on('click', '#cancel_gc_delete', function() {
    gc_id_to_delete = null;
    $('.delete_gc').popover('hide');
});

$(document).on('click', '#confirm_gc_delete', function() {
    $('.delete_gc').popover('hide');

    $.ajax({
        url : './cgi/remove_gene_cart.cgi',
        type: "POST",
        data : { 'session_id': session_id, 'gene_cart_id': gc_id_to_delete },
        dataType:"json",
        success: function(data, textStatus, jqXHR) {
            if (data['success'] == 1) {
                $("#result_gc_id_" + gc_id_to_delete).fadeOut("slow", function() {
                    $("#result_count").html( $("#result_count").html() - 1  );
                    $(this).remove();
                });
                gc_id_to_delete = null;
            } else {
                display_error_bar(data['error']);
            }
        },
        error: function (jqXHR, textStatus, errorThrown) {
            console.log('textStatus= ', textStatus);
            console.log('errorThrown= ', errorThrown);
            display_error_bar(jqXHR.status + ' ' + errorThrown.name);
        }
    }); //end ajax for .confirm_delete
});

$(document).on('click', '.edit_gc_cancel', function() {
    var gc_id = $(this).data('gc-id');
    var selector_base = "#result_gc_id_" + gc_id;

    // Show editable versions where there are some and hide the display versions
    $(selector_base + " .editable-version").hide();
    $(selector_base + " .is-editable").show();

    // Reset any unsaved/edited values
    var visibility = $(selector_base + "_editable_visibility").data("original-val");
    $(selector_base + "_editable_visibility").val(visibility);

    var title = $(selector_base + "_editable_title").data("original-val");
    $(selector_base + "_editable_title").val(title);

    var org_id = $(selector_base + "_editable_organism_id").data("original-val");
    $(selector_base + "_editable_organism_id").val(org_id);
});

$(document).on('click', '.edit_gc_save', function() {
    var gc_id = $(this).data('gc-id');
    var selector_base = "#result_gc_id_" + gc_id;
    var new_visibility = $(selector_base + "_editable_visibility").prop("checked") ? 1 : 0;
    var new_title = $(selector_base + "_editable_title").val();
    var new_organism_id = $(selector_base + "_editable_organism_id").val();
    var new_ldesc = $(selector_base + "_editable_ldesc").val();

    $.ajax({
        url : './cgi/save_genecart_changes.cgi',
        type: "POST",
        data : { 'session_id': session_id,
                 'gc_id': gc_id,
                 'visibility': new_visibility,
                 'title': new_title,
                 'organism_id': new_organism_id,
                 'ldesc': new_ldesc
               },
        dataType:"json",
        success: function(data, textStatus, jqXHR) {
            // Update the UI for the new values
            $(selector_base + "_editable_visibility").data("is-public", new_visibility);

            if (new_visibility == 1) {
                $(selector_base + "_display_visibility").html("Public gene cart");
                $(selector_base + "_display_visibility").removeClass("badge-danger");
                $(selector_base + "_display_visibility").addClass("badge-light");
            } else {
                $(selector_base + "_display_visibility").html("Private gene cart");
                $(selector_base + "_display_visibility").removeClass("badge-light");
                $(selector_base + "_display_visibility").addClass("badge-danger");
            }

            $(selector_base + "_editable_title").data("original-val", new_title);
            $(selector_base + "_display_title").html(new_title);

            $(selector_base + "_editable_ldesc").data("original-val", new_ldesc);
            $(selector_base + "_display_ldesc").html(new_ldesc);

            $(selector_base + "_display_organism").html(
                $(selector_base + "_editable_organism_id > option[value='" + new_organism_id + "']")
            );
            $(selector_base + "_editable_organism_id").data("original-val", new_organism_id);

            // Put interface back to view mode.
            $(selector_base + " .editable-version").hide();
            $(selector_base + " .is-editable").show();
        }
    });
});

$(document).on('click', '.download_gc', function() {
    /*
      Reformats the <ul> containing the gene symbols into a text file with one gene
      per row.
     */
    var gc_id = $(this).data('gc-id');
    var file_contents = '';

    $("#" + gc_id + "_gene_list li").each(function(idx, li) {
        var gene_sym = $(li).html();
        file_contents += gene_sym + "\n";
    });

    var element = document.createElement("a");
    element.setAttribute(
        "href",
        "data:text/tab-separated-values;charset=utf-8," + encodeURIComponent(file_contents)
    );
    element.setAttribute("download", "gene_cart." + $(this).data("gc-share-id") + ".tsv");
    element.style.display = "none";
    document.body.appendChild(element);
    element.click();
    document.body.removeChild(element);
});

$(document).on('click', '.gc_unweighted_gene_list_toggle', function() {
    var gc_id = $(this).data('gc-id');
    var gene_list = $("#" + gc_id + "_gene_list");

    // see if the .gene_list is visible and toggle
    if (gene_list.is(":visible")) {
        gene_list.hide();
        $(this).addClass('btn-outline-secondary');
        $(this).removeClass('btn-secondary');
    } else {
        gene_list.show();
        $(this).removeClass('btn-outline-secondary');
        $(this).addClass('btn-secondary');
    }
});

$(document).on('click', '.gc_weighted_gene_list_toggle', function() {
    var gc_id = $(this).data('gc-id');
    var gene_list = $("#" + gc_id + "_gene_list");
    var share_id = $(this).data('gc-share-id');

    $("#btn_gc_" + gc_id + "_preview").hide();
    $("#btn_gc_" + gc_id + "_loading").show();

    $.ajax({
        url : './cgi/get_weighted_gene_cart_preview.cgi',
        type: "POST",
        data : {'share_id': share_id},
        dataType:"json",
        success: function(data, textStatus, jqXHR) {
            process_weighted_gc_list(gc_id, data['preview_json']);
        },
        error: function (jqXHR, textStatus, errorThrown) {
	        console.log('textStatus= ', textStatus);
	        console.log('errorThrown= ', errorThrown);
            display_error_bar(jqXHR.status + ' ' + errorThrown.name);
        }
    }); //end ajax
});

$(document).on('click', '.gc_weighted_gene_list_hider', function() {
    var gc_id = $(this).data('gc-id');
    $("#" + gc_id + '_gene_list').hide(animation_time);
    $("#btn_gc_" + gc_id + "_loading").hide();
    $("#btn_gc_" + gc_id + "_preview").show();
    $("#" + gc_id + "_gene_table").html('');
    $(this).hide();
});

$(document).on('click', 'button.share_gc', function() {
    share_id = $(this).attr('value');
    var current_url = window.location.href;
    var current_page = current_url.lastIndexOf("gene_cart_manager.html");
    var share_url = current_url.substring(0, current_page) + 'p?c=' + share_id;
    var gc_id = $(this).data('gc-id');

    if (copyToClipboard(share_url)) {
        show_gc_action_note(gc_id, "URL copied to clipboard");
    } else {
        show_gc_action_note(gc_id, "Failed to copy to clipboard. URL: " + share_url);
    }
});

$("#btn_create_cart_toggle").click(function(e) {
    if ($("#add_cart_panel").is(":visible")) {
        $("#add_cart_panel").hide();
        $("#gc_viewport").show(animation_time);
        $("#view_controls").show(animation_time);
        $("#btn_create_cart_toggle").html('Create new cart');
        reset_add_form();
    } else {
        $("#view_controls").hide();
        $("#gc_viewport").hide();
        $("#add_cart_panel").show(animation_time);
        $('#new_cart_is_public').bootstrapToggle('off');
        $("#btn_create_cart_toggle").html('Cancel cart creation');
    }
});

$("#btn_gc_paste_unweighted_list").click(function(e) {
    if (! add_form_is_open) {
        $("#new_cart_unweighted_header").addClass('bg-primary');
        $("#new_cart_unweighted_header").css('color', 'white');
        $("#btn_gc_upload_unweighted_list").addClass('disabled');
        $("#btn_gc_upload_weighted_list").addClass('disabled');
        $("#new_cart_pasted_genes_c").show();
        $("#new_cart_form_c").show(animation_time);
        $("#new_cart_upload_type").val('pasted_genes');
        $("#file_upload_c").hide();
        add_form_is_open = true;
    }
});

$("#btn_gc_upload_unweighted_list").click(function(e) {
    if (! add_form_is_open) {
        $("#new_cart_unweighted_header").addClass('bg-primary');
        $("#new_cart_unweighted_header").css('color', 'white');
        $("#btn_gc_upload_weighted_list").addClass('disabled');
        $("#btn_gc_paste_unweighted_list").addClass('disabled');
        $("#new_cart_form_c").show(animation_time);
        $("#new_cart_upload_type").val('uploaded-unweighted');
        $("#file_upload_c").show();
        add_form_is_open = true;
    }
});

$("#btn_gc_upload_weighted_list").click(function(e) {
    if (! add_form_is_open) {
        $("#new_cart_weighted_header").addClass('bg-primary');
        $("#new_cart_weighted_header").css('color', 'white');
        $("#btn_gc_upload_unweighted_list").addClass('disabled');
        $("#btn_gc_paste_unweighted_list").addClass('disabled');
        $("#new_cart_form_c").show(animation_time);
        $("#new_cart_upload_type").val('uploaded-weighted');
        $("#file_upload_c").show();
        add_form_is_open = true;
    }
});

$("#btn_new_cart_cancel").click(function(e) {
    $("#btn_create_cart_toggle").trigger('click');
    $("#new_cart_pasted_genes_c").hide();
});

$('#new_cart_data').on('submit', function() {
    // disable button and show indicator that it's loading
    $("#btn_new_cart_save").hide();
    $("#btn_new_cart_saving").show();

    // check required fields
    if (! $("#new_cart_label").val()) {
        $("#new_cart_label").addClass("input-validation-error");
        $("#btn_new_cart_save").show();
        $("#btn_new_cart_saving").hide();
        return false;
    }
<<<<<<< HEAD
=======

    var is_public = ($("#new_cart_is_public").prop('checked') ? 1 : 0);
>>>>>>> fbc8feb8

    $("#new_cart_label").removeClass("input-validation-error");

    const is_public = ($("#new_cart_is_public").prop('checked') ? 1 : 0);

    const formData = new FormData($(this)[0]);
    formData.append('is_public', is_public);
    formData.append('session_id', session_id);

    // https://stackoverflow.com/questions/45594504/upload-file-and-json-data-in-the-same-post-request-using-jquery-ajax
    const gc = new GeneCart();
    gc.add_cart_to_db_from_form(formData, gene_cart_saved, gene_cart_failure);

    return false;
});

$("#btn_new_cart_save").click(function(e) {
    $('#new_cart_data').trigger("submit");
});


function build_filter_string(group_name, att_name, crit) {
    // Builds a comma-separated search string based on the selected options
    //  in one of the filter option blocks
    if ($(`#${group_name} ul li.selected`).not(".all_selector").length) {
        const dbvals = [];

        $(`#${group_name} ul li.selected`).not(".all_selector").each(function() {
            dbvals.push($(this).data('dbval'));
        });

        crit[att_name] = dbvals.join(",");
    }
}

function display_error_bar(msg) {
    $('.alert-container').html('<div class="alert alert-danger alert-dismissible" role="alert">' +
      '<button type="button" class="close close-alert" data-dismiss="alert" aria-label="Close"><span aria-hidden="true">&times;</span></button>' +
      '<p class="alert-message">' +
      '<strong>Fail. </strong> Sorry, something went wrong.  Please contact us with this message if you need help.' +
      '</p>' +
      '<p style="text-align: center;">(<em>Error: ' + msg + '</em>)</p>' +
      '</div>').show();
}

function gene_cart_saved(gc) {
    $("#btn_create_cart_toggle").trigger('click');
    submit_search();
    reset_add_form();
}

function gene_cart_failure(gc, message) {
    display_error_bar(`Gene cart creation failed: ${message}`);
    $("#btn_new_cart_save").show();
    $("#btn_new_cart_saving").hide();
}

function load_preliminary_data() {
    /*
      Loads all the parts of the page which need initial calls from the server, such as
      database-driven select boxes.
    */
    load_organism_list()
    $("#your_gene_cart_filter").trigger('click');
}

function load_organism_list() {
    $.ajax({
        url : './cgi/get_organism_list.cgi',
        type: "GET",
        data : {},
        dataType:"json"
    }).done((data) => {
        const ListTmpl = $.templates("#organism_list_tmpl");
        const ListHtml = ListTmpl.render(data.organisms);
        $("#organism_choices").append(ListHtml);

        const selectTmpl = $.templates("#organism_select_tmpl");
        const selectHtml = selectTmpl.render(data.organisms);
        $("#new_cart_organism_id").append(selectHtml);
    }).fail((jqXHR, textStatus, errorThrown) => {
        display_error_bar(`${jqXHR.status} ${errorThrown.name}`);
    });
}

function process_search_results(data, result_label) {
    // each element keeps getting sent as a string
    for (i = 0; i < data['gene_carts'].length; i++) {
        data['gene_carts'][i] = JSON.parse(data['gene_carts'][i]);
        data['gene_carts'][i]['date_added'] = new Date(data['gene_carts'][i]['date_added']);
        data['gene_carts'][i]['date_added'] = data['gene_carts'][i]['date_added'].toDateString();
    }

    var resultsViewTmpl = $.templates("#gc_results_view_tmpl");
    var resultsViewHtml = resultsViewTmpl.render(data['gene_carts']);
    $("#gc_list_results_view_c").html(resultsViewHtml);

    update_gene_cart_list_buttons();

    $("#result_count").html(data['gene_carts'].length);
    $("#result_label").html(result_label);

    $('.delete_gc').popover({
		animation: true,
		trigger: 'click',
		title: "Delete gene cart",
		content: "<p>Are you sure you want to delete this gene cart?</p>" +
		    "<div class='btn-toolbar' style='width:250px'>" +
            "<span id='gc_id_to_delete'></span>" +
		    "<button id='confirm_gc_delete' class='btn btn-default btn-danger confirm_gc_delete' data-dismiss='popover'>Delete</button>" +
		    "<button id='cancel_gc_delete' class='btn btn-default cancel_delete' value='cancel_delete'>Cancel</button>" +
		    "</div>",
		html: true,
		placement: 'auto',
        container: 'body',
        sanitize: false
    }).on('show.bs.popover', function(e) {
        // e.target is the popover trigger..
        gc_id_to_delete = $(e.target).val();
    });
}

function process_weighted_gc_list(gc_id, jdata) {
    $("#btn_gc_" + gc_id + "_loading").hide();
    $("#btn_gc_" + gc_id + "_hider").show();

    // This creates a table with classes dataframe and weighted-list
    $("#" + gc_id + '_gene_table').html(jdata);
    $("#" + gc_id + '_gene_table').show(animation_time);
}

function reset_add_form() {
    $("#btn_new_cart_saving").hide();
    $("#btn_new_cart_save").show();

    $("#new_cart_label").val('');
    $("#new_cart_ldesc").val('');
    $("#new_cart_pasted_genes").val('');
    $("#new_cart_file").val('');
    $('#new_cart_is_public').bootstrapToggle('off');

    $("#new_cart_unweighted_header").removeClass('bg-primary');
    $("#new_cart_unweighted_header").css('color', 'black');

    $("#new_cart_weighted_header").removeClass('bg-primary');
    $("#new_cart_weighted_header").css('color', 'black');

    $("#btn_gc_paste_unweighted_list").removeClass('disabled');
    $("#btn_gc_upload_unweighted_list").removeClass('disabled');
    $("#btn_gc_upload_weighted_list").removeClass('disabled');

    $("#new_cart_form_c").hide();
    $("#new_cart_pasted_genes_c").hide();
    add_form_is_open = false;
}

function show_gc_action_note(gc_id, msg) {
    var note_selector = "#result_gc_id_" + gc_id + " span.gc_action_note";
    $(note_selector).html(msg).show();
    setTimeout(function() {
        $(note_selector).fadeOut().empty();
    }, 5000);
}

function submit_search() {
    // clear out any previous results:
    $("#gc_list_results_view_c").empty();

    // If this is the first time searching with terms, set the sort by to relevance
    if ($("#search_terms").val() && first_search) {
        $("#sort_by").val('relevance');
        first_search = false;
    }

    var search_criteria = {
        'session_id': session_id,
        'search_terms': $("#search_terms").val(),
        'sort_by': $("#sort_by").val()
    };

    // collect the filter options the user defined
    build_filter_string('controls_organism', 'organism_ids', search_criteria);
    build_filter_string('controls_date_added', 'date_added', search_criteria);
    build_filter_string('controls_ownership', 'ownership', search_criteria);

    $.ajax({
        url : './cgi/search_gene_carts.cgi',
        type: "POST",
        data : search_criteria,
        dataType:"json",
        success: function(data, textStatus, jqXHR) {
            process_search_results(data, ' results');
            current_dataset_list_label = 'search';
        },
        error: function (jqXHR, textStatus, errorThrown) {
	        console.log('textStatus= ', textStatus);
	        console.log('errorThrown= ', errorThrown);
            display_error_bar(jqXHR.status + ' ' + errorThrown.name);
        }
    }); //end ajax for search
};

function update_gene_cart_list_buttons() {
    // Iterates through each of the carts in the result list and makes sure the appropriate
    //  buttons are visible/hidden
    $(".gc_list_element_c").each(function() {
        var gc_id = $(this).data("gc-id");

        // The ability to edit and delete and dataset are currently paired
        if (CURRENT_USER.id == $(this).find("button.delete_gc").data('owner-id')) {
            $(this).find("button.delete_gc").show();
            $(this).find("button.edit_gc").show();
        } else {
            $(this).find("button.delete_gc").hide();
            $(this).find("button.edit_gc").hide();
        }
    });
}<|MERGE_RESOLUTION|>--- conflicted
+++ resolved
@@ -3,14 +3,11 @@
 let gc_id_to_delete = null;
 let add_form_is_open = false;
 
-window.onload=function() {
-<<<<<<< HEAD
+window.onload= () => {
 
     // Initialize Bootstrap popovers
     $('#cart_upload_reqs').popover({html:true});
 
-=======
->>>>>>> fbc8feb8
     $("#search_clear").click(function(){
         $("#search_terms").val('');
         submit_search();
@@ -420,11 +417,8 @@
         $("#btn_new_cart_saving").hide();
         return false;
     }
-<<<<<<< HEAD
-=======
 
     var is_public = ($("#new_cart_is_public").prop('checked') ? 1 : 0);
->>>>>>> fbc8feb8
 
     $("#new_cart_label").removeClass("input-validation-error");
 
