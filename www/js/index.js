--- conflicted
+++ resolved
@@ -21,12 +21,6 @@
 const annotation_panel = new FunctionalAnnotationPanel();
 const dataset_collection_panel = new DatasetCollectionPanel();
 const { controller } = dataset_collection_panel;
-
-/*
-Tree properties for constructor:
-treeDiv - Element to generate the tree structure on
-storedValElt - Element to store text, vals, and data properties on (if not in a treeDiv descendant "dropdown-toggle" element)
-*/
 
 /*
 Tree properties for constructor:
@@ -510,11 +504,6 @@
 
     profile_tree.generateTree();
     selected_profile_tree.generateTree();
-<<<<<<< HEAD
-=======
-
-}
->>>>>>> e79df884
 
 }
 
@@ -1038,7 +1027,6 @@
         const scope = $("#projection_source").data('scope');
 
         search_results = selected_projections;
-<<<<<<< HEAD
 
         // Implementing search_genes.py results without the CGI execution
         // ? Can we use the DIMRED_meta file to get annotation info?
@@ -1067,40 +1055,6 @@
                         if (dataset.display) dataset.display.clear_display();
                         dataset.show_no_match();
                     }
-
-                })
-                .catch(error => console.error(error));
-        })
-=======
-
-        // Implementing search_genes.py results without the CGI execution
-        // ? Can we use the DIMRED_meta file to get annotation info?
-        populate_search_result_list(selected_projections);
-        $('#searching_indicator_c').hide();
-        $('#intro_content').hide('fade', {}, 400);
-        // auto-select the first match.  first <a class="list-group-item"
-        const first_thing = $('#search_results a.list-group-item').first();
-        select_search_result(first_thing, draw_display=false);
-        set_scrollbar_props();
-
-        dataset_collection_panel.reset_abort_controller();
-
-        dataset_collection_panel.datasets.forEach(dataset => {
-            dataset.run_projectR(projection_source, is_pca, scope)
-                .then(() => {
-
-                    if (dataset.projection_id) {
-                        if (multigene) {
-                            // 'entries' is array of gene_symbols
-                            dataset.draw_mg({ gene_symbols: Object.keys(selected_projections) });
-                        } else {
-                            dataset.draw({ gene_symbol: first_thing.data('gene_symbol')});
-                        }
-                    } else {
-                        if (dataset.display) dataset.display.clear_display();
-                        dataset.show_no_match();
-                    }
->>>>>>> e79df884
 
                 })
                 .catch(error => console.error(error));
