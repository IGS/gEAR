--- conflicted
+++ resolved
@@ -34,50 +34,25 @@
 
     // Was a permalink found?
     share_id = getUrlParameter('share_id');
-<<<<<<< HEAD
     scope = "permalink";
     
     if (share_id) {
-=======
-    // layout_id is a permalink id for the profile layout
-    layout_id = getUrlParameter('layout_id');
-
-    let permalink_id = null;
-    let scope = null;
-
-    // Dataset share ID takes priority over a layout ID
-    if (share_id) {
-        permalink_id = share_id;
-        scope = "permalink";
-    } else if (layout_id) {
-        permalink_id = layout_id;
-        scope = "profile";
-    }
-
-    if (permalink_id) {
->>>>>>> d0317ba6
         //hide site_into and display the permalink message
         $('#intro_content').hide();
+        $('#viewport_intro').children().hide();
         $('#searching_indicator_c').hide();
 
         $('#leftbar_main').show();
-<<<<<<< HEAD
         $('#permalink_intro_c').show();
         
         // validate the share_id. runs load_dataset_frames() on success
         validate_permalink(share_id, scope);
-=======
-        // validate the dataset/layout share_id. runs load_dataset_frames() on success
-        validate_permalink(permalink_id, scope);
->>>>>>> d0317ba6
     } else {
         // layout_id is a share_id for the profile layout
         share_id = getUrlParameter('layout_id');
         scope = "profile";
         get_index_info();
     }
-
-    load_gene_carts();
 
     // Was help_id found?
     var help_id = getUrlParameter('help_id');
@@ -500,16 +475,10 @@
                 $("#selected_gene_cart_c").hide();
             }
 
-<<<<<<< HEAD
             //Serves as source for #selected_gene_cart editable
             gene_carts = formattedData;
-
-            console.log("Current gene cart val is: " + $('#selected_gene_cart').val());
             $('#selected_gene_cart').val(cart_share_id);
-            console.log("Cart share id: " + cart_share_id);
-            console.log("New gene cart val is: " + $('#selected_gene_cart').val());
-=======
->>>>>>> d0317ba6
+
             d.resolve();
         },
         error: function (jqXHR, textStatus, errorThrown) {
@@ -757,11 +726,8 @@
             'layout_id': layout_id,
             'gene_symbol': curated_searched_gene_symbols,
             'gene_symbol_exact_match': $("#exact_match").val(),
-<<<<<<< HEAD
-            'gene_cart_share_id': getUrlParameter('gene_cart_share_id')
-=======
+            'gene_cart_share_id': getUrlParameter('gene_cart_share_id'),
             'multigene_plots': $("#multigene_plots").val()
->>>>>>> d0317ba6
         },
         // State title
         "Gene search",
@@ -769,11 +735,8 @@
         "/index.html?layout_id=" + layout_id
             + "&gene_symbol=" + encodeURIComponent(curated_searched_gene_symbols)
             + "&gene_symbol_exact_match=" + $("#exact_match").val()
-<<<<<<< HEAD
             + "&gene_cart_share_id=" + getUrlParameter('gene_cart_share_id')
-=======
             + "&multigene_plots=" + $("#multigene_plots").val()
->>>>>>> d0317ba6
     )
 
     $('#search_results').empty();
@@ -920,117 +883,6 @@
     }
 });
 
-<<<<<<< HEAD
-
-// Allows user to change layout profile without having to go to dataset Manager
-// User not logged in can only change domain profiles
-$('#selected_profile').editable({
-    mode: 'inline',
-    type: 'select',
-    pk: function() {
-        //return the layout_id
-        return $('.editable-input select option:selected').attr('value');
-    },
-    params: function(params) {
-        //data to be sent to 'url'
-        var data = {};
-        data['layout_id'] = parseInt(params.pk);
-        data['session_id'] =  Cookies.get('gear_session_id');
-        return data;
-    },
-    url: function(params) {
-        /*
-          When a user changes the profile the following needs to happen
-
-          - Store the new layout ID
-          - set share_id so new state can be pushed to history (in update_datasetframes_generesults)
-          - Fetch and draw the new DatasetCollectionPanel
-          - If a user is logged in, set a cookie with the new layout ID
-         */
-        dataset_collection_panel.set_layout(params.layout_id, $('.editable-input select option:selected').text(), true);
-        share_id = find_share_id_by_pk(params.layout_id)
-        update_datasetframes_generesults();
-    },
-    title: 'Click to change',
-    tpl: '<select style="width:160px"></select>',
-    showbuttons: false,
-    source: function() {
-        return layouts; //populated by load_layouts()
-    },
-    sourceCache: true
-});
-
-// Load user's gene carts
-$('#selected_gene_cart').editable({
-    mode: 'inline',
-    type: 'select',
-    value: getUrlParameter('gene_cart_share_id'),
-    pk: function() {
-        //return the gene_cart_id
-        return $('.editable-input select option:selected').attr('value');
-    },
-    params: function(params) {
-        //data to be sent to 'url'
-        var data = {};
-        data['gene_cart_id'] = parseInt(params.pk);
-        data['session_id'] =  Cookies.get('gear_session_id');
-        return data;
-    },
-    url: function(params) {
-        var d = new $.Deferred(); //Causes editable to wait until results are returned
-
-        //User is not logged in
-        if (!params.session_id) {
-            d.resolve();
-        } else {
-            //User is logged in
-            $("#search_gene_symbol").prop("disabled", true);
-            $("#selected_gene_cart_loading_c").show();
-
-            //Get the gene cart members and populate the gene symbol search bar
-            $.ajax({
-                url: './cgi/get_gene_cart_members.cgi',
-                type: 'post',
-                data: params,
-                success: function(data, newValue, oldValue) {
-                    if (data['success'] == 1) {
-                        // Append gene symbols to search bar
-                        gene_symbols = ''
-
-                        //format gene symbols into search string
-                        $.each(data['gene_symbols'], function(i, item){
-                            gene_symbols += item['label'] + ' ';
-                        });
-
-                        $('#search_gene_symbol').val(gene_symbols);
-
-                        // determine if searching for exact matches
-                        if ( $('#exact_match_input').prop("checked") == false ) {
-                            $('#exact_match_input').bootstrapToggle('on');
-                        }
-
-                    } else {
-                        $('#selected_gene_cart').text(oldValue);
-                        $('.alert-container').html('<div class="alert alert-danger alert-dismissible" role="alert">' +
-                          '<button type="button" class="close close-alert" data-dismiss="alert" aria-label="Close"><span aria-hidden="true">&times;</span></button>' +
-                          '<p class="alert-message"><strong>Oops! </strong> ' + data["error"] + '</p></div>').show();
-                    }
-                    $("#search_gene_symbol").prop("disabled", false);
-                    $("#selected_gene_cart_loading_c").hide();
-                    d.resolve();
-                }
-            });
-        }
-        return d.promise();
-    },
-    title: 'Click to change',
-    tpl: '<select style="width:160px"></select>',
-    showbuttons: false,
-    source: function() {
-        return gene_carts; //populated by load_gene_carts()
-    },
-    sourceCache: true
-=======
 // When a gene cart is selected, populate the gene search bar with its members
 $('#selected_gene_cart').change(function() {
     let geneCartId = $(this).val();
@@ -1075,7 +927,6 @@
         d.resolve();
     }
     return d.promise();
->>>>>>> d0317ba6
 });
 
 // automatically reloads dataset grid and resubmits gene search
@@ -1127,4 +978,4 @@
         $("#multigene_search_icon i").addClass("fa-gear");
         $("#multigene_search_icon i").removeClass("fa-gears");
     }
-}+}
