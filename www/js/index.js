let search_results = [];

// key dataset_id, value = Snap paths
const svgs = {};

let SCROLLBAR_DRAWN = false;
const GO_TERM_SCROLLBAR_DRAWN = false;
const AT_FIRST_MATCH_RECORD = false;
const AT_LAST_MATCH_RECORD  = false;
const PREVIOUS_SELECTED_RECORD_NUM = null;
let SCORING_METHOD = 'gene';
let SELECTED_GENE = null;

let dataset_id = null; //from permalink - dataset share ID
let layout_id = null; //from permalink - profile grid layout ID
let gene_cart_id = null; //from permalink - gene cart share ID
let multigene = false;  // Is this a multigene search?
let exact_match = true; // Set on by default
let projection = false;

const annotation_panel = new FunctionalAnnotationPanel();
const dataset_collection_panel = new DatasetCollectionPanel();

/*
Tree properties for constructor:
treeDiv - Element to generate the tree structure on
storedValElt - Element to store text, vals, and data properties on (if not in a treeDiv descendant "dropdown-toggle" element)
*/

const profile_tree = new ProfileTree({treeDiv: '#profile_tree'});
const selected_profile_tree = new ProfileTree({treeDiv: '#selected_profile_tree'});

const gene_cart_tree = new GeneCartTree({treeDiv: '#gene_cart_tree', storedValElt: '#search_param_gene_cart'});
const selected_gene_cart_tree = new GeneCartTree({treeDiv: '#selected_gene_cart_tree', storedValElt: '#selected_gene_cart'});

const projection_source_tree = new ProjectionSourceTree({treeDiv: '#projection_source_tree'});

const search_result_postselection_functions = [];

$(document).on("handle_page_loading", () => {

    // Ensure "exact match" and "multigene" tooltips work upon page load
    $('#intro_search_div [data-toggle="tooltip"]').tooltip();

    load_annotation_organism_list();

    // Was a permalink found?
    dataset_id = getUrlParameter('share_id');
    let scope = "permalink";

    if (dataset_id) {
        //hide site_into and display the permalink message
        $('#intro_content').hide();
        $('#viewport_intro').children().hide();
        $('#searching_indicator_c').hide();
        $('#selected_profile_container').hide();

        $('#leftbar_main').show();
        $('#permalink_intro_c').show();

        show_gene_search_view();

        // validate the dataset_id. runs load_frames() on success
        validate_permalink(scope);
    } else {
        // layout_id is a share_id for the profile layout
        layout_id = getUrlParameter('layout_id');
        scope = "profile";
        get_index_info();
    }

    // Was help_id found?
    const help_id = getUrlParameter('help_id');
    if (help_id) {
        validate_help_id(help_id);
    }

    gene_cart_id = getUrlParameter('gene_cart_share_id');
    if (gene_cart_id) {
        console.info(`Gene cart share ID found: ${gene_cart_id}`);
        $('#intro_search_icon').trigger('click');
    }

    const permalinked_gsem = getUrlParameter('gene_symbol_exact_match');
    if (permalinked_gsem !== (null || undefined)
        && permalinked_gsem === "0") {
        exact_match = false;
    }
    set_exact_match(exact_match, false);

    const permalinked_multigene_plots = getUrlParameter('multigene_plots');
    multigene = (permalinked_multigene_plots !== (null || undefined)
        && permalinked_multigene_plots === "1");
    set_multigene_plots(multigene, false);

    if (multigene) {
        exact_match = multigene;
        set_exact_match(exact_match, false);  // Multigene searches are exact.  This should speed up search_genes.py
    }

    // If gene symbols were provided (via either URL param method), click search button.
    const permalinked_gene_symbol = getUrlParameter('gene_symbol');
    if (permalinked_gene_symbol) {
        $("#search_gene_symbol_intro").val(permalinked_gene_symbol);

        console.info(`Permalinked gene symbols found: ${permalinked_gene_symbol}`);
        $('#intro_search_icon').trigger('click');
    } else if (dataset_id) {
        $('#permalink_intro_c').show();
    }

    // Repopulate projection information... projection_source URL loaded earlier
    const permalinked_projection_algo = getUrlParameter('projection_algo')
    const permalinked_projection_patterns = getUrlParameter('projection_patterns');

    if (permalinked_projection_algo) {
        $(`input[name='projection_algo'][value='${permalinked_projection_algo}']`).prop("checked",true);
        projection = true;
    }

    // Only apply if both are present
    const permalinked_projection_id = getUrlParameter('projection_source');
    if (permalinked_projection_id) {
        projection = true;
        let selected_projections_string;
        if (permalinked_projection_patterns) {
            selected_projections_string = permalinked_projection_patterns;
        } else {
            // jQuery .map() returns a jQuery object, not an array, so use .get() to convert to array
            const selected_projections =  $('.js-projection-pattern-elts-check').map(function() {
                return $(this).data('label');
            }).get();
            selected_projections_string = selected_projections.join(',');
        }

        // Patterns applied after HTML renders
        $("#search_gene_symbol_intro").val(selected_projections_string);
        // Check boxes for the elements that were found in the URL
        selected_projections_string.split(',').forEach((pattern) => {
            $(`.js-projection-pattern-elts-check[data-label="${pattern}"]`).prop('checked', true);
        });

        console.info(`Projection ID found: ${permalinked_projection_id}`);
    }

    if (projection) {
        $('#intro_search_icon').trigger('click');
    }

    // TODO: I think everything beyond this point could actually be in a window.onload event or set global.

    // The search button starts out disabled, make sure it gets re-enabled.
    $("button#submit_search").prop( "disabled", false );

    // If exact match icon is clicked, toggle parameters
    $('.js-exact-match').click(() => {
        exact_match = !exact_match;
        set_exact_match(!exact_match);
    });

    // If MG search icon is clicked, toggle parameters
    $('.js-multigene').click(() => {
        multigene = !multigene;
        set_multigene_plots(!multigene);
    });

    // If multi-pattern set, toggle multigene
    $('input[name="projection_display_mode"]').change(() => {
        multigene = $('#multi_pattern').is(':checked');
        set_multigene_plots(multigene, false);
    });

    $('#dataset_search_form').on('submit', (e) => {
        e.preventDefault();
        window.location.replace(`./dataset_explorer.html?search_terms=${encodeURI($('#search_dataset_intro').val())}`);
    });

    $('#launcher_manual').click(() => {
        window.location.replace('./manual.html');
    });

    $('#launcher_expression_uploader').click(() => {
        window.location.replace('./upload_dataset.html');
    });

    $('#launcher_epigenetic_uploader').click(() => {
        window.location.replace('./upload_epigenetic_data.html');
    });

    $('.tool-launcher').click(function() {
        if ($(this).data('tool-name') == 'comparison') {
            window.location.replace('./compare_datasets.html');

        } else if ($(this).data('tool-name') == 'workbench') {
            window.location.replace('./analyze_dataset.html');
        } else if ($(this).data('tool-name') == 'mg_curator') {
            window.location.replace('./multigene_curator.html');
        } else if ($(this).data('tool-name') == 'projection') {
            projection = true;
            $('#intro_search_icon').trigger('click');
        }
    });

    // add post-page load listeners
    $( "#dataset_zoomed_zoom_out_control" ).click(() => {
        zoom_out_dataset();
    });

    // If a ProfileTree element is selected, this is changed and the new layout is set
    // NOTE: I don't think #search_param_profile needs to be a trigger
    $(document).on('change', '#search_param_profile, #selected_profile', function() {
        dataset_collection_panel.set_layout($(this).data('profile-id'), $(this).data('profile-label'), true, multigene, projection);
        layout_id = $(this).data('profile-share-id');

        // If a ProfileTree element is selected from the results page,
        // adjust state history and other results page things
        // These are adjustments that are normally made when the "search" button is hit
        if (this.id === "selected_profile") {

            let uniq_gene_symbols = []; // list of unique gene symbols
            let selected_projections = [];  // list of selected projections

            // Update search history depending on parameters involved.
            if (projection) {
                // Get selected projections and add as state
                $('.js-projection-pattern-elts-check:checked').each(function() {
                    // Needs to be Object so it can be the same structure as "search_genes.py" so it fits nicesly in populate_search_result_list()
                    const label = $(this).data('label');
                    selected_projections[label] = label;
                });
                const selected_projections_string = Object.keys(selected_projections).join(',');
                const projection_source = $("#projection_source").val() ? $("#projection_source").val() : null;
                const projection_algorithm = $('[name="projection_algo"]:checked').val();

                add_state_history(selected_projections_string, projection_source, projection_algorithm)
            } else {
                // split on combination of space and comma (individually or both together.)
                const gene_symbol_array = $("#search_gene_symbol").val().split(/[\s,]+/);
                // Remove duplicates in gene search if they exist
                uniq_gene_symbols = gene_symbol_array.filter((value, index, self) => self.indexOf(value) === index);
                const curated_searched_gene_symbols = uniq_gene_symbols.join(',');
                add_state_history(curated_searched_gene_symbols);
            }

            $("#too_many_genes_warning").hide();
            $('#search_result_count').text('');
            if (multigene) {
                // MG enabled
                $('#search_results_scrollbox').hide();
                $('#multigene_search_indicator').show();
                // Show warning if too many genes are entered (projections don't matter... they aren't searched in the db)
                if (uniq_gene_symbols.length > 10) {
                    $("#too_many_genes_warning").text(`There are currently ${uniq_gene_symbols.length} genes to be searched and plotted. This can be potentially slow. Also be aware that with some plots, a high number of genes can make the plot congested or unreadable.`);
                    $("#too_many_genes_warning").show();
                }
            } else {
                // MG disabled
                $('#search_results_scrollbox').show();
                $('#multigene_search_indicator').hide();
            }

            // Adjust num_genes badge (this does not use the result from search_genes.py so that may mismatch if "exact" is not chosen)
            // TODO: Actually run search_genes.py to get annotation information
            $('#search_result_count').text(projection ? Object.keys(selected_projections).length : uniq_gene_symbols.length);
        }
    });

    $( document ).on("click", ".scope_choice", function() {
        SCORING_METHOD = $(this).data('choice');
        if (SELECTED_GENE !== null) {
            select_search_result($(SELECTED_GENE));
        }
    });

    // track the mouse movement so we can display scoring tooltips
    $( document ).on( "mousemove", (event) => {
        // Positioning for dataset_grid tips
        // Why is this pixel adjustment necessary?
        xpos = event.pageX - 240;
        ypos = event.pageY - 130 - 30;
        $("#tip").css("left", `${xpos}px` );
        $("#tip").css("top" , `${ypos}px` );
    });

    // Create observer to watch if user changes (ie. successful login does not refresh page)
    // See: https://developer.mozilla.org/en-US/docs/Web/API/MutationObserver

    // But we need to wait for navigation_bar to load first (in common.js) so do some polling
    // See: https://stackoverflow.com/q/38881301

    // Select the node that will be observed for mutations
    const target_node = document.getElementById('loggedin_controls');
    const safer_node = document.getElementById("navigation_bar");   // Empty div until loaded
    // Create an observer instance linked to the callback function
    const observer = new MutationObserver(function(_mutationList, _observer) {
        if (target_node) {
            load_all_trees();
            this.disconnect();  // Don't need to reload once the trees are updated
        }
    });
    // For the "config" settings, do not monitor the subtree of nodes as that will trigger the callback multiple times.
    // Just seeing #loggedin_controls go from hidden (not logged in) to shown (logged in) is enough to trigger.
    observer.observe(target_node || safer_node , { attributes: true });
});

function get_index_info() {
    $.ajax({
        url: './cgi/get_index_info.cgi',
        type: 'GET',
<<<<<<< HEAD
        dataType: 'json'
    }).done((data) => {
        $('#stats_dataset_count').text(data.dataset_count);
        $('#stats_user_count').text(data.user_count);
    }).fail((jqXHR, textStatus, errorThrown) => {
        display_error_bar(`${jqXHR.status} ${errorThrown.name}`, 'Error getting index info.');
=======
        dataType: 'json',
        success(data) {
            $('#stats_dataset_count').text(data.dataset_count);
            $('#stats_user_count').text(data.user_count);
        },
        error(jqXHR, _textStatus, errorThrown) {
            display_error_bar(`${jqXHR.status} ${errorThrown.name}`, 'Error getting index info.');
        }
>>>>>>> 53864a3a
    });
};

function load_annotation_organism_list() {
    $.ajax({
        url : './cgi/get_organism_list.cgi',
        type: "GET",
        data : {},
        dataType:"json",
        success: function(data, textStatus, jqXHR) {
            var ListTmpl = $.templates("#organism_list_tmpl");
            var ListHtml = ListTmpl.render(data['organisms']);
            $(".organism_icon_c").append(ListHtml);
        },
        error: function (jqXHR, textStatus, errorThrown) {
            display_error_bar(jqXHR.status + ' ' + errorThrown.name);
        }
    });
};

//Check help_id is valid. For Forgotten Password
function validate_help_id(help_id) {
    $.ajax({
        url: './cgi/validate_help_id.cgi',
        type: 'POST',
        data: {'help_id': help_id},
        dataType: 'json'
    }).done((data) => {
        if ( data.success == 1 ) {
            // Add help_id to form
            $('#user_help_id').val(help_id);

            // Greet user by name (a subtle confirmation they know it's their account)
            if (data.user_name.length > 0) {
                const user_first_name = ` ${data.user_name.split(' ')[0]}!`;
                $('#forgot_password_user_name').text(user_first_name);
            }
        } else {
            // Invalid help_id, display invalid message
            $("#valid_forgot_pass_modal_body_c").hide();
            $("#save_user_new_pass").hide();
            $("#invalid_forgot_pass_modal_body_c").show();
        }
        $('#forgot_password_modal').modal('show');
    }).fail((jqXHR, textStatus, errorThrown) => {
        display_error_bar(`${jqXHR.status} ${errorThrown.name}`, 'Error validating help ID');
    });
};

// TODO: If search is clicked before trees are loaded, gene is searched twice as submission happens twice.
// Disable search button until trees are loaded.
$(document).on("build_jstrees", async () => await load_all_trees());

// Disable 2nd password input until 1st is populated
$(document).on('keydown', 'input#user_new_pass_1', function(){
    if ( $(this).val().length > 1 ) {
        $("input#user_new_pass_2").prop("disabled", false);
    } else {
        $("input#user_new_pass_2").prop("disabled", true);
    }
});

// Disable Save password button until 1st and 2nd inputs match
$(document).on('keyup', 'input#user_new_pass_2', () => {
    const pass_1 = $('input#user_new_pass_1').val();

    if ( $('input#user_new_pass_2').val() == pass_1 ) {
        $('button#save_user_new_pass').prop('disabled', false);
    } else {
        $('button#save_user_new_pass').prop('disabled', true);
    }
});

// Submit new password
$(document).on('click', 'button#save_user_new_pass', () => {
    // Hide password form and show waiting
    $('#valid_forgot_pass_modal_body_c').hide();
    $('#forgot_pass_modal_footer').hide();
    $('#saving_forgot_pass_modal_body_c').show();

    const help_id = $('input#user_help_id').val();
    const new_password = $('input#user_new_pass_2').val();
    $.ajax({
        url: './cgi/save_user_account_changes.cgi',
        type: 'POST',
        data: { 'help_id': help_id, 'new_password': new_password, 'scope': 'password'},
        dataType: 'json'
    }).done((data) => {
        if (data.success == 1) {
            // Hide waiting and show success
            $('#saving_forgot_pass_modal_body_c').hide();
            $('#success_forgot_pass_modal_body_c').show();

            // Redirect to home page
            setInterval(function(){
                window.location.replace('./index.html');
            }, 2000);
        } else {
            $('.alert-container').html('<div class="alert alert-danger alert-dismissible" role="alert">' +
                '<button type="button" class="close close-alert" data-dismiss="alert" aria-label="Close"><span aria-hidden="true">&times;</span></button>' +
                '<p class="alert-message"><strong>Oops! </strong> ' + data.error + '</p></div>').show();
        }
    }).fail((jqXHR, textStatus, errorThrown) => {
        display_error_bar(`${jqXHR.status} ${errorThrown.name}`, 'Error saving new user password');
    });//end ajax
});

function validate_permalink(scope) {
    // Works for dataset or layout-based share IDs, which is differentiated by scope
    $.ajax({
        url : './cgi/validate_share_id.cgi',
        type: "POST",
        data : { 'share_id': dataset_id, 'scope': scope },
        dataType:"json"
    }).done((data) => {
        if ( data.success != 1 ) {
            $('.alert-container').html('<div class="alert alert-danger alert-dismissible" role="alert">' +
                '<button type="button" class="close close-alert" data-dismiss="alert" aria-label="Close"><span aria-hidden="true">&times;</span></button>' +
                '<p class="alert-message"><strong>Oops! </strong> ' + data.error + '</p></div>').show();
        }

        if (scope == 'permalink') {
            dataset_collection_panel.load_frames({dataset_id});
        }
    }).fail((jqXHR, textStatus, errorThrown) => {
        display_error_bar(`${jqXHR.status} ${errorThrown.name}`, 'Error validating share ID');
    });
}

async function load_layouts() {
    const layout_share_id = getUrlParameter('layout_id');

    // Temporary hack for Heller lab
    if (layout_share_id == '8d38b600' || layout_share_id == 'afd2eb77') {
        $("#intro_selected_profile_warning").show();
    }

    //organize user and domain profiles in a tree format
    await $.ajax({
        url: './cgi/get_user_layouts.cgi',
        type: 'post',
        data: { 'session_id': session_id, 'layout_share_id': layout_share_id },
        dataType: 'json'
    }).done((data) => {
        /*
            Priority of displayed profile:
            0.  Passed layout ID via layout_id URL parameter
            1.  Cookie value
            2.  User's DB-saved value (when they go to a machine, and there's no cookie)
            3.  Admin's active domain
        */
        const layouts = {};
        let active_layout_id = null;
        let active_layout_label = null;
        const layout_types = ['domain', 'user', 'group', 'shared', 'public']

        for (const ltype of layout_types) {
            layouts[ltype] = [];

            $.each(data[`${ltype}_layouts`], (_i, item) => {
                layouts[ltype].push({value: item['id'],
                                        text: item['label'],
                                        share_id: item['share_id'],
                                        folder_id: item['folder_id'],
                                        folder_parent_id: item['folder_parent_id'],
                                        folder_label: item['folder_label']
                                    });

                if (item['share_id'] == layout_share_id) {
                    active_layout_id = item.id;
                    active_layout_label = item.label;
                    layout_id = item.share_id;
                }
            });

        }

        // Generate the tree structure for the layouts
        profile_tree.domainProfiles = layouts.domain;
        profile_tree.userProfiles = layouts.user;
        profile_tree.groupProfiles = layouts.group;
        profile_tree.sharedProfiles = layouts.shared;
        profile_tree.publicProfiles = layouts.public;
        profile_tree.folders = data.folders;

        // NOTE: Need to deep copy the carts so the same node is not referenced in multiple trees.
        selected_profile_tree.domainProfiles = deepCopy(layouts.domain);
        selected_profile_tree.userProfiles = deepCopy(layouts.user);
        selected_profile_tree.groupProfiles = deepCopy(layouts.group);
        selected_profile_tree.sharedProfiles = deepCopy(layouts.shared);
        selected_profile_tree.publicProfiles = deepCopy(layouts.public);
        selected_profile_tree.folders = deepCopy(data.folders);

        // pass through again and look for one set by a cookie
        if (active_layout_id == null) {
            for (const ltype of layout_types) {
                $.each(data[`${ltype}_layouts`], (_i, item) => {
                    if (item.label == CURRENT_USER.profile) {
                        active_layout_id = item.id;
                        active_layout_label = item.label;
                        layout_id = item.share_id;
                        return false;
                    }
                });
            }
        }

        // pass through again and look for one set as current by the user
        if (active_layout_id == null) {
            for (const ltype of ['user', 'group']) {
                $.each(data[`${ltype}_layouts`], (_i, item) => {
                    if ( item['is_domain'] == 0 && item.is_current == 1 ) {
                        active_layout_id = item.id;
                        active_layout_label = item.label;
                        layout_id = item.share_id;
                        return false;
                    }
                });
            }
        }

        // pass through again if no active layout was found for user and choose the admin's
        if (active_layout_id == null) {
            $.each(data['domain_layouts'], (_i, item) => {
                if ( item['is_domain'] == 1 && item.is_current == 1 ) {
                    active_layout_id = item.id;
                    active_layout_label = item.label;
                    layout_id = item.share_id;
                    return false;
                }
            });
        }

        dataset_collection_panel.set_layout(active_layout_id, active_layout_label, false, multigene);
    }).fail((jqXHR, textStatus, errorThrown) => {
        display_error_bar(`${jqXHR.status} ${errorThrown.name}`, 'Error loading layouts.');
    });

    profile_tree.generateTree();
    selected_profile_tree.generateTree();
}

async function load_all_gene_carts() {
    let carts_found = false;
    let permalink_cart_id = null
    let permalink_cart_label = null
    $("#selected_gene_cart_c").prop("disabled", false);
    const cart_share_id = getUrlParameter('gene_cart_share_id');

    if (!session_id) {
        //User is not logged in. Hide gene carts container
        $("#selected_gene_cart_c").prop("disabled", true);
        gene_cart_tree.generateTree();
        selected_gene_cart_tree.generateTree();
        return;
    }
    await $.ajax({
        url: './cgi/get_user_gene_carts.cgi',
        type: 'post',
        data: { 'session_id': session_id, 'share_id': cart_share_id },
        dataType: 'json'
    }).done((data, textStatus, jqXHR) => {
        const carts = {};
        const cart_types = ['domain', 'user', 'group', 'shared', 'public'];
        for (const ctype of cart_types) {
            carts[ctype] = [];

            if (data[`${ctype}_carts`].length > 0) {
                carts_found = true;

                $.each(data[`${ctype}_carts`], (_i, item) => {
                    // If cart permalink was passed in, retrieve gene_cart_id for future use.
                    if (cart_share_id && item.share_id == cart_share_id) {
                        permalink_cart_id = item.id;
                        permalink_cart_label = item.label;
                    }

                    carts[ctype].push({value: item.id,
                                        text: item.label,
                                        folder_id: item.folder_id,
                                        folder_label: item.folder_label,
                                        folder_parent_id: item.folder_parent_id,
                                        share_id: item.share_id
                                        });
                });
            }
        }

        gene_cart_tree.domainGeneCarts = carts.domain;
        gene_cart_tree.userGeneCarts = carts.user;
        gene_cart_tree.groupGeneCarts = carts.group;
        gene_cart_tree.sharedGeneCarts = carts.shared;
        gene_cart_tree.publicGeneCarts = carts.public;
        gene_cart_tree.folders = data.folders || [];

        // NOTE: Need to deep copy the carts so the same node is not referenced in multiple trees.
        selected_gene_cart_tree.domainGeneCarts = deepCopy(carts.domain);
        selected_gene_cart_tree.userGeneCarts = deepCopy(carts.user);
        selected_gene_cart_tree.groupGeneCarts = deepCopy(carts.group);
        selected_gene_cart_tree.sharedGeneCarts = deepCopy(carts.shared);
        selected_gene_cart_tree.publicGeneCarts = deepCopy(carts.public);
        selected_gene_cart_tree.folders = deepCopy(data.folders) || [];

    }).fail((jqXHR, textStatus, errorThrown) => {
        display_error_bar(`${jqXHR.status} ${errorThrown.name}`, "Gene carts not sucessfully loaded.");
    });
    if (! carts_found ) {
        $("#selected_gene_cart_c").prop("disabled", true);
    }

    gene_cart_tree.generateTree();
    selected_gene_cart_tree.generateTree();

    // If gene_cart_permalink was provided:
    // 1) Set the value in the gene cart tree and gene search bar
    // 2) Trigger change event to populate the gene search bar with the genes
    // 3) (Outside of function) Search button is clicked
    // 4) (Outside of function) Show sidebar stuff in the display panel
    if (permalink_cart_id) {
        // This will also change selected_gene_cart via the "change" event trigger
        $("#search_param_gene_cart").text(permalink_cart_label);
        $("#search_param_gene_cart").val(permalink_cart_id);
        $("#search_param_gene_cart").trigger('change');
    }
}

async function load_pattern_carts() {
    let permalink_cart_id = null
    let permalink_cart_label = null

    const cart_share_id = getUrlParameter('projection_source');

    if (!session_id) {
        console.info("User is not logged in. Patterns not loaded.");
        projection_source_tree.generateTree();
        return;
    }

    await $.ajax({
        url: './cgi/get_user_gene_carts.cgi',
        type: 'post',
        data: { 'session_id': session_id, "group_by_type":true, 'share_id': cart_share_id},
        dataType: 'json'
    }).done((data, textStatus, jqXHR) => {

        const gctypes = ["unweighted-list", "weighted-list"];
        const cart_types = ['domain', 'user', 'group', 'shared', 'public'];

        for (const gctype of gctypes) {
            const carts = {};
            for (const ctype of cart_types) {
                carts[ctype] = [];
                if (data[gctype][`${ctype}_carts`].length > 0) {
                    $.each(data[gctype][`${ctype}_carts`], (_i, item) => {

                        // If cart permalink was passed in, retrieve gene_cart_id for future use.
                        if (cart_share_id && item.share_id == cart_share_id) {
                            permalink_cart_id = item.share_id;
                            permalink_cart_label = item.label;
                        }


                        carts[ctype].push({value: item.share_id,    // Use share ID as it is used in the cart file's basename
                                            text: item.label,
                                            folder_id: item.folder_id,
                                            folder_label: item.folder_label,
                                            folder_parent_id: item.folder_parent_id,
                                            gctype
                                            });
                    });
                }
            }

            projection_source_tree[gctype].domainGeneCarts = carts.domain;
            projection_source_tree[gctype].userGeneCarts = carts.user;
            projection_source_tree[gctype].groupGeneCarts = carts.group;
            projection_source_tree[gctype].sharedGeneCarts = carts.shared;
            projection_source_tree[gctype].publicGeneCarts = carts.public;
            projection_source_tree[gctype].folders = data.folders || [];
        }

    })
    .fail((jqXHR, textStatus, errorThrown) => {
        display_error_bar(`${jqXHR.status} ${errorThrown.name}`, "Weighted gene carts not sucessfully retrieved.");
    });

    // If projection info was in URL, one of the above should have the JSTree element returned
    projection_source_tree.generateTree();

    // If a permalink was provided, set the value in the tree and search bar
    if (permalink_cart_id) {
        $("#projection_source").text(permalink_cart_label);
        $("#projection_source").val(permalink_cart_id);
        // At this point, the tree is generated but loading data attributes to the storedValElt does not occur until a node is selected.
        // So we need to manually set the data attribute for the first-pass.
        const tree_leaf = projection_source_tree.treeData.find(e => e.id === `genecart__${$("#projection_source").val()}`);
        $("#projection_source").data("gctype", tree_leaf.gctype);
        $("#projection_source").trigger('change');
    }
}

// If user changes, update genecart/profile trees
async function load_all_trees(){
    // Update dataset and genecart trees in parallel
    // Works if they were not populated or previously populated
    try {
        await Promise.allSettled([load_layouts(), load_all_gene_carts(), load_pattern_carts()]);
    } catch (err) {
        console.error(err)
    }
    console.info("Trees loaded");

    // NOTE: This will trigger again if the MutationObserver catches a login, but that may be acceptable.
    $(document).trigger("handle_page_loading");

}

// Hide option menu when scope is changed.
$(document).on('click', '.scope_choice', () => {
        $('#toggle_options').popover('hide');
    });

// Handle direct documentation links
$(document).on('click', '#doc-link-choices li', function(){
    window.location.replace(`./manual.html?doc=${$(this).data('doc-link')}`);
});

// Sort numerically in situations where a alphabetical string is followed by a number
// i.e. PC1, PC2, etc.
// NOTE: Ignores the leading string altogether, so this still applies even if that is not consistent.
const customNumericSort = function (a, b) {
    return (Number(a.match(/(\d+)$/g)[0]) - Number((b.match(/(\d+)$/g)[0])));
}

function populate_search_result_list(data) {
    // so we can display in sorted order.  javascript sucks like that.
    sorted_gene_syms = [];

    for (const key in data) {
        if (data.hasOwnProperty(key)) {
            sorted_gene_syms.push(key);
        }
    }

    sorted_gene_syms.sort();
    if (projection) {
        // Source - https://stackoverflow.com/a/29180576
        sorted_gene_syms.sort(customNumericSort);
    }
    sorted_gene_syms_len = sorted_gene_syms.length

    const items = [];

    for (i = 0; i < sorted_gene_syms_len; i++) {
        gene_symbol = sorted_gene_syms[i];

        // Build search result html
        let gene_result_html = `<a class="list-group-item" data-gene_symbol="${gene_symbol}" href="#">${gene_symbol}`;

        gene_result_html += '</a>';
        items.push(gene_result_html);
    }

    if (items.length == 0) {
        $('#search_results').text('No results found');
        $('#search_result_count').text(items.length);
    } else {
        $('#search_results').append( items.join('') );

        // the value here needs to match the max in gene_search.cgi
        if (items.length == 100) {
            $('#search_result_count').text(`max:${items.length}`);
        } else {
            $('#search_result_count').text(items.length);
        }
    }
}

var lastCall = 0;
function select_search_result(elm, draw_display=true) {
    //TODO Prevent this function from being double-called by #gene_search_form.submit()
    const callTime = new Date().getTime();
    if (callTime - lastCall <= 500) {
      return false;
    }
    lastCall = callTime;

    SELECTED_GENE = $(elm);
    gene_sym = $(elm).data("gene_symbol");

    // remove coloring from other result links
    $('.list-group-item-active').removeClass('list-group-item-active');
    $(elm).addClass('list-group-item-active');

    if (projection) {
        if (! multigene) {
            // Get to top up- and down-regulated genes for each pattern if they exist.
            const top_up = $(`.js-projection-pattern-elts-check[data-label=${gene_sym}]`).data('top-up') || undefined;
            const top_down = $(`.js-projection-pattern-elts-check[data-label=${gene_sym}]`).data('top-down') || undefined;

            if (! (top_up === undefined)) {
                $("#highly_expressed_genes_card .card-header").text(`Pattern ${gene_sym}`);
                $("#highly_expressed_genes_card #top_up_genes .card-text").text(top_up);
                $("#highly_expressed_genes_card #top_down_genes .card-text").text(top_down);
                $("#highly_expressed_genes_card").show();
                $('#functional_not_supported_alert').hide();    // Hide functional support panel to clean up some screen real estate
            }
        }
    } else {
        // Functional panel is shown via gene_search_form submit event
        annotation_panel.annotation = search_results[gene_sym];
        annotation_panel.autoselect_organism();
    }

    if (draw_display) {
        dataset_collection_panel.update_by_search_result(search_results[gene_sym]);
    }

    // call any plugin functions
    search_result_postselection_functions.forEach((f) => {f()})
}

function isNumeric(n) {
    return !isNaN(parseFloat(n)) && isFinite(n);
}

$('#search_results').on("click", "a", function(e) {
    e.preventDefault(); //prevent page scrolling to top
    $(this).blur(); //removes focus so active's purple coloring can show

    dataset_collection_panel.reset_abort_controller();

    let draw=true;
    if (projection) {
        draw=false;

        dataset_collection_panel.datasets.forEach((dataset) => {
            dataset.draw({gene_symbol: $(this).data("gene_symbol")});
        });
    }
    select_search_result(this, draw_display=draw);
});

// Warn user if no datasets in profile
$( "#search_gene_symbol").focus(function(){
    if (dataset_collection_panel.datasets.length < 1) {
        $("#search_gene_symbol").popover('show');
    } else {
        $("#search_gene_symbol").popover('hide');
    }
});
$("#search_gene_symbol").blur(function() {
    $("#search_gene_symbol").popover('hide');
});

// Popover for warning user that profile lacks datasets.
$('#search_gene_symbol').popover({
  	animation: true,
  	trigger: 'manual',
    container: 'body',
  	content: "<div class='text-center' style='width:250px;'>" +
        "<div class='alert alert-warning text-center'>" +
        "<p><span class='fa fa-exclamation'></span> <b>No datasets in current profile</b></p>" +
      	"</div>" +
        "<p>To search a gene, add a dataset to your layout profile in the <a href='./dataset_manager.html'>Dataset Manager</a>.</p>" +
        "</div>",
  	html: true,
  	placement: 'right'
});

$("#gene_search_form").submit((event) => {
    $("#viewport_intro").hide();
    $("#viewport_main").show();
    show_gene_search_view();

    // re-initialize any open tooltips
    $('[data-toggle="tooltip"], .tooltip').tooltip();
    // Ensure correct tooltip text is displayed
    set_exact_match(exact_match, false);
    set_multigene_plots(multigene, false);


    const formData = $("#gene_search_form").serializeArray();

    // split on combination of space and comma (individually or both together.)
    const gene_symbol_array = $("#search_gene_symbol").val().split(/[\s,]+/);
    // Remove duplicates in gene search if they exist
    const uniq_gene_symbols = gene_symbol_array.filter((value, index, self) => self.indexOf(value) === index);
    const curated_searched_gene_symbols = uniq_gene_symbols.join(',');

    add_state_history(curated_searched_gene_symbols);

    $("#too_many_genes_warning").hide();
    $('#search_result_count').text('');

    // MG disabled
    $('#search_results_scrollbox').show();
    $('#multigene_search_indicator').hide();
    if (multigene) {
        // MG enabled
        $('#search_results_scrollbox').hide();
        $('#multigene_search_indicator').show();
        // Show warning if too many genes are entered
        if (uniq_gene_symbols.length > 10) {
            $("#too_many_genes_warning").text(`There are currently ${uniq_gene_symbols.length} genes to be searched and plotted. This can be potentially slow. Also be aware that with some plots, a high number of genes can make the plot congested or unreadable.`);
            $("#too_many_genes_warning").show();
        }
    }

    // show search results
    $('#search_results_c').removeClass('search_result_c_DISABLED');

    dataset_collection_panel.load_frames({dataset_id, multigene});

    // Add Exact Match param
    formData.push({"name": "exact_match", "value" :Number(exact_match)});

    $.ajax({
        url : './cgi/search_genes.py',
        type: "POST",
        data : formData,
        dataType:"json",
    }).done((data) => {
        // reset search_results
        search_results = data;
        populate_search_result_list(data);
        $('#intro_content').hide('fade', {}, 400, () => {
            if (multigene){
                dataset_collection_panel.update_by_all_results(uniq_gene_symbols);
                hide_functional_panel();
            } else {
                // auto-select the first match.  first <a class="list-group-item"
                // Also draws the plot for each dataset.
                const first_thing = $('#search_results a.list-group-item').first();
                select_search_result(first_thing);
            }
        });

        set_scrollbar_props();
    }).fail((jqXHR, textStatus, errorThrown) => {

        // Error occurred
        if ( $('#search_gene_symbol').val().length < 1 ) {
        // No gene symbol entered
                $('.alert-container').html('<div class="alert alert-danger alert-dismissible" role="alert">' +
                    '<button type="button" class="close close-alert" data-dismiss="alert" aria-label="Close"><span aria-hidden="true">&times;</span></button>' +
                    '<p class="alert-message"><strong>Oops! </strong>No gene symbol was entered. Enter a gene symbol and try again.</p></div>').show();


        } else if ( dataset_collection_panel.datasets.length == 0) {
        // No datasets in current layout profile
                $('.alert-container').html('<div class="alert alert-danger alert-dismissible" role="alert">' +
                    '<button type="button" class="close close-alert" data-dismiss="alert" aria-label="Close"><span aria-hidden="true">&times;</span></button>' +
                    '<p class="alert-message"><strong>Oops! </strong>No datasets were found in the current layout profile.</p><p>To add datasets to a profile or choose a different profile, go to the <a href="./dataset_manager.html" class="alert-link">Dataset Manager</a>.</p></div>').show();

        } else {
            // Some other error occurred
            display_error_bar(`${jqXHR.status} ${errorThrown.name}`, "Could not successfully search for genes in database.");
        }
    }).always(() => {
        $('#searching_indicator_c').hide();
    });

    return false;  // keeps the page from not refreshing

});

$("#projection_search_form").submit((event) => {
    $("#viewport_intro").hide();
    $("#viewport_main").show();
    show_projection_search_view();

    // re-initialize any open tooltips
    $('[data-toggle="tooltip"], .tooltip').tooltip();

    // If front page MG was enabled, ensure correct radio button is selected
    if (multigene) {
        $('#multi_pattern').click();
    } else {
        // If single gene, select all genes
        $(`.js-projection-pattern-elts-check`).prop('checked', true);
    }

    const projection_algorithm = $('[name="projection_algo"]:checked').val();
    const is_pca = projection_algorithm == 'pca';

    // Get selected projections and add as state
    const selected_projections = [];
    $('.js-projection-pattern-elts-check:checked').each(function() {
        // Needs to be Object so it can be the same structure as "search_genes.py" so it fits nicesly in populate_search_result_list()
        const label = $(this).data('label');
        selected_projections[label] = label;
    });
    const selected_projections_string = Object.keys(selected_projections).join(',');

    // MG disabled
    $('#search_results_scrollbox').show();
    $('#multigene_search_indicator').hide();
    if (multigene) {
        // MG enabled
        $('#search_results_scrollbox').hide();
        $('#multigene_search_indicator').show();
    }

    // show search results
    $('#search_results_c').removeClass('search_result_c_DISABLED');

    const projection_source = $("#projection_source").val() ? $("#projection_source").val() : null;
    projection = true;

    // Add the patterns source to the history.
    add_state_history(selected_projections_string, projection_source, projection_algorithm);

    // Run ProjectR for the chosen pattern
    if (projection_source) {
        dataset_collection_panel.load_frames({dataset_id, multigene, projection});
        const gctype = $("#projection_source").data('gctype');

        search_results = selected_projections;

        // Implementing search_genes.py results without the CGI execution
        populate_search_result_list(selected_projections);
        $('#intro_content').hide('fade', {}, 400);
        // auto-select the first match.  first <a class="list-group-item"
        const first_thing = $('#search_results a.list-group-item').first();
        select_search_result(first_thing, draw_display=false);
        set_scrollbar_props();

        dataset_collection_panel.reset_abort_controller();

        // SAdkins - Leaving this code in here, but I don't think it works any better than just a standard async/await call with memory management
        //const promise_limit = 8;
        //const run_async_projection = asyncLimit(run_projection, promise_limit);
        dataset_collection_panel.datasets.map((dataset) => {
            run_projection(dataset, projection_source, is_pca, gctype, selected_projections, first_thing);
            //run_async_projection(dataset, projection_source, is_pca, gctype, selected_projections, first_thing);

        });
        return false;  // keeps the page from not refreshing
    }

    $("#viewport_intro").show();
    $('#permalink_intro_c').show();
    $("#functional_not_supported_alert").hide();    // otherwise it shows way at the bottom of the screen
    return false;   // keeps the page from not refreshing
})

$("#projection_source").on('change', (_event) => {
    const gctype = $("#projection_source").data("gctype");
    $.ajax({
        type: "POST",
        url: "./cgi/get_pattern_element_list.cgi",
        async: false,   // No clue why this works but async/wait does not.. maybe it's the onchange event?
        data: {
            'source_id': $('#projection_source').val(),
            'scope': gctype
        },
        dataType: "json"
    }).done((data) => {
        const pattern_elements_tmpl = $.templates("#pattern_elements_tmpl");
        const pattern_elements_html = pattern_elements_tmpl.render(data);
        $("#projection_pattern_elements").html(pattern_elements_html);

        // If only one pattern, disable multi-pattern
        $("#multi_pattern").prop( "disabled", false )
        if (!data.length) {
            $("#single_pattern").click();
            $("#multi_pattern").prop( "disabled", true )
        }

        // Only show if multigene is enabled. All projections are used in single gene search.
        if (multigene) {
            $("#projection_pattern_elements_c").show();
        }
    }).fail((jqXHR, textStatus, errorThrown) => {
        display_error_bar(`${jqXHR.status} ${errorThrown.name}`, 'Error getting list of patterns from source.');
    });
});

$("#highly_expressed_genes_card .card-footer button").on("click", (_event) => {
    const pattern_id = $(SELECTED_GENE).data("gene_symbol");

    $.ajax({
        type: "POST",
        url: "./cgi/get_pattern_weighted_genes.cgi",
        async: false,   // No clue why this works but async/wait does not.. maybe it's the onchange event?
        data: {
            'source_id': $('#projection_source').val(),
            pattern_id
        },
        dataType: "json"
    }).done((data) => {
        let html_stream = "<table>";
        // Gather genes and weights and show in new page
        for (const row of data) {
            html_stream += `<tr><td>${row["gene"]}</td><td>${row["weight"]}</td></tr>`;
        }
        html_stream += "</table>"
        const tab = window.open('about:blank', '_blank');
        tab.document.write(html_stream);
        tab.document.close();

    }).fail((jqXHR, textStatus, errorThrown) => {
        display_error_bar(`${jqXHR.status} ${errorThrown.name}`, `Error getting gene weights for pattern ${pattern_id} from source.`);
    });

})

// controls to enable user scrolling of results with mouse arrow
scrolling_results = false

$('body').click((event) => {
    scrolling_results = !$(event.target).closest('#search_results_c').length ? false : true;;
});

$(document).keydown((event) => {
    // don't do anything unless we're scrolling results
    if (scrolling_results == true) {
        // this makes sure the browser doesn't scroll the window
        event.preventDefault();

        const draw = projection ? false : true;

        switch (event.keyCode) {
            // up key
            case 38:
            if (AT_FIRST_MATCH_RECORD == false) {
                const new_gene = $(SELECTED_GENE).prev();
                // For projections, we do not want to go through checks where the organism_id is checked
                // (since there isn't one).  So we draw the display and select the search result independently
                if (!draw) {
                    dataset_collection_panel.datasets.forEach((dataset) => {
                        dataset.draw({gene_symbol: $(new_gene).data("gene_symbol")});
                    });
                }

                select_search_result($(SELECTED_GENE).prev(), draw_display=draw);
            }
            break;

            // down key
            case 40:
            if (AT_LAST_MATCH_RECORD == false) {
                const new_gene = $(SELECTED_GENE).next();
                if (!draw) {
                    dataset_collection_panel.datasets.forEach((dataset) => {
                        dataset.draw({gene_symbol: $(new_gene).data("gene_symbol")});
                    });
                }

                select_search_result($(SELECTED_GENE).next(), draw_display=draw);
            }
            break;
        }
    }
});

// Gene Details collapse css changes
$(document).on('click', '#gene_details_header, #gene_collapse_btn', () => {
    if ($('#gene_collapse_btn').attr('aria-expanded') == 'false') {
        //Details is collapsed
        $('#gene_details_header').css({
            'border-bottom-left-radius': '4px',
            'border-bottom-right-radius': '4px'
        });

        //Change '-' back to '+' button
        $('#gene_collapse_btn').replaceWith('<span id="gene_collapse_btn" class="fa ' +
            'fa-minus pull-right" title="Show gene information" ' +
            'data-toggle="collapse"' +
            'data-target="#gene_details_info" aria-expanded="true" ' +
            'aria-controls="gene_details_info"></span>');
    } else {
      //Details is expanded
      $('#gene_details_header').css({
          'border-bottom-left-radius': '0px',
          'border-bottom-right-radius': '0px'
      });

      //Change '+' to '-'
      $('#gene_collapse_btn').replaceWith('<span id="gene_collapse_btn" class="fa ' +
          'fa-plus pull-right" title="Hide gene information" ' +
          'data-toggle="collapse" ' +
          'data-target="#gene_details_info" aria-expanded="false" ' +
          'aria-controls="gene_details_info"></span>');
    }
});

// If #search_param_gene_cart (front page) was the setter, set #selected_gene_cart
$('#search_param_gene_cart').change(() => {
    $('.js-gene-cart').text($('#search_param_gene_cart').text());
    $('.js-gene-cart').val($('#search_param_gene_cart').val());
    $('.js-gene-cart-div').css("visibility", "visible");
});

// When a gene cart is selected, populate the gene search bar with its members
$('.js-gene-cart').change( function() {
    const gene_cart_id = $(this).val();
    const params = { session_id, gene_cart_id };

    if (typeof session_id !== 'undefined') {
        // Get the gene cart members and populate the gene symbol search bar
        $.ajax({
            url: './cgi/get_gene_cart_members.cgi',
            async: false,   // No clue why this works but async/wait does not.. maybe it's the onchange event?
            type: 'post',
            data: params
        }).done((data) => {
            if (data.success === 1) {
                const gene_symbols_array = []
                // format gene symbols into search string
                $.each(data.gene_symbols, (i, item) => {
                    gene_symbols_array.push(item.label);
                });
                //deduplicate gene cart
                const dedup_gene_symbols_array = [...new Set(gene_symbols_array)]

                gene_symbols = dedup_gene_symbols_array.join(' ')
                $('.js-gene-symbols').val(gene_symbols);

                // determine if searching for exact matches
                exact_match = true;
                set_exact_match(exact_match);
                $(".js-exact-match img").tooltip('hide'); // Do not want it to autoshow since it most likely is not hovered over right now
            } else {
                $('.js-gene-cart').text(oldValue);
                $('.alert-container').html('<div class="alert alert-danger alert-dismissible" role="alert">' +
                    '<button type="button" class="close close-alert" data-dismiss="alert" aria-label="Close"><span aria-hidden="true">&times;</span></button>' +
                    '<p class="alert-message"><strong>Oops! </strong> ' + data.error + '</p></div>').show();
            }
        }).fail((jqXHR, textStatus, errorThrown) => {
            console.error(`Failed to load gene cart members because msg: ${msg}`);
        });
    }
});

async function run_projection(dataset, projection_source, is_pca, gctype, selected_projections, first_thing) {
    try {
        await dataset.run_projectR(projection_source, is_pca, gctype);
        if (dataset.projection_id) {
            if (multigene) {
                // 'entries' is array of gene_symbols
                dataset.draw_mg({ gene_symbols: Object.keys(selected_projections) });
            } else {
                dataset.draw({ gene_symbol: first_thing.data('gene_symbol') });
            }
        } else {
            if (dataset.display)
                dataset.display.clear_display();
            dataset.show_no_match();
        }

    } catch(error) { console.error(error)};
}


// Set the state history based on current conditions
function add_state_history(searched_entities, projection_source=null, projection_algorithm=null) {
    const state_info = {
        'multigene_plots': Number(multigene)
    };

    let state_url = "/index.html?"
        + `multigene_plots=${state_info.multigene_plots}`;

    // Currently dataset share id and layout id URL params are mutually exclusive (or neither is used)
    if (dataset_id) {
        state_info.share_id = dataset_id;
        state_url += `&share_id=${dataset_id}`;
    }

    if (layout_id) {
        state_info.layout_id = layout_id;
        state_url += `&layout_id=${layout_id}`;
    }

    if (projection) {

        // If "transfer learning button on front page was clicked, this will initially be undefined
        if (projection_source) {
            state_info.projection_source = projection_source;
            state_url += `&projection_source=${projection_source}`;
        }

        if (projection_algorithm) {
            state_info.projection_algo = projection_algorithm;
            state_url += `&projection_algo=${state_info.projection_algo}`;
        }
        // If a single-projection display, do not bother adding the list of patterns
        if (state_info.multigene_plots == 1) {
            state_info.projection_patterns = searched_entities;
            state_url += `&projection_patterns=${searched_entities}`;
        }
    } else {
        // gene_cart_id automatically enables the exact_match and populates gene symbols,
        // so let's not crowd up the history with that.
        if (gene_cart_id) {
            state_info.gene_cart_share_id = gene_cart_id;
            state_url += `&gene_cart_share_id=${gene_cart_id}`;
        } else {
            state_info.gene_symbol_exact_match = Number(exact_match);
            state_url += `&gene_symbol_exact_match=${state_info.gene_symbol_exact_match}`;
            if (searched_entities) {
                state_info.gene_symbol = searched_entities;
                state_url += `&gene_symbol=${searched_entities}`;
            }
        }
    }

    // SAdkins - Should we have a separate history state for dataset share IDs?
    history.pushState(
        // State Info
        state_info,
        // State title
        projection ? "Projection Pattern Search" : "Gene search",
        // URL
        state_url
    )
}

function set_scrollbar_props() {
    // http://manos.malihu.gr/jquery-custom-content-scroller/
    // The author of this utility was wonderfully responsive and helpful
    if (SCROLLBAR_DRAWN == false) {
        $("#search_results_scrollbox").mCustomScrollbar({
            theme: '3d-thick-dark',
            scrollButtons:{ enable:true },
            // we need to disable the keyboard scrolling so our custom indicators can work
            keyboard:{ enable:false }
        });

        // Change height after initializing scroller.
        $("#search_results_scrollbox").css({'height': 'calc(90vh - 260px)'});

        SCROLLBAR_DRAWN = true;
    } else {
        $("#search_results_scrollbox").mCustomScrollbar("update");
    }
}

function update_datasetframes_projections() {

    const is_pca = $('[name="projection_algo"]').filter(':checked').val() == 'pca';

    // Get selected projections and add as state
    const selected_projections = [];
    $('.js-projection-pattern-elts-check:checked').each(function() {
        // Needs to be Object so it can be the same structure as "search_genes.py" so it fits nicesly in populate_search_result_list()
        const label = $(this).data('label');
        selected_projections[label] = label;
    });

    // Assumes that projection source is still present.
    const projection_source = $("#projection_source").val();
    if (!projection_source) {
        return;
    }

    const gctype = $("#projection_source").data('gctype');
    const first_thing = $('#search_results a.list-group-item').first();
    select_search_result(first_thing, draw_display=false);

    // Run ProjectR for the chosen pattern
    dataset_collection_panel.datasets.map((dataset) => {
        run_projection(dataset, projection_source, is_pca, gctype, selected_projections, first_thing);
    });
}

// automatically reloads dataset grid and resubmits gene search
function update_datasetframes_generesults() {
    if (multigene){
        // split on combination of space and comma (individually or both together.)
        const gene_symbol_array = $("#search_gene_symbol").val().split(/[\s,]+/);
        // Remove duplicates in gene search if they exist
        const uniq_gene_symbols = gene_symbol_array.filter((value, index, self) => self.indexOf(value) === index);
        dataset_collection_panel.update_by_all_results(uniq_gene_symbols);
    } else {
        // auto-select the first match.  first <a class="list-group-item"
        const first_thing = $('#search_results a.list-group-item').first();
        select_search_result(first_thing);
    }
}

function set_exact_match(is_enabled, show_tooltip=true) {
    const action = show_tooltip ? "show" : "hide";
    if (is_enabled) {
        $(".js-exact-match img").attr("src", "img/arrow_target_selected.png");
        $(".js-exact-match:visible").attr('data-original-title', "Exact match (currently on).").tooltip(action); // Show is added so the old version of the tooltip does not persist
    } else {
        $(".js-exact-match img").attr("src", "img/arrow_target_unselected.png");
        $(".js-exact-match:visible").attr('data-original-title', "Exact match (currently off).").tooltip(action);
    }
}

function set_multigene_plots(is_enabled, show_tooltip=true) {
    const action = show_tooltip ? "show" : "hide";

    if (is_enabled) {
        $(".js-multigene:visible").attr('data-original-title', "Multigene displays enabled. Click to search for single-gene displays.").tooltip(action);
        $(".js-multigene img").attr('src', 'img/icons/multi-dna.svg');
        // projection tab stuff
        $("#projection_pattern_deselect_all").click();
        $("#projection_pattern_elements_c").show();
        return;
    }
    $(".js-multigene:visible").attr('data-original-title', "Single-gene displays enabled. Click to search for multigene displays.").tooltip(action);
    $(".js-multigene img").attr('src', 'img/icons/single-dna.svg');
    // projection tab stuff
    $("#projection_pattern_select_all").click();
    $("#projection_pattern_elements_c").hide();
}

// Show gene-related container and options
function show_gene_search_view() {
    $('#gene_search_div').show();
    $('#projection_search_div').hide();
    $('#submit_search_projection').hide();

    $("#gene_permalink_info").show();
    $('#projection_permalink_info').hide();

    show_functional_panel();
}

// Show projection-related container and options
function show_projection_search_view() {
    $('#projection_search_div').show();
    $('#submit_search_projection').show();
    $('#gene_search_div').hide();

    $("#gene_permalink_info").hide();
    $('#projection_permalink_info').show();

    hide_functional_panel();

}

function hide_functional_panel() {
    $('#functional_not_supported_alert').show();
    $('#gene_details_c').hide();
    $('#links_out_c').hide();
    $('#highly_expressed_genes_card').hide();
}

function show_functional_panel() {
    $('#functional_not_supported_alert').hide();
    $('#gene_details_c').show();
    $('#links_out_c').show();
    $('#highly_expressed_genes_card').hide();
}

// Events to select and deselect all projection pattern checkboxes
$(document).on("click", "#projection_pattern_select_all", () => {
    $('.js-projection-pattern-elts-check').prop('checked', true);
});

$(document).on("click", "#projection_pattern_deselect_all", () => {
    $('.js-projection-pattern-elts-check').prop('checked', false);
});

// SAdkins - 5/6/22 - Moved these functions to top level so they are loaded quicker, so triggers work without needing a timeout period before.
$('#intro_search_form').on('submit', (e) => {
    // TODO: It makes sense to remove/destroy those elements we aren't showing after a search
    $('#intro_content').hide();

    $("#leftbar_main").show();
    $("#viewport_main").show();

    // fire the true search button, to submit the true form
    if (projection) {
        $("#submit_search_projection").trigger( "click" );
    } else {
        $("#search_gene_symbol").val( $("#search_gene_symbol_intro").val());
        $("#submit_search").trigger( "click" );
    }
    return false;   // prevent the default action
});

// Search from front page is clicked
$('#intro_search_icon').click((e) => {
    $('#intro_search_form').submit();
});

// Search from results page is clicked
$('#submit_search').click((e) => {
    // Reset some stuff before submission, so it does not show while AJAX stuff is happening
    $('#search_results').empty();
    $('#search_result_count').empty();
    $('#searching_indicator_c').show();

    // Scope selection
    $('#toggle_options').show();

    $('#gene_search_form').submit();
})

// Display curations using projections instead of genes
$('#submit_search_projection').click((e) => {
    // Reset some stuff before submission, so it does not show while AJAX stuff is happening
    $('#search_results').empty();
    $('#search_result_count').empty();
    $('#searching_indicator_c').hide(); // Showing patterns in the search list is super-fast, so no need to show loading indicator

    // Scope selection
    $('#toggle_options').hide();  // Not sure if this is relevant for projections
    $('#projection_search_form').submit();
})<|MERGE_RESOLUTION|>--- conflicted
+++ resolved
@@ -307,23 +307,12 @@
     $.ajax({
         url: './cgi/get_index_info.cgi',
         type: 'GET',
-<<<<<<< HEAD
         dataType: 'json'
     }).done((data) => {
         $('#stats_dataset_count').text(data.dataset_count);
         $('#stats_user_count').text(data.user_count);
     }).fail((jqXHR, textStatus, errorThrown) => {
         display_error_bar(`${jqXHR.status} ${errorThrown.name}`, 'Error getting index info.');
-=======
-        dataType: 'json',
-        success(data) {
-            $('#stats_dataset_count').text(data.dataset_count);
-            $('#stats_user_count').text(data.user_count);
-        },
-        error(jqXHR, _textStatus, errorThrown) {
-            display_error_bar(`${jqXHR.status} ${errorThrown.name}`, 'Error getting index info.');
-        }
->>>>>>> 53864a3a
     });
 };
 
