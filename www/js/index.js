--- conflicted
+++ resolved
@@ -2,214 +2,9 @@
     // Nothing here yet
 });
 
-<<<<<<< HEAD
-// Submit new password
-$(document).on('click', 'button#save_user_new_pass', () => {
-    // Hide password form and show waiting
-    $('#valid_forgot_pass_modal_body_c').hide();
-    $('#forgot_pass_modal_footer').hide();
-    $('#saving_forgot_pass_modal_body_c').show();
-
-    const help_id = $('input#user_help_id').val();
-    const new_password = $('input#user_new_pass_2').val();
-    $.ajax({
-        url: './cgi/save_user_account_changes.cgi',
-        type: 'POST',
-        data: { 'help_id': help_id, 'new_password': new_password, 'scope': 'password'},
-        dataType: 'json'
-    }).done((data) => {
-        if (data.success == 1) {
-            // Hide waiting and show success
-            $('#saving_forgot_pass_modal_body_c').hide();
-            $('#success_forgot_pass_modal_body_c').show();
-
-            // Redirect to home page
-            setInterval(function(){
-                window.location.replace('./index.html');
-            }, 2000);
-        } else {
-            $('.alert-container').html('<div class="alert alert-danger alert-dismissible" role="alert">' +
-                '<button type="button" class="close close-alert" data-dismiss="alert" aria-label="Close"><span aria-hidden="true">&times;</span></button>' +
-                '<p class="alert-message"><strong>Oops! </strong> ' + data.error + '</p></div>').show();
-        }
-    }).fail((jqXHR, textStatus, errorThrown) => {
-        display_error_bar(`${jqXHR.status} ${errorThrown.name}`, 'Error saving new user password');
-    });//end ajax
-});
-
-function validate_permalink(scope) {
-    // Works for dataset or layout-based share IDs, which is differentiated by scope
-    $.ajax({
-        url : './cgi/validate_share_id.cgi',
-        type: "POST",
-        data : { 'share_id': dataset_id, 'scope': scope },
-        dataType:"json"
-    }).done((data) => {
-        if ( data.success != 1 ) {
-            $('.alert-container').html('<div class="alert alert-danger alert-dismissible" role="alert">' +
-                '<button type="button" class="close close-alert" data-dismiss="alert" aria-label="Close"><span aria-hidden="true">&times;</span></button>' +
-                '<p class="alert-message"><strong>Oops! </strong> ' + data.error + '</p></div>').show();
-        }
-
-        if (scope == 'permalink') {
-            dataset_collection_panel.load_frames({dataset_id});
-        }
-    }).fail((jqXHR, textStatus, errorThrown) => {
-        display_error_bar(`${jqXHR.status} ${errorThrown.name}`, 'Error validating share ID');
-    });
-}
-
-async function load_layouts() {
-    const layout_share_id = getUrlParameter('layout_id');
-
-    // Temporary hack for Heller lab
-    if (layout_share_id == '8d38b600' || layout_share_id == 'afd2eb77') {
-        $("#intro_selected_profile_warning").show();
-    }
-
-    //organize user and domain profiles in a tree format
-    await $.ajax({
-        url: './cgi/get_user_layouts.cgi',
-        type: 'post',
-        data: { 'session_id': session_id, 'layout_share_id': layout_share_id },
-        dataType: 'json'
-    }).done((data) => {
-        /*
-            Priority of displayed profile:
-            0.  Passed layout ID via layout_id URL parameter
-            1.  Cookie value
-            2.  User's DB-saved value (when they go to a machine, and there's no cookie)
-            3.  Admin's active domain
-        */
-        const layouts = {};
-        let active_layout_id = null;
-        let active_layout_label = null;
-        const layout_types = ['domain', 'user', 'group', 'shared', 'public']
-
-        for (const ltype of layout_types) {
-            layouts[ltype] = [];
-
-            $.each(data[`${ltype}_layouts`], (_i, item) => {
-                layouts[ltype].push({value: item['id'],
-                                        text: item['label'],
-                                        share_id: item['share_id'],
-                                        folder_id: item['folder_id'],
-                                        folder_parent_id: item['folder_parent_id'],
-                                        folder_label: item['folder_label']
-                                    });
-
-                if (item['share_id'] == layout_share_id) {
-                    active_layout_id = item.id;
-                    active_layout_label = item.label;
-                    layout_id = item.share_id;
-                }
-            });
-
-        }
-
-        // Generate the tree structure for the layouts
-        profile_tree.domainProfiles = layouts.domain;
-        profile_tree.userProfiles = layouts.user;
-        profile_tree.groupProfiles = layouts.group;
-        profile_tree.sharedProfiles = layouts.shared;
-        profile_tree.publicProfiles = layouts.public;
-        profile_tree.folders = data.folders;
-
-        // NOTE: Need to deep copy the carts so the same node is not referenced in multiple trees.
-        selected_profile_tree.domainProfiles = deepCopy(layouts.domain);
-        selected_profile_tree.userProfiles = deepCopy(layouts.user);
-        selected_profile_tree.groupProfiles = deepCopy(layouts.group);
-        selected_profile_tree.sharedProfiles = deepCopy(layouts.shared);
-        selected_profile_tree.publicProfiles = deepCopy(layouts.public);
-        selected_profile_tree.folders = deepCopy(data.folders);
-
-        // pass through again and look for one set by a cookie
-        if (active_layout_id == null) {
-            for (const ltype of layout_types) {
-                $.each(data[`${ltype}_layouts`], (_i, item) => {
-                    if (item.label == CURRENT_USER.profile) {
-                        active_layout_id = item.id;
-                        active_layout_label = item.label;
-                        layout_id = item.share_id;
-                        return false;
-                    }
-                });
-            }
-        }
-
-        // pass through again and look for one set as current by the user
-        if (active_layout_id == null) {
-            for (const ltype of ['user', 'group']) {
-                $.each(data[`${ltype}_layouts`], (_i, item) => {
-                    if ( item['is_domain'] == 0 && item.is_current == 1 ) {
-                        active_layout_id = item.id;
-                        active_layout_label = item.label;
-                        layout_id = item.share_id;
-                        return false;
-                    }
-                });
-            }
-        }
-
-        // pass through again if no active layout was found for user and choose the admin's
-        if (active_layout_id == null) {
-            $.each(data['domain_layouts'], (_i, item) => {
-                if ( item['is_domain'] == 1 && item.is_current == 1 ) {
-                    active_layout_id = item.id;
-                    active_layout_label = item.label;
-                    layout_id = item.share_id;
-                    return false;
-                }
-            });
-        }
-
-        dataset_collection_panel.set_layout(active_layout_id, active_layout_label, false, multigene);
-    }).fail((jqXHR, textStatus, errorThrown) => {
-        display_error_bar(`${jqXHR.status} ${errorThrown.name}`, 'Error loading layouts.');
-    });
-
-    profile_tree.generateTree();
-    selected_profile_tree.generateTree();
-}
-
-async function load_all_gene_carts() {
-    let carts_found = false;
-    let permalink_cart_id = null
-    let permalink_cart_label = null
-    $("#selected_gene_cart_c").prop("disabled", false);
-    const cart_share_id = getUrlParameter('gene_cart_share_id');
-
-    if (!session_id) {
-        //User is not logged in. Hide gene carts container
-        $("#selected_gene_cart_c").prop("disabled", true);
-        gene_cart_tree.generateTree();
-        selected_gene_cart_tree.generateTree();
-        return;
-    }
-    await $.ajax({
-        url: './cgi/get_user_gene_carts.cgi',
-        type: 'post',
-        data: { 'session_id': session_id, 'share_id': cart_share_id, "cart_type":"unweighted-list" },
-        dataType: 'json'
-    }).done((data, textStatus, jqXHR) => {
-        const carts = {};
-        const cart_types = ['domain', 'user', 'group', 'shared', 'public'];
-        for (const ctype of cart_types) {
-            carts[ctype] = [];
-
-            if (data[`${ctype}_carts`].length > 0) {
-                carts_found = true;
-
-                $.each(data[`${ctype}_carts`], (_i, item) => {
-                    // If cart permalink was passed in, retrieve gene_cart_id for future use.
-                    if (cart_share_id && item.share_id == cart_share_id) {
-                        permalink_cart_id = item.id;
-                        permalink_cart_label = item.label;
-=======
 const populateUserHistoryTable = async (el, eventType) => {
     const payload = { 'session_id': CURRENT_USER.session_id,
                       'entries': 5
->>>>>>> 36c7cc50
                     }
     const {data} = await axios.post("/cgi/get_user_history_entries.cgi", convertToFormData(payload));
     const template = document.querySelector('#user-history-row');
