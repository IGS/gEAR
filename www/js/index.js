let search_results = [];

// key dataset_id, value = Snap paths
const svgs = {};

let SCROLLBAR_DRAWN = false;
const GO_TERM_SCROLLBAR_DRAWN = false;
const AT_FIRST_MATCH_RECORD = false;
const AT_LAST_MATCH_RECORD  = false;
const PREVIOUS_SELECTED_RECORD_NUM = null;
let SCORING_METHOD = 'gene';
let SELECTED_GENE = null;

let dataset_id = null; //from permalink - dataset share ID
let layout_id = null; //from permalink - profile grid layout ID
let gene_cart_id = null; //from permalink - gene cart share ID
let multigene = false;  // Is this a multigene search?
let exact_match = true; // Set on by default
let projection = false;

let annotation_panel = null;
const dataset_collection_panel = new DatasetCollectionPanel();

/*
Tree properties for constructor:
treeDiv - Element to generate the tree structure on
storedValElt - Element to store text, vals, and data properties on (if not in a treeDiv descendant "dropdown-toggle" element)
*/

const profile_tree = new ProfileTree({treeDiv: '#profile_tree'});
const selected_profile_tree = new ProfileTree({treeDiv: '#selected_profile_tree'});

const gene_cart_tree = new GeneCartTree({treeDiv: '#gene_cart_tree', storedValElt: '#search_param_gene_cart'});
const selected_gene_cart_tree = new GeneCartTree({treeDiv: '#selected_gene_cart_tree', storedValElt: '#selected_gene_cart'});

const projection_source_tree = new ProjectionSourceTree({treeDiv: '#projection_source_tree'});

const search_result_postselection_functions = [];

$(document).on("handle_page_loading", () => {

    // Ensure "exact match" and "multigene" tooltips work upon page load
    $('#intro_search_div [data-toggle="tooltip"]').tooltip();

    load_annotation_organism_list();

    // Was a permalink found?
    dataset_id = getUrlParameter('share_id');
    let scope = "permalink";

    if (dataset_id) {
        //hide site_into and display the permalink message
        $('#intro_content').hide();
        $('#viewport_intro').children().hide();
        $('#searching_indicator_c').hide();
        $('#selected_profile_container').hide();

        $('#leftbar_main').show();
        $('#permalink_intro_c').show();

        show_gene_search_view();

        // validate the dataset_id. runs load_frames() on success
        validate_permalink(scope);
    } else {
        // layout_id is a share_id for the profile layout
        layout_id = getUrlParameter('layout_id');
        scope = "profile";
        get_index_info();
    }

    // Was help_id found?
    const help_id = getUrlParameter('help_id');
    if (help_id) {
        validate_help_id(help_id);
    }

    gene_cart_id = getUrlParameter('gene_cart_share_id');
    if (gene_cart_id) {
        $('#intro_search_icon').trigger('click');
    }

    const permalinked_gsem = getUrlParameter('gene_symbol_exact_match');
    if (permalinked_gsem !== (null || undefined)
        && permalinked_gsem === "0") {
        exact_match = false;
    }
    set_exact_match(exact_match, false);

    const permalinked_multigene_plots = getUrlParameter('multigene_plots');
    multigene = (permalinked_multigene_plots !== (null || undefined)
        && permalinked_multigene_plots === "1");
    set_multigene_plots(multigene, false);

    if (multigene) {
        exact_match = multigene;
        set_exact_match(exact_match, false);  // Multigene searches are exact.  This should speed up search_genes.py
    }

    // If gene symbols were provided (via either URL param method), click search button.
    const permalinked_gene_symbol = getUrlParameter('gene_symbol');
    if (permalinked_gene_symbol) {
        $("#search_gene_symbol_intro").val(permalinked_gene_symbol);
        $('#intro_search_icon').trigger('click');
    } else if (dataset_id) {
        $('#permalink_intro_c').show();
    }

    // Repopulate projection information... projection_source URL loaded earlier
    const permalinked_projection_algo = getUrlParameter('projection_algo')
    const permalinked_projection_patterns = getUrlParameter('projection_patterns');

    if (permalinked_projection_algo) {
        $(`input[name='projection_algo'][value='${permalinked_projection_algo}']`).prop("checked",true);
        projection = true;
    }

    // Only apply if both are present
    const permalinked_projection_id = getUrlParameter('projection_source');
    if (permalinked_projection_id) {
        projection = true;
        let selected_projections_string;
        if (permalinked_projection_patterns) {
            selected_projections_string = permalinked_projection_patterns;
        } else {
            // jQuery .map() returns a jQuery object, not an array, so use .get() to convert to array
            const selected_projections =  $('.js-projection-pattern-elts-check').map(function() {
                return $(this).data('label');
            }).get();
            selected_projections_string = selected_projections.join(',');
        }

        // Patterns applied after HTML renders
        $("#search_gene_symbol_intro").val(selected_projections_string);
        // Check boxes for the elements that were found in the URL
        selected_projections_string.split(',').forEach((pattern) => {
            $(`.js-projection-pattern-elts-check[data-label="${pattern}"]`).prop('checked', true);
        });

<<<<<<< HEAD
        console.info(`Projection ID found: ${permalinked_projection_id}`);
    }

    if (projection) {
=======
        $("#is_pca").prop('checked', permalinked_is_pca === "1");

        // Correct tab is active
        $("#projection_tab").click();
        projection = true;
>>>>>>> cecd0ad0
        $('#intro_search_icon').trigger('click');
    }

    // TODO: I think everything beyond this point could actually be in a window.onload event or set global.

    // The search button starts out disabled, make sure it gets re-enabled.
    $("button#submit_search").prop( "disabled", false );

    // If exact match icon is clicked, toggle parameters
    $('.js-exact-match').click(() => {
        exact_match = !exact_match;
        set_exact_match(!exact_match);
    });

    // If MG search icon is clicked, toggle parameters
    $('.js-multigene').click(() => {
        multigene = !multigene;
        set_multigene_plots(!multigene);
    });

    // If multi-pattern set, toggle multigene
    $('input[name="projection_display_mode"]').change(() => {
        multigene = $('#multi_pattern').is(':checked');
        set_multigene_plots(multigene, false);
    });

    $('#dataset_search_form').on('submit', (e) => {
        e.preventDefault();
        window.location.replace(`./dataset_explorer.html?search_terms=${encodeURI($('#search_dataset_intro').val())}`);
    });

    $('#launcher_manual').click(() => {
        window.location.replace('./manual.html');
    });

    $('#launcher_expression_uploader').click(() => {
        window.location.replace('./upload_dataset.html');
    });

    $('#launcher_epigenetic_uploader').click(() => {
        window.location.replace('./upload_epigenetic_data.html');
    });

    $('.tool-launcher').click(function() {
        if ($(this).data('tool-name') == 'comparison') {
            window.location.replace('./compare_datasets.html');

        } else if ($(this).data('tool-name') == 'workbench') {
            window.location.replace('./analyze_dataset.html');
        } else if ($(this).data('tool-name') == 'mg_curator') {
            window.location.replace('./multigene_curator.html');
        } else if ($(this).data('tool-name') == 'projection') {
            projection = true;
            $('#intro_search_icon').trigger('click');
        }
    });

    // add post-page load listeners
    $( "#dataset_zoomed_zoom_out_control" ).click(() => {
        zoom_out_dataset();
    });

    // If a ProfileTree element is selected, this is changed and the new layout is set
    // NOTE: I don't think #search_param_profile needs to be a trigger
    $(document).on('change', '#search_param_profile, #selected_profile', function() {
        dataset_collection_panel.set_layout($(this).data('profile-id'), $(this).data('profile-label'), true, multigene, projection);
        layout_id = $(this).data('profile-share-id');

        // If a ProfileTree element is selected from the results page,
        // adjust state history and other results page things
        // These are adjustments that are normally made when the "search" button is hit
        if (this.id === "selected_profile") {

            let uniq_gene_symbols = []; // list of unique gene symbols
            let selected_projections = [];  // list of selected projections

            // Update search history depending on parameters involved.
            if (projection) {
                // Get selected projections and add as state
                $('.js-projection-pattern-elts-check:checked').each(function() {
                    // Needs to be Object so it can be the same structure as "search_genes.py" so it fits nicesly in populate_search_result_list()
                    const label = $(this).data('label');
                    selected_projections[label] = label;
                });
                const selected_projections_string = Object.keys(selected_projections).join(',');
                const projection_source = $("#projection_source").val() ? $("#projection_source").val() : null;
                const projection_algorithm = $('[name="projection_algo"]:checked').val();

                add_state_history(selected_projections_string, projection_source, projection_algorithm)
            } else {
                // split on combination of space and comma (individually or both together.)
                const gene_symbol_array = $("#search_gene_symbol").val().split(/[\s,]+/);
                // Remove duplicates in gene search if they exist
                uniq_gene_symbols = gene_symbol_array.filter((value, index, self) => self.indexOf(value) === index);
                const curated_searched_gene_symbols = uniq_gene_symbols.join(',');
                add_state_history(curated_searched_gene_symbols);
            }

            $("#too_many_genes_warning").hide();
            $('#search_result_count').text('');
            if (multigene) {
                // MG enabled
                $('#search_results_scrollbox').hide();
                $('#multigene_search_indicator').show();
                // Show warning if too many genes are entered (projections don't matter... they aren't searched in the db)
                if (uniq_gene_symbols.length > 10) {
                    $("#too_many_genes_warning").text(`There are currently ${uniq_gene_symbols.length} genes to be searched and plotted. This can be potentially slow. Also be aware that with some plots, a high number of genes can make the plot congested or unreadable.`);
                    $("#too_many_genes_warning").show();
                }
            } else {
                // MG disabled
                $('#search_results_scrollbox').show();
                $('#multigene_search_indicator').hide();
            }

            // Adjust num_genes badge (this does not use the result from search_genes.py so that may mismatch if "exact" is not chosen)
            // TODO: Actually run search_genes.py to get annotation information
            $('#search_result_count').text(projection ? Object.keys(selected_projections).length : uniq_gene_symbols.length);
        }
    });

    $( document ).on("click", ".scope_choice", function() {
        SCORING_METHOD = $(this).data('choice');
        if (SELECTED_GENE !== null) {
            select_search_result($(SELECTED_GENE));
        }
    });

    // track the mouse movement so we can display scoring tooltips
    $( document ).on( "mousemove", (event) => {
        // Positioning for dataset_grid tips
        // Why is this pixel adjustment necessary?
        xpos = event.pageX - 240;
        ypos = event.pageY - 130 - 30;
        $("#tip").css("left", `${xpos}px` );
        $("#tip").css("top" , `${ypos}px` );
    });

    // Create observer to watch if user changes (ie. successful login does not refresh page)
    // See: https://developer.mozilla.org/en-US/docs/Web/API/MutationObserver

    // But we need to wait for navigation_bar to load first (in common.js) so do some polling
    // See: https://stackoverflow.com/q/38881301

    // Select the node that will be observed for mutations
    const target_node = document.getElementById('loggedin_controls');
    const safer_node = document.getElementById("navigation_bar");   // Empty div until loaded
    // Create an observer instance linked to the callback function
    const observer = new MutationObserver(function(_mutationList, _observer) {
        if (target_node) {
            load_all_trees();
            this.disconnect();  // Don't need to reload once the trees are updated
        }
    });
    // For the "config" settings, do not monitor the subtree of nodes as that will trigger the callback multiple times.
    // Just seeing #loggedin_controls go from hidden (not logged in) to shown (logged in) is enough to trigger.
    observer.observe(target_node || safer_node , { attributes: true });
});

function get_index_info() {
    $.ajax({
        url: './cgi/get_index_info.cgi',
        type: 'GET',
        dataType: 'json'
    }).done((data) => {
        $('#stats_dataset_count').text(data.dataset_count);
        $('#stats_user_count').text(data.user_count);
    }).fail((jqXHR, textStatus, errorThrown) => {
        display_error_bar(`${jqXHR.status} ${errorThrown.name}`, 'Error getting index info.');
    });
};

function load_annotation_organism_list() {
    $.ajax({
        url : './cgi/get_organism_list.cgi',
        type: "GET",
        data : {},
        dataType:"json",
        success: function(data, textStatus, jqXHR) {
            var ListTmpl = $.templates("#organism_list_tmpl");
            var ListHtml = ListTmpl.render(data['organisms']);
            $(".organism_icon_c").append(ListHtml);

            annotation_panel = new FunctionalAnnotationPanel();
        },
        error: function (jqXHR, textStatus, errorThrown) {
            display_error_bar(jqXHR.status + ' ' + errorThrown.name);
        }
    });
};

//Check help_id is valid. For Forgotten Password
function validate_help_id(help_id) {
    $.ajax({
        url: './cgi/validate_help_id.cgi',
        type: 'POST',
        data: {'help_id': help_id},
        dataType: 'json'
    }).done((data) => {
        if ( data.success == 1 ) {
            // Add help_id to form
            $('#user_help_id').val(help_id);

            // Greet user by name (a subtle confirmation they know it's their account)
            if (data.user_name.length > 0) {
                const user_first_name = ` ${data.user_name.split(' ')[0]}!`;
                $('#forgot_password_user_name').text(user_first_name);
            }
        } else {
            // Invalid help_id, display invalid message
            $("#valid_forgot_pass_modal_body_c").hide();
            $("#save_user_new_pass").hide();
            $("#invalid_forgot_pass_modal_body_c").show();
        }
        $('#forgot_password_modal').modal('show');
    }).fail((jqXHR, textStatus, errorThrown) => {
        display_error_bar(`${jqXHR.status} ${errorThrown.name}`, 'Error validating help ID');
    });
};

// TODO: If search is clicked before trees are loaded, gene is searched twice as submission happens twice.
// Disable search button until trees are loaded.
$(document).on("build_jstrees", async () => await load_all_trees());

// Disable 2nd password input until 1st is populated
$(document).on('keydown', 'input#user_new_pass_1', function(){
    if ( $(this).val().length > 1 ) {
        $("input#user_new_pass_2").prop("disabled", false);
    } else {
        $("input#user_new_pass_2").prop("disabled", true);
    }
});

// Disable Save password button until 1st and 2nd inputs match
$(document).on('keyup', 'input#user_new_pass_2', () => {
    const pass_1 = $('input#user_new_pass_1').val();

    if ( $('input#user_new_pass_2').val() == pass_1 ) {
        $('button#save_user_new_pass').prop('disabled', false);
    } else {
        $('button#save_user_new_pass').prop('disabled', true);
    }
});

// Submit new password
$(document).on('click', 'button#save_user_new_pass', () => {
    // Hide password form and show waiting
    $('#valid_forgot_pass_modal_body_c').hide();
    $('#forgot_pass_modal_footer').hide();
    $('#saving_forgot_pass_modal_body_c').show();

    const help_id = $('input#user_help_id').val();
    const new_password = $('input#user_new_pass_2').val();
    $.ajax({
        url: './cgi/save_user_account_changes.cgi',
        type: 'POST',
        data: { 'help_id': help_id, 'new_password': new_password, 'scope': 'password'},
        dataType: 'json'
    }).done((data) => {
        if (data.success == 1) {
            // Hide waiting and show success
            $('#saving_forgot_pass_modal_body_c').hide();
            $('#success_forgot_pass_modal_body_c').show();

            // Redirect to home page
            setInterval(function(){
                window.location.replace('./index.html');
            }, 2000);
        } else {
            $('.alert-container').html('<div class="alert alert-danger alert-dismissible" role="alert">' +
                '<button type="button" class="close close-alert" data-dismiss="alert" aria-label="Close"><span aria-hidden="true">&times;</span></button>' +
                '<p class="alert-message"><strong>Oops! </strong> ' + data.error + '</p></div>').show();
        }
    }).fail((jqXHR, textStatus, errorThrown) => {
        display_error_bar(`${jqXHR.status} ${errorThrown.name}`, 'Error saving new user password');
    });//end ajax
});

function validate_permalink(scope) {
    // Works for dataset or layout-based share IDs, which is differentiated by scope
    $.ajax({
        url : './cgi/validate_share_id.cgi',
        type: "POST",
        data : { 'share_id': dataset_id, 'scope': scope },
        dataType:"json"
    }).done((data) => {
        if ( data.success != 1 ) {
            $('.alert-container').html('<div class="alert alert-danger alert-dismissible" role="alert">' +
                '<button type="button" class="close close-alert" data-dismiss="alert" aria-label="Close"><span aria-hidden="true">&times;</span></button>' +
                '<p class="alert-message"><strong>Oops! </strong> ' + data.error + '</p></div>').show();
        }

        if (scope == 'permalink') {
            dataset_collection_panel.load_frames({dataset_id});
        }
    }).fail((jqXHR, textStatus, errorThrown) => {
        display_error_bar(`${jqXHR.status} ${errorThrown.name}`, 'Error validating share ID');
    });
}

async function load_layouts() {
    const layout_share_id = getUrlParameter('layout_id');

    // Temporary hack for Heller lab
    if (layout_share_id == '8d38b600' || layout_share_id == 'afd2eb77') {
        $("#intro_selected_profile_warning").show();
    }

    //organize user and domain profiles in a tree format
    await $.ajax({
        url: './cgi/get_user_layouts.cgi',
        type: 'post',
        data: { 'session_id': session_id, 'layout_share_id': layout_share_id },
        dataType: 'json'
    }).done((data) => {
        /*
            Priority of displayed profile:
            0.  Passed layout ID via layout_id URL parameter
            1.  Cookie value
            2.  User's DB-saved value (when they go to a machine, and there's no cookie)
            3.  Admin's active domain
        */
        const layouts = {};
        let active_layout_id = null;
        let active_layout_label = null;
        const layout_types = ['domain', 'user', 'group', 'shared', 'public']

        for (const ltype of layout_types) {
            layouts[ltype] = [];

            $.each(data[`${ltype}_layouts`], (_i, item) => {
                layouts[ltype].push({value: item['id'],
                                        text: item['label'],
                                        share_id: item['share_id'],
                                        folder_id: item['folder_id'],
                                        folder_parent_id: item['folder_parent_id'],
                                        folder_label: item['folder_label']
                                    });

                if (item['share_id'] == layout_share_id) {
                    active_layout_id = item.id;
                    active_layout_label = item.label;
                    layout_id = item.share_id;
                }
            });

        }

        // Generate the tree structure for the layouts
        profile_tree.domainProfiles = layouts.domain;
        profile_tree.userProfiles = layouts.user;
        profile_tree.groupProfiles = layouts.group;
        profile_tree.sharedProfiles = layouts.shared;
        profile_tree.publicProfiles = layouts.public;
        profile_tree.folders = data.folders;

        // NOTE: Need to deep copy the carts so the same node is not referenced in multiple trees.
        selected_profile_tree.domainProfiles = deepCopy(layouts.domain);
        selected_profile_tree.userProfiles = deepCopy(layouts.user);
        selected_profile_tree.groupProfiles = deepCopy(layouts.group);
        selected_profile_tree.sharedProfiles = deepCopy(layouts.shared);
        selected_profile_tree.publicProfiles = deepCopy(layouts.public);
        selected_profile_tree.folders = deepCopy(data.folders);

        // pass through again and look for one set by a cookie
        if (active_layout_id == null) {
            for (const ltype of layout_types) {
                $.each(data[`${ltype}_layouts`], (_i, item) => {
                    if (item.label == CURRENT_USER.profile) {
                        active_layout_id = item.id;
                        active_layout_label = item.label;
                        layout_id = item.share_id;
                        return false;
                    }
                });
            }
        }

        // pass through again and look for one set as current by the user
        if (active_layout_id == null) {
            for (const ltype of ['user', 'group']) {
                $.each(data[`${ltype}_layouts`], (_i, item) => {
                    if ( item['is_domain'] == 0 && item.is_current == 1 ) {
                        active_layout_id = item.id;
                        active_layout_label = item.label;
                        layout_id = item.share_id;
                        return false;
                    }
                });
            }
        }

        // pass through again if no active layout was found for user and choose the admin's
        if (active_layout_id == null) {
            $.each(data['domain_layouts'], (_i, item) => {
                if ( item['is_domain'] == 1 && item.is_current == 1 ) {
                    active_layout_id = item.id;
                    active_layout_label = item.label;
                    layout_id = item.share_id;
                    return false;
                }
            });
        }

        dataset_collection_panel.set_layout(active_layout_id, active_layout_label, false, multigene);
    }).fail((jqXHR, textStatus, errorThrown) => {
        display_error_bar(`${jqXHR.status} ${errorThrown.name}`, 'Error loading layouts.');
    });

    profile_tree.generateTree();
    selected_profile_tree.generateTree();
}

async function load_all_gene_carts() {
    let carts_found = false;
    let permalink_cart_id = null
    let permalink_cart_label = null
    $("#selected_gene_cart_c").prop("disabled", false);
    const cart_share_id = getUrlParameter('gene_cart_share_id');

    if (!session_id) {
        //User is not logged in. Hide gene carts container
        $("#selected_gene_cart_c").prop("disabled", true);
        gene_cart_tree.generateTree();
        selected_gene_cart_tree.generateTree();
        return;
    }
    await $.ajax({
        url: './cgi/get_user_gene_carts.cgi',
        type: 'post',
        data: { 'session_id': session_id, 'share_id': cart_share_id },
        dataType: 'json'
    }).done((data, textStatus, jqXHR) => {
        const carts = {};
        const cart_types = ['domain', 'user', 'group', 'shared', 'public'];
        for (const ctype of cart_types) {
            carts[ctype] = [];

            if (data[`${ctype}_carts`].length > 0) {
                carts_found = true;

                $.each(data[`${ctype}_carts`], (_i, item) => {
                    // If cart permalink was passed in, retrieve gene_cart_id for future use.
                    if (cart_share_id && item.share_id == cart_share_id) {
                        permalink_cart_id = item.id;
                        permalink_cart_label = item.label;
                    }

                    carts[ctype].push({value: item.id,
                                        text: item.label,
                                        folder_id: item.folder_id,
                                        folder_label: item.folder_label,
                                        folder_parent_id: item.folder_parent_id,
                                        share_id: item.share_id
                                        });
                });
            }
        }

        gene_cart_tree.domainGeneCarts = carts.domain;
        gene_cart_tree.userGeneCarts = carts.user;
        gene_cart_tree.groupGeneCarts = carts.group;
        gene_cart_tree.sharedGeneCarts = carts.shared;
        gene_cart_tree.publicGeneCarts = carts.public;
        gene_cart_tree.folders = data.folders || [];

        // NOTE: Need to deep copy the carts so the same node is not referenced in multiple trees.
        selected_gene_cart_tree.domainGeneCarts = deepCopy(carts.domain);
        selected_gene_cart_tree.userGeneCarts = deepCopy(carts.user);
        selected_gene_cart_tree.groupGeneCarts = deepCopy(carts.group);
        selected_gene_cart_tree.sharedGeneCarts = deepCopy(carts.shared);
        selected_gene_cart_tree.publicGeneCarts = deepCopy(carts.public);
        selected_gene_cart_tree.folders = deepCopy(data.folders) || [];

    }).fail((jqXHR, textStatus, errorThrown) => {
        display_error_bar(`${jqXHR.status} ${errorThrown.name}`, "Gene carts not sucessfully loaded.");
    });
    if (! carts_found ) {
        $("#selected_gene_cart_c").prop("disabled", true);
    }

    gene_cart_tree.generateTree();
    selected_gene_cart_tree.generateTree();

    // If gene_cart_permalink was provided:
    // 1) Set the value in the gene cart tree and gene search bar
    // 2) Trigger change event to populate the gene search bar with the genes
    // 3) (Outside of function) Search button is clicked
    // 4) (Outside of function) Show sidebar stuff in the display panel
    if (permalink_cart_id) {
        // This will also change selected_gene_cart via the "change" event trigger
        $("#search_param_gene_cart").text(permalink_cart_label);
        $("#search_param_gene_cart").val(permalink_cart_id);
        $("#search_param_gene_cart").trigger('change');
    }
}

async function load_pattern_carts() {
    let permalink_cart_id = null
    let permalink_cart_label = null

    const cart_share_id = getUrlParameter('projection_source');

    if (!session_id) {
        console.info("User is not logged in. Patterns not loaded.");
        projection_source_tree.generateTree();
        return;
    }

    await $.ajax({
        url: './cgi/get_user_gene_carts.cgi',
        type: 'post',
        data: { 'session_id': session_id, "group_by_type":true, 'share_id': cart_share_id},
        dataType: 'json'
    }).done((data, textStatus, jqXHR) => {

        const gctypes = ["unweighted-list", "weighted-list"];
        const cart_types = ['domain', 'user', 'group', 'shared', 'public'];

        for (const gctype of gctypes) {
            const carts = {};
            for (const ctype of cart_types) {
                carts[ctype] = [];
                if (data[gctype][`${ctype}_carts`].length > 0) {
                    $.each(data[gctype][`${ctype}_carts`], (_i, item) => {

                        // If cart permalink was passed in, retrieve gene_cart_id for future use.
                        if (cart_share_id && item.share_id == cart_share_id) {
                            permalink_cart_id = item.share_id;
                            permalink_cart_label = item.label;
                        }


                        carts[ctype].push({value: item.share_id,    // Use share ID as it is used in the cart file's basename
                                            text: item.label,
                                            folder_id: item.folder_id,
                                            folder_label: item.folder_label,
                                            folder_parent_id: item.folder_parent_id,
                                            gctype
                                            });
                    });
                }
            }

            projection_source_tree[gctype].domainGeneCarts = carts.domain;
            projection_source_tree[gctype].userGeneCarts = carts.user;
            projection_source_tree[gctype].groupGeneCarts = carts.group;
            projection_source_tree[gctype].sharedGeneCarts = carts.shared;
            projection_source_tree[gctype].publicGeneCarts = carts.public;
            projection_source_tree[gctype].folders = data.folders || [];
        }

    })
    .fail((jqXHR, textStatus, errorThrown) => {
        display_error_bar(`${jqXHR.status} ${errorThrown.name}`, "Weighted gene carts not sucessfully retrieved.");
    });

    // If projection info was in URL, one of the above should have the JSTree element returned
    projection_source_tree.generateTree();

    // If a permalink was provided, set the value in the tree and search bar
    if (permalink_cart_id) {
        $("#projection_source").text(permalink_cart_label);
        $("#projection_source").val(permalink_cart_id);
        // At this point, the tree is generated but loading data attributes to the storedValElt does not occur until a node is selected.
        // So we need to manually set the data attribute for the first-pass.
        const tree_leaf = projection_source_tree.treeData.find(e => e.id === `genecart__${$("#projection_source").val()}`);
        $("#projection_source").data("gctype", tree_leaf.gctype);
        $("#projection_source").trigger('change');
    }
}

// If user changes, update genecart/profile trees
async function load_all_trees(){
    // Update dataset and genecart trees in parallel
    // Works if they were not populated or previously populated
    try {
        await Promise.allSettled([load_layouts(), load_all_gene_carts(), load_pattern_carts()]);
    } catch (err) {
        console.error(err)
    }
    console.info("Trees loaded");

    // NOTE: This will trigger again if the MutationObserver catches a login, but that may be acceptable.
    $(document).trigger("handle_page_loading");

}

// Hide option menu when scope is changed.
$(document).on('click', '.scope_choice', () => {
        $('#toggle_options').popover('hide');
    });

// Handle direct documentation links
$(document).on('click', '#doc-link-choices li', function(){
    window.location.replace(`./manual.html?doc=${$(this).data('doc-link')}`);
});

// Sort numerically in situations where a alphabetical string is followed by a number
// i.e. PC1, PC2, etc.
// NOTE: Ignores the leading string altogether, so this still applies even if that is not consistent.
const customNumericSort = function (a, b) {
    return (Number(a.match(/(\d+)$/g)[0]) - Number((b.match(/(\d+)$/g)[0])));
}

function populate_search_result_list(data) {
    // so we can display in sorted order.  javascript sucks like that.
    sorted_gene_syms = [];

    for (const key in data) {
        if (data.hasOwnProperty(key)) {
            sorted_gene_syms.push(key);
        }
    }

    sorted_gene_syms.sort();
    if (projection) {
        // Source - https://stackoverflow.com/a/29180576
        sorted_gene_syms.sort(customNumericSort);
    }
    sorted_gene_syms_len = sorted_gene_syms.length

    const items = [];

    for (i = 0; i < sorted_gene_syms_len; i++) {
        gene_symbol = sorted_gene_syms[i];

        // Build search result html
        let gene_result_html = `<a class="list-group-item" data-gene_symbol="${gene_symbol}" href="#">${gene_symbol}`;

        gene_result_html += '</a>';
        items.push(gene_result_html);
    }

    if (items.length == 0) {
        $('#search_results').text('No results found');
        $('#search_result_count').text(items.length);
    } else {
        $('#search_results').append( items.join('') );

        // the value here needs to match the max in gene_search.cgi
        if (items.length == 100) {
            $('#search_result_count').text(`max:${items.length}`);
        } else {
            $('#search_result_count').text(items.length);
        }
    }
}

var lastCall = 0;
<<<<<<< HEAD
function select_search_result(elm, draw_display=true) {
    //TODO Prevent this function from being double-called by #gene_search_form.submit()
=======
function select_search_result(elm) {
    //TODO Prevents this function from being double-called by #gene_search_form.submit()
    // This might be replaced by my addition of DatasetCollectionPanel.search_performed attribute
>>>>>>> cecd0ad0
    const callTime = new Date().getTime();
    if (callTime - lastCall <= 500) {
        return false;
    }
    lastCall = callTime;

    SELECTED_GENE = $(elm);
    gene_sym = $(elm).data("gene_symbol");

    // remove coloring from other result links
    $('.list-group-item-active').removeClass('list-group-item-active');
    $(elm).addClass('list-group-item-active');

    if (projection) {
        if (! multigene) {
            // Get to top up- and down-regulated genes for each pattern if they exist.
            const top_up = $(`.js-projection-pattern-elts-check[data-label=${gene_sym}]`).data('top-up') || undefined;
            const top_down = $(`.js-projection-pattern-elts-check[data-label=${gene_sym}]`).data('top-down') || undefined;

            if (! (top_up === undefined)) {
                $("#highly_expressed_genes_card .card-header").text(`Pattern ${gene_sym}`);
                $("#highly_expressed_genes_card #top_up_genes .card-text").text(top_up);
                $("#highly_expressed_genes_card #top_down_genes .card-text").text(top_down);
                $("#highly_expressed_genes_card").show();
                $('#functional_not_supported_alert').hide();    // Hide functional support panel to clean up some screen real estate
            }
        }
    } else {
        // Functional panel is shown via gene_search_form submit event
        annotation_panel.annotation = search_results[gene_sym];
        annotation_panel.autoselect_organism();
    }

    if (draw_display) {
        dataset_collection_panel.update_by_search_result(search_results[gene_sym]);
    }

    // call any plugin functions
    search_result_postselection_functions.forEach((f) => {f()})
}

function isNumeric(n) {
    return !isNaN(parseFloat(n)) && isFinite(n);
}

$('#search_results').on("click", "a", function(e) {
    e.preventDefault(); //prevent page scrolling to top
    $(this).blur(); //removes focus so active's purple coloring can show

    dataset_collection_panel.reset_abort_controller();

    let draw=true;
    if (projection) {
        draw=false;

        dataset_collection_panel.datasets.forEach((dataset) => {
            dataset.draw({gene_symbol: $(this).data("gene_symbol")});
        });
    }
    select_search_result(this, draw_display=draw);
});

// Warn user if no datasets in profile
$( "#search_gene_symbol").focus(function(){
    if (dataset_collection_panel.datasets.length < 1) {
        $("#search_gene_symbol").popover('show');
    } else {
        $("#search_gene_symbol").popover('hide');
    }
});
$("#search_gene_symbol").blur(function() {
    $("#search_gene_symbol").popover('hide');
});

// Popover for warning user that profile lacks datasets.
$('#search_gene_symbol').popover({
  	animation: true,
  	trigger: 'manual',
    container: 'body',
  	content: "<div class='text-center' style='width:250px;'>" +
        "<div class='alert alert-warning text-center'>" +
        "<p><span class='fa fa-exclamation'></span> <b>No datasets in current profile</b></p>" +
      	"</div>" +
        "<p>To search a gene, add a dataset to your layout profile in the <a href='./dataset_manager.html'>Dataset Manager</a>.</p>" +
        "</div>",
  	html: true,
  	placement: 'right'
});

$("#gene_search_form").submit((event) => {
    $("#viewport_intro").hide();
    $("#viewport_main").show();
    show_gene_search_view();

    // re-initialize any open tooltips
    $('[data-toggle="tooltip"], .tooltip').tooltip();
    // Ensure correct tooltip text is displayed
    set_exact_match(exact_match, false);
    set_multigene_plots(multigene, false);


    const formData = $("#gene_search_form").serializeArray();

    // split on combination of space and comma (individually or both together.)
    const gene_symbol_array = $("#search_gene_symbol").val().split(/[\s,]+/);
    // Remove duplicates in gene search if they exist
    const uniq_gene_symbols = gene_symbol_array.filter((value, index, self) => self.indexOf(value) === index);
    const curated_searched_gene_symbols = uniq_gene_symbols.join(',');

    add_state_history(curated_searched_gene_symbols);

    $("#too_many_genes_warning").hide();
    $('#search_result_count').text('');

    // MG disabled
    $('#search_results_scrollbox').show();
    $('#multigene_search_indicator').hide();
    if (multigene) {
        // MG enabled
        $('#search_results_scrollbox').hide();
        $('#multigene_search_indicator').show();
        // Show warning if too many genes are entered
        if (uniq_gene_symbols.length > 10) {
            $("#too_many_genes_warning").text(`There are currently ${uniq_gene_symbols.length} genes to be searched and plotted. This can be potentially slow. Also be aware that with some plots, a high number of genes can make the plot congested or unreadable.`);
            $("#too_many_genes_warning").show();
        }
    }

    // show search results
    $('#search_results_c').removeClass('search_result_c_DISABLED');

    dataset_collection_panel.load_frames({dataset_id, multigene});

    // Add Exact Match param
    formData.push({"name": "exact_match", "value" :Number(exact_match)});

    $.ajax({
        url : './cgi/search_genes.py',
        type: "POST",
        data : formData,
        dataType:"json",
<<<<<<< HEAD
    }).done((data) => {
        // reset search_results
        search_results = data;
        populate_search_result_list(data);
        $('#intro_content').hide('fade', {}, 400, () => {
            if (multigene){
                dataset_collection_panel.update_by_all_results(uniq_gene_symbols);
                hide_functional_panel();
            } else {
                // auto-select the first match.  first <a class="list-group-item"
                // Also draws the plot for each dataset.
                const first_thing = $('#search_results a.list-group-item').first();
                select_search_result(first_thing);
            }
        });
=======
        success(data, textStatus, jqXHR) {
        	// reset search_results
        	search_results = data;
            populate_search_result_list(data);
            $('#searching_indicator_c').hide();
            $('#intro_content').hide('fade', {}, 400, () => {
                if (multigene){
                    dataset_collection_panel.update_by_all_results(uniq_gene_symbols);
                    $('#functional_not_supported_alert').show();
                    $('#links_out_c').hide();
                    $('#gene_details_c').hide();
                } else {
                    // auto-select the first match.  first <a class="list-group-item"
                    const first_thing = $('#search_results a.list-group-item').first();
                    select_search_result(first_thing);
                    dataset_collection_panel.search_performed = true;
                }
            });
>>>>>>> cecd0ad0

        set_scrollbar_props();
    }).fail((jqXHR, textStatus, errorThrown) => {

        // Error occurred
        if ( $('#search_gene_symbol').val().length < 1 ) {
        // No gene symbol entered
                $('.alert-container').html('<div class="alert alert-danger alert-dismissible" role="alert">' +
                    '<button type="button" class="close close-alert" data-dismiss="alert" aria-label="Close"><span aria-hidden="true">&times;</span></button>' +
                    '<p class="alert-message"><strong>Oops! </strong>No gene symbol was entered. Enter a gene symbol and try again.</p></div>').show();


        } else if ( dataset_collection_panel.datasets.length == 0) {
        // No datasets in current layout profile
                $('.alert-container').html('<div class="alert alert-danger alert-dismissible" role="alert">' +
                    '<button type="button" class="close close-alert" data-dismiss="alert" aria-label="Close"><span aria-hidden="true">&times;</span></button>' +
                    '<p class="alert-message"><strong>Oops! </strong>No datasets were found in the current layout profile.</p><p>To add datasets to a profile or choose a different profile, go to the <a href="./dataset_manager.html" class="alert-link">Dataset Manager</a>.</p></div>').show();

        } else {
            // Some other error occurred
            display_error_bar(`${jqXHR.status} ${errorThrown.name}`, "Could not successfully search for genes in database.");
        }
    }).always(() => {
        $('#searching_indicator_c').hide();
    });

    return false;  // keeps the page from not refreshing

});

$("#projection_search_form").submit((event) => {
    $("#viewport_intro").hide();
    $("#viewport_main").show();
    show_projection_search_view();

    // re-initialize any open tooltips
    $('[data-toggle="tooltip"], .tooltip').tooltip();

    // If front page MG was enabled, ensure correct radio button is selected
    if (multigene) {
        $('#multi_pattern').click();
    } else {
        // If single gene, select all genes
        $(`.js-projection-pattern-elts-check`).prop('checked', true);
    }

    const projection_algorithm = $('[name="projection_algo"]:checked').val();
    const is_pca = projection_algorithm == 'pca';

    // Get selected projections and add as state
    const selected_projections = [];
    $('.js-projection-pattern-elts-check:checked').each(function() {
        // Needs to be Object so it can be the same structure as "search_genes.py" so it fits nicesly in populate_search_result_list()
        const label = $(this).data('label');
        selected_projections[label] = label;
    });
    const selected_projections_string = Object.keys(selected_projections).join(',');

    // MG disabled
    $('#search_results_scrollbox').show();
    $('#multigene_search_indicator').hide();
    if (multigene) {
        // MG enabled
        $('#search_results_scrollbox').hide();
        $('#multigene_search_indicator').show();
    }

    // show search results
    $('#search_results_c').removeClass('search_result_c_DISABLED');

    const projection_source = $("#projection_source").val() ? $("#projection_source").val() : null;
    projection = true;

    // Add the patterns source to the history.
    add_state_history(selected_projections_string, projection_source, projection_algorithm);

    // Run ProjectR for the chosen pattern
    if (projection_source) {
        dataset_collection_panel.load_frames({dataset_id, multigene, projection});
        const gctype = $("#projection_source").data('gctype');

        search_results = selected_projections;

        // Implementing search_genes.py results without the CGI execution
        populate_search_result_list(selected_projections);
        $('#intro_content').hide('fade', {}, 400);
        // auto-select the first match.  first <a class="list-group-item"
        const first_thing = $('#search_results a.list-group-item').first();
        select_search_result(first_thing, draw_display=false);
        set_scrollbar_props();

        dataset_collection_panel.reset_abort_controller();

        // SAdkins - Leaving this code in here, but I don't think it works any better than just a standard async/await call with memory management
        //const promise_limit = 8;
        //const run_async_projection = asyncLimit(run_projection, promise_limit);
        dataset_collection_panel.datasets.map((dataset) => {
            run_projection(dataset, projection_source, is_pca, gctype, selected_projections, first_thing);
            //run_async_projection(dataset, projection_source, is_pca, gctype, selected_projections, first_thing);

        });
        return false;  // keeps the page from not refreshing
    }

    $("#viewport_intro").show();
    $('#permalink_intro_c').show();
    $("#functional_not_supported_alert").hide();    // otherwise it shows way at the bottom of the screen
    return false;   // keeps the page from not refreshing
})

$("#projection_source").on('change', (_event) => {
    const gctype = $("#projection_source").data("gctype");
    $.ajax({
        type: "POST",
        url: "./cgi/get_pattern_element_list.cgi",
        async: false,   // No clue why this works but async/wait does not.. maybe it's the onchange event?
        data: {
            'source_id': $('#projection_source').val(),
            'scope': gctype
        },
        dataType: "json"
    }).done((data) => {
        const pattern_elements_tmpl = $.templates("#pattern_elements_tmpl");
        const pattern_elements_html = pattern_elements_tmpl.render(data);
        $("#projection_pattern_elements").html(pattern_elements_html);

        // If only one pattern, disable multi-pattern
        $("#multi_pattern").prop( "disabled", false )
        if (!data.length) {
            $("#single_pattern").click();
            $("#multi_pattern").prop( "disabled", true )
        }

        // Only show if multigene is enabled. All projections are used in single gene search.
        if (multigene) {
            $("#projection_pattern_elements_c").show();
        }
    }).fail((jqXHR, textStatus, errorThrown) => {
        display_error_bar(`${jqXHR.status} ${errorThrown.name}`, 'Error getting list of patterns from source.');
    });
});

$("#highly_expressed_genes_card .card-footer button").on("click", (_event) => {
    const pattern_id = $(SELECTED_GENE).data("gene_symbol");

    $.ajax({
        type: "POST",
        url: "./cgi/get_pattern_weighted_genes.cgi",
        async: false,   // No clue why this works but async/wait does not.. maybe it's the onchange event?
        data: {
            'source_id': $('#projection_source').val(),
            pattern_id
        },
        dataType: "json"
    }).done((data) => {
        let html_stream = "<table>";
        // Gather genes and weights and show in new page
        for (const row of data) {
            html_stream += `<tr><td>${row["gene"]}</td><td>${row["weight"]}</td></tr>`;
        }
        html_stream += "</table>"
        const tab = window.open('about:blank', '_blank');
        tab.document.write(html_stream);
        tab.document.close();

    }).fail((jqXHR, textStatus, errorThrown) => {
        display_error_bar(`${jqXHR.status} ${errorThrown.name}`, `Error getting gene weights for pattern ${pattern_id} from source.`);
    });

})

// controls to enable user scrolling of results with mouse arrow
scrolling_results = false

$('body').click((event) => {
    scrolling_results = !$(event.target).closest('#search_results_c').length ? false : true;;
});

$(document).keydown((event) => {
    // don't do anything unless we're scrolling results
    if (scrolling_results == true) {
        // this makes sure the browser doesn't scroll the window
        event.preventDefault();

        const draw = projection ? false : true;

        switch (event.keyCode) {
            // up key
            case 38:
            if (AT_FIRST_MATCH_RECORD == false) {
                const new_gene = $(SELECTED_GENE).prev();
                // For projections, we do not want to go through checks where the organism_id is checked
                // (since there isn't one).  So we draw the display and select the search result independently
                if (!draw) {
                    dataset_collection_panel.datasets.forEach((dataset) => {
                        dataset.draw({gene_symbol: $(new_gene).data("gene_symbol")});
                    });
                }

                select_search_result($(SELECTED_GENE).prev(), draw_display=draw);
            }
            break;

            // down key
            case 40:
            if (AT_LAST_MATCH_RECORD == false) {
                const new_gene = $(SELECTED_GENE).next();
                if (!draw) {
                    dataset_collection_panel.datasets.forEach((dataset) => {
                        dataset.draw({gene_symbol: $(new_gene).data("gene_symbol")});
                    });
                }

                select_search_result($(SELECTED_GENE).next(), draw_display=draw);
            }
            break;
        }
    }
});

// Gene Details collapse css changes
$(document).on('click', '#gene_details_header, #gene_collapse_btn', () => {
    if ($('#gene_collapse_btn').attr('aria-expanded') == 'false') {
        //Details is collapsed
        $('#gene_details_header').css({
            'border-bottom-left-radius': '4px',
            'border-bottom-right-radius': '4px'
        });

        //Change '-' back to '+' button
        $('#gene_collapse_btn').replaceWith('<span id="gene_collapse_btn" class="fa ' +
            'fa-minus pull-right" title="Show gene information" ' +
            'data-toggle="collapse"' +
            'data-target="#gene_details_info" aria-expanded="true" ' +
            'aria-controls="gene_details_info"></span>');
    } else {
      //Details is expanded
      $('#gene_details_header').css({
          'border-bottom-left-radius': '0px',
          'border-bottom-right-radius': '0px'
      });

      //Change '+' to '-'
      $('#gene_collapse_btn').replaceWith('<span id="gene_collapse_btn" class="fa ' +
          'fa-plus pull-right" title="Hide gene information" ' +
          'data-toggle="collapse" ' +
          'data-target="#gene_details_info" aria-expanded="false" ' +
          'aria-controls="gene_details_info"></span>');
    }
});

// If #search_param_gene_cart (front page) was the setter, set #selected_gene_cart
$('#search_param_gene_cart').change(() => {
    $('.js-gene-cart').text($('#search_param_gene_cart').text());
    $('.js-gene-cart').val($('#search_param_gene_cart').val());
    $('.js-gene-cart-div').css("visibility", "visible");
});

// When a gene cart is selected, populate the gene search bar with its members
$('.js-gene-cart').change( function() {
    const gene_cart_id = $(this).val();
    const params = { session_id, gene_cart_id };

    if (typeof session_id !== 'undefined') {
        // Get the gene cart members and populate the gene symbol search bar
        $.ajax({
            url: './cgi/get_gene_cart_members.cgi',
            async: false,   // No clue why this works but async/wait does not.. maybe it's the onchange event?
            type: 'post',
            data: params
        }).done((data) => {
            if (data.success === 1) {
                const gene_symbols_array = []
                // format gene symbols into search string
                $.each(data.gene_symbols, (i, item) => {
                    gene_symbols_array.push(item.label);
                });
                //deduplicate gene cart
                const dedup_gene_symbols_array = [...new Set(gene_symbols_array)]

                gene_symbols = dedup_gene_symbols_array.join(' ')
                $('.js-gene-symbols').val(gene_symbols);

                // determine if searching for exact matches
                exact_match = true;
                set_exact_match(exact_match);
                $(".js-exact-match img").tooltip('hide'); // Do not want it to autoshow since it most likely is not hovered over right now
            } else {
                $('.js-gene-cart').text(oldValue);
                $('.alert-container').html('<div class="alert alert-danger alert-dismissible" role="alert">' +
                    '<button type="button" class="close close-alert" data-dismiss="alert" aria-label="Close"><span aria-hidden="true">&times;</span></button>' +
                    '<p class="alert-message"><strong>Oops! </strong> ' + data.error + '</p></div>').show();
            }
        }).fail((jqXHR, textStatus, errorThrown) => {
            console.error(`Failed to load gene cart members because msg: ${msg}`);
        });
    }
});

async function run_projection(dataset, projection_source, is_pca, gctype, selected_projections, first_thing) {
    try {
        await dataset.run_projectR(projection_source, is_pca, gctype);
        if (dataset.projection_id) {
            if (multigene) {
                // 'entries' is array of gene_symbols
                dataset.draw_mg({ gene_symbols: Object.keys(selected_projections) });
            } else {
                dataset.draw({ gene_symbol: first_thing.data('gene_symbol') });
            }
        } else {
            if (dataset.display)
                dataset.display.clear_display();
            dataset.show_no_match();
        }

    } catch(error) { console.error(error)};
}


// Set the state history based on current conditions
function add_state_history(searched_entities, projection_source=null, projection_algorithm=null) {
    const state_info = {
        'multigene_plots': Number(multigene)
    };

    let state_url = "/index.html?"
        + `multigene_plots=${state_info.multigene_plots}`;

    // Currently dataset share id and layout id URL params are mutually exclusive (or neither is used)
    if (dataset_id) {
        state_info.share_id = dataset_id;
        state_url += `&share_id=${dataset_id}`;
    }

    if (layout_id) {
        state_info.layout_id = layout_id;
        state_url += `&layout_id=${layout_id}`;
    }

    if (projection) {

        // If "transfer learning button on front page was clicked, this will initially be undefined
        if (projection_source) {
            state_info.projection_source = projection_source;
            state_url += `&projection_source=${projection_source}`;
        }

        if (projection_algorithm) {
            state_info.projection_algo = projection_algorithm;
            state_url += `&projection_algo=${state_info.projection_algo}`;
        }
        // If a single-projection display, do not bother adding the list of patterns
        if (state_info.multigene_plots == 1) {
            state_info.projection_patterns = searched_entities;
            state_url += `&projection_patterns=${searched_entities}`;
        }
    } else {
        // gene_cart_id automatically enables the exact_match and populates gene symbols,
        // so let's not crowd up the history with that.
        if (gene_cart_id) {
            state_info.gene_cart_share_id = gene_cart_id;
            state_url += `&gene_cart_share_id=${gene_cart_id}`;
        } else {
            state_info.gene_symbol_exact_match = Number(exact_match);
            state_url += `&gene_symbol_exact_match=${state_info.gene_symbol_exact_match}`;
            if (searched_entities) {
                state_info.gene_symbol = searched_entities;
                state_url += `&gene_symbol=${searched_entities}`;
            }
        }
    }

    // SAdkins - Should we have a separate history state for dataset share IDs?
    history.pushState(
        // State Info
        state_info,
        // State title
        projection ? "Projection Pattern Search" : "Gene search",
        // URL
        state_url
    )
}

function set_scrollbar_props() {
    // http://manos.malihu.gr/jquery-custom-content-scroller/
    // The author of this utility was wonderfully responsive and helpful
    if (SCROLLBAR_DRAWN == false) {
        $("#search_results_scrollbox").mCustomScrollbar({
            theme: '3d-thick-dark',
            scrollButtons:{ enable:true },
            // we need to disable the keyboard scrolling so our custom indicators can work
            keyboard:{ enable:false }
        });

        // Change height after initializing scroller.
        $("#search_results_scrollbox").css({'height': 'calc(90vh - 260px)'});

        SCROLLBAR_DRAWN = true;
    } else {
        $("#search_results_scrollbox").mCustomScrollbar("update");
    }
}

function update_datasetframes_projections() {

    const is_pca = $('[name="projection_algo"]').filter(':checked').val() == 'pca';

    // Get selected projections and add as state
    const selected_projections = [];
    $('.js-projection-pattern-elts-check:checked').each(function() {
        // Needs to be Object so it can be the same structure as "search_genes.py" so it fits nicesly in populate_search_result_list()
        const label = $(this).data('label');
        selected_projections[label] = label;
    });

    // Assumes that projection source is still present.
    const projection_source = $("#projection_source").val();
    if (!projection_source) {
        return;
    }

    const gctype = $("#projection_source").data('gctype');
    const first_thing = $('#search_results a.list-group-item').first();
    select_search_result(first_thing, draw_display=false);

    // Run ProjectR for the chosen pattern
    dataset_collection_panel.datasets.map((dataset) => {
        run_projection(dataset, projection_source, is_pca, gctype, selected_projections, first_thing);
    });
}

// automatically reloads dataset grid and resubmits gene search
function update_datasetframes_generesults() {
    if (multigene){
        // split on combination of space and comma (individually or both together.)
        const gene_symbol_array = $("#search_gene_symbol").val().split(/[\s,]+/);
        // Remove duplicates in gene search if they exist
        const uniq_gene_symbols = gene_symbol_array.filter((value, index, self) => self.indexOf(value) === index);
        dataset_collection_panel.update_by_all_results(uniq_gene_symbols);
    } else {
        // auto-select the first match.  first <a class="list-group-item"
        const first_thing = $('#search_results a.list-group-item').first();
        select_search_result(first_thing);
    }
}

function set_exact_match(is_enabled, show_tooltip=true) {
    const action = show_tooltip ? "show" : "hide";
    if (is_enabled) {
        $(".js-exact-match img").attr("src", "img/arrow_target_selected.png");
        $(".js-exact-match:visible").attr('data-original-title', "Exact match (currently on).").tooltip(action); // Show is added so the old version of the tooltip does not persist
    } else {
        $(".js-exact-match img").attr("src", "img/arrow_target_unselected.png");
        $(".js-exact-match:visible").attr('data-original-title', "Exact match (currently off).").tooltip(action);
    }
}

function set_multigene_plots(is_enabled, show_tooltip=true) {
    const action = show_tooltip ? "show" : "hide";

    if (is_enabled) {
        $(".js-multigene:visible").attr('data-original-title', "Multigene displays enabled. Click to search for single-gene displays.").tooltip(action);
        $(".js-multigene img").attr('src', 'img/icons/multi-dna.svg');
        // projection tab stuff
        $("#projection_pattern_deselect_all").click();
        $("#projection_pattern_elements_c").show();
        return;
    }
    $(".js-multigene:visible").attr('data-original-title', "Single-gene displays enabled. Click to search for multigene displays.").tooltip(action);
    $(".js-multigene img").attr('src', 'img/icons/single-dna.svg');
    // projection tab stuff
    $("#projection_pattern_select_all").click();
    $("#projection_pattern_elements_c").hide();
}

// Show gene-related container and options
function show_gene_search_view() {
    $('#gene_search_div').show();
    $('#projection_search_div').hide();
    $('#submit_search_projection').hide();

    $("#gene_permalink_info").show();
    $('#projection_permalink_info').hide();

    show_functional_panel();
}

// Show projection-related container and options
function show_projection_search_view() {
    $('#projection_search_div').show();
    $('#submit_search_projection').show();
    $('#gene_search_div').hide();

    $("#gene_permalink_info").hide();
    $('#projection_permalink_info').show();

    hide_functional_panel();

}

function hide_functional_panel() {
    $('#functional_not_supported_alert').show();
    $('#gene_details_c').hide();
    $('#links_out_c').hide();
    $('#highly_expressed_genes_card').hide();
}

function show_functional_panel() {
    $('#functional_not_supported_alert').hide();
    $('#gene_details_c').show();
    $('#links_out_c').show();
    $('#highly_expressed_genes_card').hide();
}

// Events to select and deselect all projection pattern checkboxes
$(document).on("click", "#projection_pattern_select_all", () => {
    $('.js-projection-pattern-elts-check').prop('checked', true);
});

$(document).on("click", "#projection_pattern_deselect_all", () => {
    $('.js-projection-pattern-elts-check').prop('checked', false);
});

// SAdkins - 5/6/22 - Moved these functions to top level so they are loaded quicker, so triggers work without needing a timeout period before.
$('#intro_search_form').on('submit', (e) => {
    // TODO: It makes sense to remove/destroy those elements we aren't showing after a search
    $('#intro_content').hide();

    $("#leftbar_main").show();
    $("#viewport_main").show();

    // fire the true search button, to submit the true form
    if (projection) {
        $("#submit_search_projection").trigger( "click" );
    } else {
        $("#search_gene_symbol").val( $("#search_gene_symbol_intro").val());
        $("#submit_search").trigger( "click" );
    }
    return false;   // prevent the default action
});

// Search from front page is clicked
$('#intro_search_icon').click((e) => {
    $('#intro_search_form').submit();
});

// Search from results page is clicked
$('#submit_search').click((e) => {
    // Reset some stuff before submission, so it does not show while AJAX stuff is happening
    $('#search_results').empty();
    $('#search_result_count').empty();
    $('#searching_indicator_c').show();

    // Scope selection
    $('#toggle_options').show();

    $('#gene_search_form').submit();
})

// Display curations using projections instead of genes
$('#submit_search_projection').click((e) => {
    // Reset some stuff before submission, so it does not show while AJAX stuff is happening
    $('#search_results').empty();
    $('#search_result_count').empty();
    $('#searching_indicator_c').hide(); // Showing patterns in the search list is super-fast, so no need to show loading indicator

    // Scope selection
    $('#toggle_options').hide();  // Not sure if this is relevant for projections
    $('#projection_search_form').submit();
})<|MERGE_RESOLUTION|>--- conflicted
+++ resolved
@@ -136,19 +136,9 @@
         selected_projections_string.split(',').forEach((pattern) => {
             $(`.js-projection-pattern-elts-check[data-label="${pattern}"]`).prop('checked', true);
         });
-
-<<<<<<< HEAD
-        console.info(`Projection ID found: ${permalinked_projection_id}`);
     }
 
     if (projection) {
-=======
-        $("#is_pca").prop('checked', permalinked_is_pca === "1");
-
-        // Correct tab is active
-        $("#projection_tab").click();
-        projection = true;
->>>>>>> cecd0ad0
         $('#intro_search_icon').trigger('click');
     }
 
@@ -799,14 +789,9 @@
 }
 
 var lastCall = 0;
-<<<<<<< HEAD
-function select_search_result(elm, draw_display=true) {
-    //TODO Prevent this function from being double-called by #gene_search_form.submit()
-=======
 function select_search_result(elm) {
     //TODO Prevents this function from being double-called by #gene_search_form.submit()
     // This might be replaced by my addition of DatasetCollectionPanel.search_performed attribute
->>>>>>> cecd0ad0
     const callTime = new Date().getTime();
     if (callTime - lastCall <= 500) {
         return false;
@@ -948,7 +933,6 @@
         type: "POST",
         data : formData,
         dataType:"json",
-<<<<<<< HEAD
     }).done((data) => {
         // reset search_results
         search_results = data;
@@ -962,28 +946,9 @@
                 // Also draws the plot for each dataset.
                 const first_thing = $('#search_results a.list-group-item').first();
                 select_search_result(first_thing);
+                dataset_collection_panel.search_performed = true;
             }
         });
-=======
-        success(data, textStatus, jqXHR) {
-        	// reset search_results
-        	search_results = data;
-            populate_search_result_list(data);
-            $('#searching_indicator_c').hide();
-            $('#intro_content').hide('fade', {}, 400, () => {
-                if (multigene){
-                    dataset_collection_panel.update_by_all_results(uniq_gene_symbols);
-                    $('#functional_not_supported_alert').show();
-                    $('#links_out_c').hide();
-                    $('#gene_details_c').hide();
-                } else {
-                    // auto-select the first match.  first <a class="list-group-item"
-                    const first_thing = $('#search_results a.list-group-item').first();
-                    select_search_result(first_thing);
-                    dataset_collection_panel.search_performed = true;
-                }
-            });
->>>>>>> cecd0ad0
 
         set_scrollbar_props();
     }).fail((jqXHR, textStatus, errorThrown) => {
