let search_results = [];

// key dataset_id, value = Snap paths
const svgs = {};

let SCROLLBAR_DRAWN = false;
const GO_TERM_SCROLLBAR_DRAWN = false;
const AT_FIRST_MATCH_RECORD = false;
const AT_LAST_MATCH_RECORD  = false;
const PREVIOUS_SELECTED_RECORD_NUM = null;
let SCORING_METHOD = 'gene';
let SELECTED_GENE = null;

let dataset_id = null; //from permalink - dataset share ID
let layout_id = null; //from permalink - profile grid layout ID
let gene_cart_id = null; //from permalink - gene cart share ID
let multigene = false;  // Is this a multigene search?
let exact_match = true; // Set on by default
let projection = false;

const annotation_panel = new FunctionalAnnotationPanel();
const dataset_collection_panel = new DatasetCollectionPanel();
const { controller } = dataset_collection_panel;

/*
Tree properties for constructor:
treeDiv - Element to generate the tree structure on
storedValElt - Element to store text, vals, and data properties on (if not in a treeDiv descendant "dropdown-toggle" element)
*/

const profile_tree = new ProfileTree({treeDiv: '#profile_tree'});
const selected_profile_tree = new ProfileTree({treeDiv: '#selected_profile_tree'});

const gene_cart_tree = new GeneCartTree({treeDiv: '#gene_cart_tree', storedValElt: '#search_param_gene_cart'});
const selected_gene_cart_tree = new GeneCartTree({treeDiv: '#selected_gene_cart_tree', storedValElt: '#selected_gene_cart'});

const projection_source_tree = new ProjectionSourceTree({treeDiv: '#projection_source_tree'});

const search_result_postselection_functions = [];

window.onload = async () => {
    // check if the user is already logged in
    check_for_login();

    // Ensure "exact match" and "multigene" tooltips work upon page load
    $('#intro_search_div [data-toggle="tooltip"]').tooltip();

    gene_cart_id = getUrlParameter('gene_cart_share_id');
    const permalinked_projection_id = getUrlParameter('projection_source');

    await load_all_trees(gene_cart_id, permalinked_projection_id);
    // TODO: If search is clicked before trees are loaded, gene is searched twice as submission happens twice.
    // Disable search button until trees are loaded.

    // Was a permalink found?
    dataset_id = getUrlParameter('share_id');
    scope = "permalink";

    if (dataset_id) {
        //hide site_into and display the permalink message
        $('#intro_content').hide();
        $('#viewport_intro').children().hide();
        $('#searching_indicator_c').hide();
        $('#selected_profile_container').hide();

        $('#leftbar_main').show();
        $('#permalink_intro_c').show();

        show_gene();

        // validate the dataset_id. runs load_frames() on success
        validate_permalink(scope);
    } else {
        // layout_id is a share_id for the profile layout
        layout_id = getUrlParameter('layout_id');
        scope = "profile";
        get_index_info();
    }

    // Was help_id found?
    const help_id = getUrlParameter('help_id');
    if (help_id) {
        validate_help_id(help_id);
    }

    if (gene_cart_id) {
        console.info(`Gene cart share ID found: ${gene_cart_id}`);
        $('#intro_search_icon').trigger('click');
    }

    const permalinked_gsem = getUrlParameter('gene_symbol_exact_match');
    if (permalinked_gsem !== (null || undefined)
        && permalinked_gsem === "0") {
        exact_match = false;
    }
    set_exact_match(exact_match, false);

    const permalinked_multigene_plots = getUrlParameter('multigene_plots');
    multigene = (permalinked_multigene_plots !== (null || undefined)
        && permalinked_multigene_plots === "1");
    set_multigene_plots(multigene, false);

    if (multigene) {
        exact_match = multigene;
        set_exact_match(exact_match, false);  // Multigene searches are exact.  This should speed up search_genes.py
    }

    // If gene symbols were provided (via either URL param method), click search button.
    const permalinked_gene_symbol = getUrlParameter('gene_symbol');
    if (permalinked_gene_symbol) {
        $("#search_gene_symbol_intro").val(permalinked_gene_symbol);

        console.info(`Permalinked gene symbols found: ${permalinked_gene_symbol}`);
        $('#intro_search_icon').trigger('click');
    } else if (dataset_id) {
        $('#permalink_intro_c').show();
    }

    // Repopulate projection information... projection_source URL loaded earlier
    const permalinked_is_pca = getUrlParameter('is_pca')
    const permalinked_projection_patterns = getUrlParameter('projection_patterns');

    // Only apply if both are present
    if (permalinked_projection_id) {

        let selected_projections_string;
        if (permalinked_projection_patterns) {
            selected_projections_string = permalinked_projection_patterns;
        } else {
            // jQuery .map() returns a jQuery object, not an array, so use .get() to convert to array
            const selected_projections =  $('.js-projection-pattern-elts-check').map(function() {
                return $(this).data('label');
            }).get();
            selected_projections_string = selected_projections.join(',');
        }

        // Patterns applied after HTML renders
        $("#search_gene_symbol_intro").val(selected_projections_string);
        // Check boxes for the elements that were found in the URL
        selected_projections_string.split(',').forEach((pattern) => {
            $(`.js-projection-pattern-elts-check[data-label="${pattern}"]`).prop('checked', true);
        });

        $("#is_pca").prop('checked', permalinked_is_pca === "1");

        // Correct tab is active
        $("#projection_tab").click();
        projection = true;
        console.info(`Projection ID found: ${permalinked_projection_id}`);
        $('#intro_search_icon').trigger('click');
    }

    // The search button starts out disabled, make sure it gets re-enabled.
    $("button#submit_search").prop( "disabled", false );

    // If exact match icon is clicked, toggle parameters
    $('.js-exact-match').click(() => {
        exact_match = !exact_match;
        set_exact_match(exact_match);
    });

    // If MG search icon is clicked, toggle parameters
    $('.js-multigene').click(() => {
        multigene = !multigene;
        set_multigene_plots(multigene);
    });

    // If multi-pattern set, toggle multigene
    $('input[name="projection_display_mode"]').change(() => {
        multigene = $('#multi_pattern').is(':checked');
        set_multigene_plots(multigene, false);
    });

    $('#dataset_search_form').on('submit', (e) => {
        e.preventDefault();
        window.location.replace(`./dataset_explorer.html?search_terms=${encodeURI($('#search_dataset_intro').val())}`);
    });

    $('#launcher_manual').click(() => {
        window.location.replace('./manual.html');
    });

    $('#launcher_expression_uploader').click(() => {
        window.location.replace('./upload_dataset.html');
    });

    $('#launcher_epigenetic_uploader').click(() => {
        window.location.replace('./upload_epigenetic_data.html');
    });

    $('.tool-launcher').click(function() {
        if ($(this).data('tool-name') == 'comparison') {
            window.location.replace('./compare_datasets.html');

        } else if ($(this).data('tool-name') == 'workbench') {
            window.location.replace('./analyze_dataset.html');
        } else if ($(this).data('tool-name') == 'mg_curator') {
            window.location.replace('./multigene_curator.html');
        }
    });

    // add post-page load listeners
    $( "#dataset_zoomed_zoom_out_control" ).click(() => {
        zoom_out_dataset();
    });

    // If a ProfileTree element is selected, this is changed and the new layout is set
    // NOTE: I don't think #search_param_profile needs to be a trigger
    $(document).on('change', '#search_param_profile, #selected_profile', function() {
        dataset_collection_panel.set_layout($(this).data('profile-id'), $(this).data('profile-label'), true, multigene);
        layout_id = $(this).data('profile-share-id');

        // If a ProfileTree element is selected from the results page,
        // adjust state history and other results page things
        // These are adjustments that are normally made when the "search" button is hit
        if (this.id === "selected_profile") {

            // split on combination of space and comma (individually or both together.)
            const gene_symbol_array = $("#search_gene_symbol").val().split(/[\s,]+/);
            // Remove duplicates in gene search if they exist
            const uniq_gene_symbols = gene_symbol_array.filter((value, index, self) => self.indexOf(value) === index);
            const curated_searched_gene_symbols = uniq_gene_symbols.join(',');

            // Update search history
            add_state_history(curated_searched_gene_symbols);

            $("#too_many_genes_warning").hide();
            $('#search_result_count').text('');
            if (multigene) {
                // MG enabled
                $('#search_results_scrollbox').hide();
                $('#multigene_search_indicator').show();
                // Show warning if too many genes are entered
                if (uniq_gene_symbols.length > 10) {
                    $("#too_many_genes_warning").text(`There are currently ${uniq_gene_symbols.length} genes to be searched and plotted. This can be potentially slow. Also be aware that with some plots, a high number of genes can make the plot congested or unreadable.`);
                    $("#too_many_genes_warning").show();
                }
            } else {
                // MG disabled
                $('#search_results_scrollbox').show();
                $('#multigene_search_indicator').hide();
            }

            // Adjust num_genes badge (this does not use the result from search_genes.py so that may mismatch if "exact" is not chosen)
            // TODO: Actually run search_genes.py to get annotation information
            $('#search_result_count').text(uniq_gene_symbols.length);
        }
    });

    $( document ).on("click", ".scope_choice", function() {
        SCORING_METHOD = $(this).data('choice');
        if (SELECTED_GENE !== null) {
            select_search_result($(SELECTED_GENE));
        }
    });

    // track the mouse movement so we can display scoring tooltips
    $( document ).on( "mousemove", (event) => {
        // Positioning for dataset_grid tips
        // Why is this pixel adjustment necessary?
        xpos = event.pageX - 240;
        ypos = event.pageY - 130 - 30;
        $("#tip").css("left", `${xpos}px` );
        $("#tip").css("top" , `${ypos}px` );
    });

    // Create observer to watch if user changes (ie. successful login does not refresh page)
    // See: https://developer.mozilla.org/en-US/docs/Web/API/MutationObserver

    // But we need to wait for navigation_bar to load first (in common.js) so do some polling
    // See: https://stackoverflow.com/q/38881301

    // Select the node that will be observed for mutations
    const target_node = document.getElementById('loggedin_controls');
    const safer_node = document.getElementById("navigation_bar");   // Empty div until loaded
    // Create an observer instance linked to the callback function
    const observer = new MutationObserver(function(mutationList, observer) {
        if (target_node) {
            load_all_trees(gene_cart_id, permalinked_projection_id);
            this.disconnect();  // Don't need to reload once the trees are updated
        }
    });
    // For the "config" settings, do not monitor the subtree of nodes as that will trigger the callback multiple times.
    // Just seeing #loggedin_controls go from hidden (not logged in) to shown (logged in) is enough to trigger.
    observer.observe(target_node || safer_node , { attributes: true });
};

function get_index_info() {
    $.ajax({
        url: './cgi/get_index_info.cgi',
        type: 'GET',
        dataType: 'json'
    }).done((data) => {
        $('#stats_dataset_count').text(data.dataset_count);
        $('#stats_user_count').text(data.user_count);
    }).fail((jqXHR, textStatus, errorThrown) => {
        display_error_bar(`${jqXHR.status} ${errorThrown.name}`, 'Error getting index info.');
    });
};

//Check help_id is valid. For Forgotten Password
function validate_help_id(help_id) {
    $.ajax({
        url: './cgi/validate_help_id.cgi',
        type: 'POST',
        data: {'help_id': help_id},
        dataType: 'json'
    }).done((data) => {
        if ( data.success == 1 ) {
            // Add help_id to form
            $('#user_help_id').val(help_id);

            // Greet user by name (a subtle confirmation they know it's their account)
            if (data.user_name.length > 0) {
                const user_first_name = ` ${data.user_name.split(' ')[0]}!`;
                $('#forgot_password_user_name').text(user_first_name);
            }
        } else {
            // Invalid help_id, display invalid message
            $("#valid_forgot_pass_modal_body_c").hide();
            $("#save_user_new_pass").hide();
            $("#invalid_forgot_pass_modal_body_c").show();
        }
        $('#forgot_password_modal').modal('show');
    }).fail((jqXHR, textStatus, errorThrown) => {
        display_error_bar(`${jqXHR.status} ${errorThrown.name}`, 'Error validating help ID');
    });
};

// Disable 2nd password input until 1st is populated
$(document).on('keydown', 'input#user_new_pass_1', function(){
    if ( $(this).val().length > 1 ) {
        $("input#user_new_pass_2").prop("disabled", false);
    } else {
        $("input#user_new_pass_2").prop("disabled", true);
    }
});

// Disable Save password button until 1st and 2nd inputs match
$(document).on('keyup', 'input#user_new_pass_2', () => {
    const pass_1 = $('input#user_new_pass_1').val();

    if ( $('input#user_new_pass_2').val() == pass_1 ) {
        $('button#save_user_new_pass').prop('disabled', false);
    } else {
        $('button#save_user_new_pass').prop('disabled', true);
    }
});

// Submit new password
$(document).on('click', 'button#save_user_new_pass', () => {
    // Hide password form and show waiting
    $('#valid_forgot_pass_modal_body_c').hide();
    $('#forgot_pass_modal_footer').hide();
    $('#saving_forgot_pass_modal_body_c').show();

    const help_id = $('input#user_help_id').val();
    const new_password = $('input#user_new_pass_2').val();
    $.ajax({
        url: './cgi/save_user_account_changes.cgi',
        type: 'POST',
        data: { 'help_id': help_id, 'new_password': new_password, 'scope': 'password'},
        dataType: 'json'
    }).done((data) => {
        if (data.success == 1) {
            // Hide waiting and show success
            $('#saving_forgot_pass_modal_body_c').hide();
            $('#success_forgot_pass_modal_body_c').show();

            // Redirect to home page
            setInterval(function(){
                window.location.replace('./index.html');
            }, 2000);
        } else {
            $('.alert-container').html('<div class="alert alert-danger alert-dismissible" role="alert">' +
                '<button type="button" class="close close-alert" data-dismiss="alert" aria-label="Close"><span aria-hidden="true">&times;</span></button>' +
                '<p class="alert-message"><strong>Oops! </strong> ' + data.error + '</p></div>').show();
        }
    }).fail((jqXHR, textStatus, errorThrown) => {
        display_error_bar(`${jqXHR.status} ${errorThrown.name}`, 'Error saving new user password');
    });//end ajax
});

function validate_permalink(scope) {
    // Works for dataset or layout-based share IDs, which is differentiated by scope
    $.ajax({
        url : './cgi/validate_share_id.cgi',
        type: "POST",
        data : { 'share_id': dataset_id, 'scope': scope },
        dataType:"json"
    }).done((data) => {
        if ( data.success != 1 ) {
            $('.alert-container').html('<div class="alert alert-danger alert-dismissible" role="alert">' +
                '<button type="button" class="close close-alert" data-dismiss="alert" aria-label="Close"><span aria-hidden="true">&times;</span></button>' +
                '<p class="alert-message"><strong>Oops! </strong> ' + data.error + '</p></div>').show();
        }

        if (scope == 'permalink') {
            dataset_collection_panel.load_frames({dataset_id});
        }
    }).fail((jqXHR, textStatus, errorThrown) => {
        display_error_bar(`${jqXHR.status} ${errorThrown.name}`, 'Error validating share ID');
    });
}

async function load_layouts() {
    const session_id = Cookies.get('gear_session_id');
    const layout_share_id = getUrlParameter('layout_id');
    let active_layout_id = null;
    let active_layout_label = null;

    // Temporary hack for Heller lab
    if (layout_share_id == '8d38b600' || layout_share_id == 'afd2eb77') {
        $("#intro_selected_profile_warning").show();
    }

    //organize user and domain profiles in a tree format
    await $.ajax({
        url: './cgi/get_user_layouts.cgi',
        type: 'post',
        data: { 'session_id': session_id, 'layout_share_id': layout_share_id },
        dataType: 'json'
    }).done((data) => {
        /*
            Priority of displayed profile:
            0.  Passed layout ID via layout_id URL parameter
            1.  Cookie value
            2.  User's DB-saved value (when they go to a machine, and there's no cookie)
            3.  Admin's active domain
            */
        const layouts = {};
        const layout_types = ['domain', 'user', 'group', 'shared']

        for (const ltype of layout_types) {
            layouts[ltype] = [];

            $.each(data[`${ltype}_layouts`], (_i, item) => {
                layouts[ltype].push({value: item['id'],
                                        text: item['label'],
                                        share_id: item['share_id'],
                                        folder_id: item['folder_id'],
                                        folder_parent_id: item['folder_parent_id'],
                                        folder_label: item['folder_label']
                                    });

                if (item['share_id'] == layout_share_id) {
                    active_layout_id = item.id;
                    active_layout_label = item.label;
                    layout_id = item.share_id;
                }
            });
        }

        // Generate the tree structure for the layouts
        profile_tree.domainProfiles = layouts.domain;
        profile_tree.userProfiles = layouts.user;
        profile_tree.groupProfiles = layouts.group;
        profile_tree.sharedProfiles = layouts.shared;
        selected_profile_tree.domainProfiles = layouts.domain;
        selected_profile_tree.userProfiles = layouts.user;
        selected_profile_tree.groupProfiles = layouts.group;
        selected_profile_tree.sharedProfiles = layouts.shared;

        // pass through again and look for one set by a cookie
        if (active_layout_id == null) {
            for (const ltype of layout_types) {
                $.each(data[`${ltype}_layouts`], (_i, item) => {
                    if (item.label == CURRENT_USER.profile) {
                        active_layout_id = item.id;
                        active_layout_label = item.label;
                        layout_id = item.share_id;
                        return false;
                    }
                });
            }
        }

        // pass through again and look for one set as current by the user
        if (active_layout_id == null) {
            for (const ltype of ['user', 'group']) {
                $.each(data[`${ltype}_layouts`], (_i, item) => {
                    if ( item['is_domain'] == 0 && item.is_current == 1 ) {
                        active_layout_id = item.id;
                        active_layout_label = item.label;
                        layout_id = item.share_id;
                        return false;
                    }
                });
            }
        }

        // pass through again if no active layout was found for user and choose the admin's
        if (active_layout_id == null) {
            $.each(data['domain_layouts'], (_i, item) => {
                if ( item['is_domain'] == 1 && item.is_current == 1 ) {
                    active_layout_id = item.id;
                    active_layout_label = item.label;
                    layout_id = item.share_id;
                    return false;
                }
            });
        }

        dataset_collection_panel.set_layout(active_layout_id, active_layout_label, false, multigene);

    }).fail((jqXHR, textStatus, errorThrown) => {
        display_error_bar(`${jqXHR.status} ${errorThrown.name}`, 'Error loading layouts.');
    });

    profile_tree.generateTree();
    selected_profile_tree.generateTree();

}

async function load_gene_carts(cart_share_id) {
    const session_id = Cookies.get('gear_session_id');
    let carts_found = false;
    let permalink_cart_id = null
    let permalink_cart_label = null
    $("#selected_gene_cart_c").prop("disabled", false);

    if (!session_id) {
        //User is not logged in. Hide gene carts container
        $("#selected_gene_cart_c").prop("disabled", true);
        gene_cart_tree.generateTree();
        selected_gene_cart_tree.generateTree();
        return;
    }
    await $.ajax({
        url: './cgi/get_user_gene_carts.cgi',
        type: 'post',
        data: { 'session_id': session_id, 'share_id': cart_share_id },
        dataType: 'json'
    }).done((data, textStatus, jqXHR) => {
        const carts = {};
        const cart_types = ['domain', 'user', 'group', 'shared', 'public'];
        for (const ctype of cart_types) {
            carts[ctype] = [];

            if (data[`${ctype}_carts`].length > 0) {
                carts_found = true;

                $.each(data[`${ctype}_carts`], (_i, item) => {
                    // If cart permalink was passed in, retrieve gene_cart_id for future use.
                    if (cart_share_id && item.share_id == cart_share_id) {
                        permalink_cart_id = item.id;
                        permalink_cart_label = item.label;
                    }

                    carts[ctype].push({value: item.id,
                                        text: item.label,
                                        folder_id: item.folder_id,
                                        folder_label: item.folder_label,
                                        folder_parent_id: item.folder_parent_id
                                        });
                });
            }
        }

        gene_cart_tree.domainGeneCarts = carts.domain;
        gene_cart_tree.userGeneCarts = carts.user;
        gene_cart_tree.groupGeneCarts = carts.group;
        gene_cart_tree.sharedGeneCarts = carts.shared;
        gene_cart_tree.publicGeneCarts = carts.public;
        selected_gene_cart_tree.domainGeneCarts = carts.domain;
        selected_gene_cart_tree.userGeneCarts = carts.user;
        selected_gene_cart_tree.groupGeneCarts = carts.group;
        selected_gene_cart_tree.sharedGeneCarts = carts.shared;
        selected_gene_cart_tree.publicGeneCarts = carts.public;

    })
    .fail((jqXHR, textStatus, errorThrown) => {

        display_error_bar(`${jqXHR.status} ${errorThrown.name}`, "Gene carts not sucessfully loaded.");
    });
    if (! carts_found ) {
        $("#selected_gene_cart_c").prop("disabled", true);
    }
    gene_cart_tree.generateTree();
    selected_gene_cart_tree.generateTree();

    // If gene_cart_permalink was provided:
    // 1) Set the value in the gene cart tree and gene search bar
    // 2) Trigger change event to populate the gene search bar with the genes
    // 3) (Outside of function) Search button is clicked
    // 4) (Outside of function) Show sidebar stuff in the display panel
    if (permalink_cart_id) {
        // This will also change selected_gene_cart via the "change" event trigger
        $("#search_param_gene_cart").text(permalink_cart_label);
        $("#search_param_gene_cart").val(permalink_cart_id);
        $("#search_param_gene_cart").trigger('change');
    }
}

async function load_weighted_gene_carts(cart_share_id) {
    const session_id = Cookies.get('gear_session_id');
    let permalink_cart_id = null
    let permalink_cart_label = null

    if (!session_id) {
        console.info("User is not logged in. Weighted gene carts not loaded.");
        return [permalink_cart_id, permalink_cart_label];
    }

    await $.ajax({
        url: './cgi/get_user_gene_carts.cgi',
        type: 'post',
        data: { 'session_id': session_id, "cart_type": "weighted-list" },
        dataType: 'json'
    }).done((data, textStatus, jqXHR) => {
        const carts = {};

        const cart_types = ['domain', 'user', 'group', 'shared', 'public'];

        for (const ctype of cart_types) {
            carts[ctype] = [];
            if (data[`${ctype}_carts`].length > 0) {
                $.each(data[`${ctype}_carts`], (_i, item) => {
                    const share_id = `cart.${item.share_id}`; // normalizing name for easy filepath retrieval

                    // If cart permalink was passed in, retrieve gene_cart_id for future use.
                    if (cart_share_id && share_id == cart_share_id) {
                        permalink_cart_id = share_id;
                        permalink_cart_label = item.label;
                    }


                    carts[ctype].push({value: share_id,    // Use share ID as it is used in the cart file's basename
                                        text: item.label,
                                        folder_id: item.folder_id,
                                        folder_label: item.folder_label,
                                        folder_parent_id: item.folder_parent_id
                                        });
                });
            }
        }

        // Tree is generated in `load_pattern_tree`
        projection_source_tree.domainGeneCarts = carts.domain;
        projection_source_tree.userGeneCarts = carts.user;
        projection_source_tree.groupGeneCarts = carts.group;
        projection_source_tree.sharedGeneCarts = carts.shared;
        projection_source_tree.publicGeneCarts = carts.public;

    })
    .fail((jqXHR, textStatus, errorThrown) => {
        display_error_bar(`${jqXHR.status} ${errorThrown.name}`, "Weighted gene carts not sucessfully retrieved.");
    });
    return [permalink_cart_id, permalink_cart_label];
}

async function populate_pattern_selection(projection_source) {
    let permalink_projection_id = null
    let permalink_projection_label = null

    await $.ajax({
        type: "POST",
        url: "./cgi/get_projection_pattern_list.cgi",
        //data: {'session_id': CURRENT_USER.session_id},
        dataType: "json",
    }).done((data) => {
        const patterns_list = [];

        $.each(data, (_i, item) => {
            if (projection_source && item.id == projection_source) {
                permalink_projection_id = item.id;
                permalink_projection_label = item.title;
            }
            patterns_list.push({value: item.id,
                 text: item.title
            });
        });

        // Tree is generated in `load_pattern_tree`
        projection_source_tree.projectionPatterns = patterns_list;
    }).fail((jqXHR, textStatus, errorThrown) => {
        display_error_bar(`${jqXHR.status} ${errorThrown.name}`,`Failed to populate patterns list`);
    });
    return [permalink_projection_id, permalink_projection_label];
}

async function load_pattern_tree(projection_id) {
    const values = await Promise.allSettled([load_weighted_gene_carts(projection_id), populate_pattern_selection(projection_id)])
        .catch((err) => {
            console.error(err);
        });

    // If projection info was in URL, one of the above should have the JSTree element returned
    projection_source_tree.generateTree();

    // If a permalink was provided, set the value in the tree and search bar
    for (const val of values) {
        if (val.value[0]) {
            $("#projection_source").text(val.value[1]);
            $("#projection_source").val(val.value[0]);
            // At this point, the tree is generated but loading data attributes to the storedValElt does not occur until a node is selected.
            // So we need to manually set the data attribute for the first-pass.
            const tree_leaf = projection_source_tree.treeData.find(e => e.id === $("#projection_source").val());
            $("#projection_source").data("scope", tree_leaf.scope);
            $("#projection_source").trigger('change');
            return;
        }
    }
}

// If user changes, update genecart/profile trees
async function load_all_trees(gene_cart_id, projection_id){
    // Update dataset and genecart trees in parallel
    // Works if they were not populated or previously populated
    await Promise.allSettled([load_layouts(), load_gene_carts(gene_cart_id), load_pattern_tree(projection_id)])
        .catch((err) => {
            console.error(err)
        });
    console.info("Trees loaded");
}

// Hide option menu when scope is changed.
$(document).on('click', '.scope_choice', () => {
        $('#toggle_options').popover('hide');
    });

// Handle direct documentation links
$(document).on('click', '#doc-link-choices li', function(){
    window.location.replace(`./manual.html?doc=${$(this).data('doc-link')}`);
});


function populate_search_result_list(data) {
    // so we can display in sorted order.  javascript sucks like that.
    sorted_gene_syms = [];

    for (const key in data) {
        if (data.hasOwnProperty(key)) {
            sorted_gene_syms.push(key);
        }
    }

    sorted_gene_syms.sort();
    sorted_gene_syms_len = sorted_gene_syms.length

    const items = [];

    for (i = 0; i < sorted_gene_syms_len; i++) {
        gene_symbol = sorted_gene_syms[i];

        // Build search result html
        let gene_result_html = `<a class="list-group-item" data-gene_symbol="${gene_symbol}" href="#">${gene_symbol}`;

        gene_result_html += '</a>';
        items.push(gene_result_html);
    }

    if (items.length == 0) {
        $('#search_results').text('No results found');
        $('#search_result_count').text(items.length);
    } else {
        $('#search_results').append( items.join('') );

        // the value here needs to match the max in gene_search.cgi
        if (items.length == 100) {
            $('#search_result_count').text(`max:${items.length}`);
        } else {
            $('#search_result_count').text(items.length);
        }
    }
}

var lastCall = 0;
function select_search_result(elm, draw_display=true) {
    //TODO Prevents this function from being double-called by #gene_search_form.submit()
    const callTime = new Date().getTime();
    if (callTime - lastCall <= 500) {
      return false;
    }
    lastCall = callTime;

    SELECTED_GENE = $(elm);
    gene_sym = $(elm).data("gene_symbol");

    // remove coloring from other result links
    $('.list-group-item-active').removeClass('list-group-item-active');
    $(elm).addClass('list-group-item-active');

    if ((projection)) {
        $('#functional_not_supported_alert').show();
        $('#links_out_c').hide();
        $('#gene_details_c').hide();
    } else {
        $('#functional_not_supported_alert').hide();
        $('#links_out_c').show();
        $('#gene_details_c').show();
        annotation_panel.annotation = search_results[gene_sym];
        annotation_panel.autoselect_organism();
    }

    // hide the intro, show the search result box
    if( $('#site_intro_c').is(':visible') ) {
        $('#site_intro_c').hide({easing: 'fade', duration: 400});
        $('#recent_updates_c').hide({easing: 'fade', duration: 400, complete: show_search_result_info_box});
    }

    if (draw_display) {
        dataset_collection_panel.update_by_search_result(search_results[gene_sym]);
    }

    // call any plugin functions
    search_result_postselection_functions.forEach((f) => {f()})
}

function isNumeric(n) {
    return !isNaN(parseFloat(n)) && isFinite(n);
}

function show_search_result_info_box() {
    if( dataset_id ) {
        // show links_out and gene_annot with zoom_on
        $('#links_out_c, #gene_details_c').addClass('search_result_c').removeClass('search_result_c_DISABLED').show('fade', {}, 400);
        $('#dataset_zoomed_c').show('fade', {}, 400);
    } else {
        // $('div.search_result_c').show('fade', {}, 400);
        $('.search_result_c_DISABLED').addClass('search_result_c').removeClass('search_result_c_DISABLED');
        // $('div.search_result_c').toggleClass('search_result_c_DISABLED');
    }
}

$('#search_results').on("click", "a", function(e) {
    e.preventDefault(); //prevent page scrolling to top
    $(this).blur(); //removes focus so active's purple coloring can show

    dataset_collection_panel.reset_abort_controller();

    let draw=true;
    if (projection) {
        draw=false;

        dataset_collection_panel.datasets.forEach((dataset) => {
            dataset.draw({gene_symbol: $(this).data("gene_symbol")});
        });
    }
    select_search_result(this, draw_display=draw);
});

// Warn user if no datasets in profile
$( "#search_gene_symbol").focus(function(){
    if (dataset_collection_panel.datasets.length < 1) {
        $("#search_gene_symbol").popover('show');
    } else {
        $("#search_gene_symbol").popover('hide');
    }
});
$("#search_gene_symbol").blur(function() {
    $("#search_gene_symbol").popover('hide');
});

// Popover for warning user that profile lacks datasets.
$('#search_gene_symbol').popover({
  	animation: true,
  	trigger: 'manual',
    container: 'body',
  	content: "<div class='text-center' style='width:250px;'>" +
        "<div class='alert alert-warning text-center'>" +
        "<p><span class='fa fa-exclamation'></span> <b>No datasets in current profile</b></p>" +
      	"</div>" +
        "<p>To search a gene, add a dataset to your layout profile in the <a href='./dataset_manager.html'>Dataset Manager</a>.</p>" +
        "</div>",
  	html: true,
  	placement: 'right'
});

$("#gene_search_form").submit((event) => {
    $("#viewport_intro").hide();
    $("#viewport_main").show();
    show_gene();

    // re-initialize any open tooltips
    $('[data-toggle="tooltip"], .tooltip').tooltip();
    // Ensure correct tooltip text is displayed
    set_exact_match(exact_match, false);
    set_multigene_plots(multigene, false);

    $('#recent_updates_c').hide();

    const formData = $("#gene_search_form").serializeArray();

    // split on combination of space and comma (individually or both together.)
    const gene_symbol_array = $("#search_gene_symbol").val().split(/[\s,]+/);
    // Remove duplicates in gene search if they exist
    const uniq_gene_symbols = gene_symbol_array.filter((value, index, self) => self.indexOf(value) === index);
    const curated_searched_gene_symbols = uniq_gene_symbols.join(',');

    add_state_history(curated_searched_gene_symbols);

    $("#too_many_genes_warning").hide();
    $('#search_result_count').text('');

    // MG disabled
    $('#search_results_scrollbox').show();
    $('#multigene_search_indicator').hide();
    if (multigene) {
        // MG enabled
        $('#search_results_scrollbox').hide();
        $('#multigene_search_indicator').show();
        // Show warning if too many genes are entered
        if (uniq_gene_symbols.length > 10) {
            $("#too_many_genes_warning").text(`There are currently ${uniq_gene_symbols.length} genes to be searched and plotted. This can be potentially slow. Also be aware that with some plots, a high number of genes can make the plot congested or unreadable.`);
            $("#too_many_genes_warning").show();
        }
    }

    // show search results
    $('#search_results_c').removeClass('search_result_c_DISABLED');

    dataset_collection_panel.load_frames({dataset_id, multigene});

    // Add Exact Match param
    formData.push({"name": "exact_match", "value" :Number(exact_match)});

    $('#functional_not_supported_alert').hide();
    $('#links_out_c').show();
    $('#gene_details_c').show();

    // NOTE: There is a good chance this will move back into the "search_genes.py" block after gene aliasing is implemented.
    if (multigene) {
        dataset_collection_panel.update_by_all_results(uniq_gene_symbols);
        $('#searching_indicator_c').hide();
        $('#intro_content').hide('fade', {}, 400);
            $('#functional_not_supported_alert').show();
            $('#links_out_c').hide();
            $('#gene_details_c').hide();

        return false;
    }

    $.ajax({
        url : './cgi/search_genes.py',
        type: "POST",
        data : formData,
        dataType:"json"
    }).done((data) => {
        // reset search_results
        search_results = data;
        populate_search_result_list(data);
        $('#searching_indicator_c').hide();
        $('#intro_content').hide('fade', {}, 400, () => {
            // auto-select the first match.  first <a class="list-group-item"
            const first_thing = $('#search_results a.list-group-item').first();
            select_search_result(first_thing);
        });

        set_scrollbar_props();
    }).fail((jqXHR, textStatus, errorThrown) => {
        $('#searching_indicator_c').hide();

        // Error occurred
        if ( $('#search_gene_symbol').val().length < 1 ) {
        // No gene symbol entered
                $('.alert-container').html('<div class="alert alert-danger alert-dismissible" role="alert">' +
                    '<button type="button" class="close close-alert" data-dismiss="alert" aria-label="Close"><span aria-hidden="true">&times;</span></button>' +
                    '<p class="alert-message"><strong>Oops! </strong>No gene symbol was entered. Enter a gene symbol and try again.</p></div>').show();


        } else if ( dataset_collection_panel.datasets.length == 0) {
        // No datasets in current layout profile
                $('.alert-container').html('<div class="alert alert-danger alert-dismissible" role="alert">' +
                    '<button type="button" class="close close-alert" data-dismiss="alert" aria-label="Close"><span aria-hidden="true">&times;</span></button>' +
                    '<p class="alert-message"><strong>Oops! </strong>No datasets were found in the current layout profile.</p><p>To add datasets to a profile or choose a different profile, go to the <a href="./dataset_manager.html" class="alert-link">Dataset Manager</a>.</p></div>').show();

        } else {
            // Some other error occurred
            display_error_bar(`${jqXHR.status} ${errorThrown.name}`, "Could not successfully search for genes in database.");
        }
    });

    return false;  // keeps the page from not refreshing

});

$("#projection_search_form").submit((event) => {
    $("#viewport_intro").hide();
    $("#viewport_main").show();
    show_projection();

    // re-initialize any open tooltips
    $('[data-toggle="tooltip"], .tooltip').tooltip();

    // If front page MG was enabled, ensure correct radio button is selected
    if (multigene) {
        $('#multi_pattern').click();
    } else {
        // If single gene, select all genes
        $(`.js-projection-pattern-elts-check`).prop('checked', true);
    }

    const is_pca = $('#is_pca').is(':checked');

    $('#recent_updates_c').hide();

    // Get selected projections and add as state
    const selected_projections = [];
    $('.js-projection-pattern-elts-check:checked').each(function() {
        // Needs to be Object so it can be the same structure as "search_genes.py" so it fits nicesly in populate_search_result_list()
        const label = $(this).data('label');
        selected_projections[label] = label;
    });
    const selected_projections_string = Object.keys(selected_projections).join(',');

    // MG disabled
    $('#search_results_scrollbox').show();
    $('#multigene_search_indicator').hide();
    if (multigene) {
        // MG enabled
        $('#search_results_scrollbox').hide();
        $('#multigene_search_indicator').show();
    }

    // show search results
    $('#search_results_c').removeClass('search_result_c_DISABLED');

    const projection_source = $("#projection_source").val() ? $("#projection_source").val() : null;
    projection = true;

    // Add the patterns source to the history.
    add_state_history(selected_projections_string, projection_source, is_pca);

    dataset_collection_panel.load_frames({dataset_id, multigene, projection});

    // Run ProjectR for the chosen pattern
    if (projection_source) {
        const scope = $("#projection_source").data('scope');

        search_results = selected_projections;

        // Implementing search_genes.py results without the CGI execution
        // ? Can we use the DIMRED_meta file to get annotation info?
        populate_search_result_list(selected_projections);
        $('#searching_indicator_c').hide();
        $('#intro_content').hide('fade', {}, 400);
        // auto-select the first match.  first <a class="list-group-item"
        const first_thing = $('#search_results a.list-group-item').first();
        select_search_result(first_thing, draw_display=false);
        set_scrollbar_props();

        dataset_collection_panel.reset_abort_controller();

        dataset_collection_panel.datasets.forEach(dataset => {
            dataset.run_projectR(projection_source, is_pca, scope)
                .then(() => {

                    if (dataset.projection_id) {
                        if (multigene) {
                            // 'entries' is array of gene_symbols
                            dataset.draw_mg({ gene_symbols: Object.keys(selected_projections) });
                        } else {
                            dataset.draw({ gene_symbol: first_thing.data('gene_symbol')});
                        }
                    } else {
                        if (dataset.display) dataset.display.clear_display();
                        dataset.show_no_match();
                    }

                })
                .catch(error => console.error(error));
        })

    }
    return false;   // keeps the page from not refreshing
})

$("#projection_source").on('change', (_event) => {
    scope = $("#projection_source").data('scope');
    $.ajax({
        type: "POST",
        url: "./cgi/get_pattern_element_list.cgi",
        async: false,   // No clue why this works but async/wait does not.. maybe it's the onchange event?
        data: {
            'source_id': $('#projection_source').val(),
            'scope': scope
        },
        dataType: "json"
    }).done((data) => {
        const pattern_elements_tmpl = $.templates("#pattern_elements_tmpl");
        const pattern_elements_html = pattern_elements_tmpl.render(data);
        $("#projection_pattern_elements").html(pattern_elements_html);
        // Only show if multigene is enabled. All projections are used in single gene search.
        if (multigene) {
            $("#projection_pattern_elements_c").show();
        }
    }).fail((jqXHR, textStatus, errorThrown) => {
        display_error_bar(`${jqXHR.status} ${errorThrown.name}`, 'Error getting list of patterns from source.');
    });
});

// controls to enable user scrolling of results with mouse arrow
scrolling_results = false

$('body').click((event) => {
    scrolling_results = !$(event.target).closest('#search_results_c').length ? false : true;;
});

$(document).keydown((event) => {
    // don't do anything unless we're scrolling results
    if (scrolling_results == true) {
        // this makes sure the browser doesn't scroll the window
        event.preventDefault();

        switch (event.keyCode) {
            // up key
            case 38:
            if (AT_FIRST_MATCH_RECORD == false) {
                select_search_result($(SELECTED_GENE).prev())
            }
            break;

            // down key
            case 40:
            if (AT_LAST_MATCH_RECORD == false) {
                select_search_result($(SELECTED_GENE).next())
            }
            break;
        }
    }
});

// Gene Details collapse css changes
$(document).on('click', '#gene_details_header, #gene_collapse_btn', () => {
    if ($('#gene_collapse_btn').attr('aria-expanded') == 'false') {
        //Details is collapsed
        $('#gene_details_header').css({
            'border-bottom-left-radius': '4px',
            'border-bottom-right-radius': '4px'
        });

        //Change '-' back to '+' button
        $('#gene_collapse_btn').replaceWith('<span id="gene_collapse_btn" class="fa ' +
            'fa-minus pull-right" title="Show gene information" ' +
            'data-toggle="collapse"' +
            'data-target="#gene_details_info" aria-expanded="true" ' +
            'aria-controls="gene_details_info"></span>');
    } else {
      //Details is expanded
      $('#gene_details_header').css({
          'border-bottom-left-radius': '0px',
          'border-bottom-right-radius': '0px'
      });

      //Change '+' to '-'
      $('#gene_collapse_btn').replaceWith('<span id="gene_collapse_btn" class="fa ' +
          'fa-plus pull-right" title="Hide gene information" ' +
          'data-toggle="collapse" ' +
          'data-target="#gene_details_info" aria-expanded="false" ' +
          'aria-controls="gene_details_info"></span>');
    }
});

// If #search_param_gene_cart (front page) was the setter, set #selected_gene_cart
$('#search_param_gene_cart').change(() => {
    $('.js-gene-cart').text($('#search_param_gene_cart').text());
    $('.js-gene-cart').val($('#search_param_gene_cart').val());
    $('.js-gene-cart-div').css("visibility", "visible");
});

// When a gene cart is selected, populate the gene search bar with its members
$('.js-gene-cart').change( function() {
    const gene_cart_id = $(this).val();
    const params = { session_id, gene_cart_id };

    if (typeof session_id !== 'undefined') {
        // Get the gene cart members and populate the gene symbol search bar
        $.ajax({
            url: './cgi/get_gene_cart_members.cgi',
            async: false,   // No clue why this works but async/wait does not.. maybe it's the onchange event?
            type: 'post',
            data: params
        }).done((data) => {
            if (data.success === 1) {
                const gene_symbols_array = []
                // format gene symbols into search string
                $.each(data.gene_symbols, (i, item) => {
                    gene_symbols_array.push(item.label);
                });
                //deduplicate gene cart
                const dedup_gene_symbols_array = [...new Set(gene_symbols_array)]

                gene_symbols = dedup_gene_symbols_array.join(' ')
                $('.js-gene-symbols').val(gene_symbols);

                // determine if searching for exact matches
                exact_match = true;
                set_exact_match(exact_match);
                $(".js-exact-match img").tooltip('hide'); // Do not want it to autoshow since it most likely is not hovered over right now
            } else {
                $('.js-gene-cart').text(oldValue);
                $('.alert-container').html('<div class="alert alert-danger alert-dismissible" role="alert">' +
                    '<button type="button" class="close close-alert" data-dismiss="alert" aria-label="Close"><span aria-hidden="true">&times;</span></button>' +
                    '<p class="alert-message"><strong>Oops! </strong> ' + data.error + '</p></div>').show();
            }
        }).fail((jqXHR, textStatus, errorThrown) => {
            console.error(`Failed to load gene cart members because msg: ${msg}`);
        });
    }
});

// Set the state history based on current conditions
function add_state_history(searched_entities, projection_source=null, is_pca=null) {
    const state_info = {
        'multigene_plots': Number(multigene)
    };

    let state_url = "/index.html?"
        + `multigene_plots=${state_info.multigene_plots}`;

<<<<<<< HEAD
     // Currently dataset share id and layout id URL params are mutually exclusive (or neither is used)
     if (dataset_id) {
=======
    // Currently dataset share id and layout id URL params are mutually exclusive
    if (dataset_id) {
>>>>>>> f742c598
        state_info.share_id = dataset_id;
        state_url += `&share_id=${dataset_id}`;
    }

    if (layout_id) {
        state_info.layout_id = layout_id;
        state_url += `&layout_id=${layout_id}`;
    }

    if (projection_source) {
        state_info.projection_source = projection_source;
        state_url += `&projection_source=${projection_source}`;

        if (is_pca) {
            state_info.is_pca = Number(is_pca);
            state_url += `&is_pca=${state_info.is_pca}`;
        }
        // If a single-projection display, do not bother adding the list of patterns
        if (state_info.multigene_plots == 1) {
            state_info.projection_patterns = searched_entities;
            state_url += `&projection_patterns=${searched_entities}`;
        }
    } else {
        // gene_cart_id automatically enables the exact_match and populates gene symbols,
        // so let's not crowd up the history with that.
        if (gene_cart_id) {
            state_info.gene_cart_share_id = gene_cart_id;
            state_url += `&gene_cart_share_id=${gene_cart_id}`;
        } else {
            state_info.gene_symbol_exact_match = Number(exact_match);
            state_url += `&gene_symbol_exact_match=${state_info.gene_symbol_exact_match}`;
            if (searched_entities) {
                state_info.gene_symbol = searched_entities;
                state_url += `&gene_symbol=${searched_entities}`;
            }
        }
    }

    // SAdkins - Should we have a separate history state for dataset share IDs?
    history.pushState(
        // State Info
        state_info,
        // State title
        projection ? "Projection Pattern Search" : "Gene search",
        // URL
        state_url
    )
}

function set_scrollbar_props() {
    // http://manos.malihu.gr/jquery-custom-content-scroller/
    // The author of this utility was wonderfully responsive and helpful
    if (SCROLLBAR_DRAWN == false) {
        $("#search_results_scrollbox").mCustomScrollbar({
            theme: '3d-thick-dark',
            scrollButtons:{ enable:true },
            // we need to disable the keyboard scrolling so our custom indicators can work
            keyboard:{ enable:false }
        });

        // Change height after initializing scroller.
        $("#search_results_scrollbox").css({'height': 'calc(90vh - 260px)'});

        SCROLLBAR_DRAWN = true;
    } else {
        $("#search_results_scrollbox").mCustomScrollbar("update");
    }
}

// automatically reloads dataset grid and resubmits gene search
function update_datasetframes_generesults() {
    function resubmit_gene_search() {
        return;
        // SAdkins - 1/6/22 - commenting out since it loads double the frames
        //$('#gene_search_form').trigger('submit');
    }

    $.when( resubmit_gene_search() ).done(() => {
        if (multigene){
            // split on combination of space and comma (individually or both together.)
            const gene_symbol_array = $("#search_gene_symbol").val().split(/[\s,]+/);
            // Remove duplicates in gene search if they exist
            const uniq_gene_symbols = gene_symbol_array.filter((value, index, self) => self.indexOf(value) === index);
            dataset_collection_panel.update_by_all_results(uniq_gene_symbols);
        } else {
            // auto-select the first match.  first <a class="list-group-item"
            const first_thing = $('#search_results a.list-group-item').first();
            select_search_result(first_thing);
        }
    });
}

function set_exact_match(is_enabled, show_tooltip=true) {
    const action = show_tooltip ? "show" : "hide";
    if (is_enabled) {
        $(".js-exact-match img").attr("src", "img/arrow_target_selected.png");
        $(".js-exact-match:visible").attr('data-original-title', "Exact match (currently on).").tooltip(action); // Show is added so the old version of the tooltip does not persist
    } else {
        $(".js-exact-match img").attr("src", "img/arrow_target_unselected.png");
        $(".js-exact-match:visible").attr('data-original-title', "Exact match (currently off).").tooltip(action);
    }
}

function set_multigene_plots(is_enabled, show_tooltip=true) {
    const action = show_tooltip ? "show" : "hide";

    if (is_enabled) {
        $(".js-multigene:visible").attr('data-original-title', "Multigene displays enabled. Click to search for single-gene displays.").tooltip(action);
        $(".js-multigene img").attr('src', 'img/icons/multi-dna.svg');
        // projection tab stuff
        $("#projection_pattern_deselect_all").click();
        $("#projection_pattern_elements_c").show();
        return;
    }
    $(".js-multigene:visible").attr('data-original-title', "Single-gene displays enabled. Click to search for multigene displays.").tooltip(action);
    $(".js-multigene img").attr('src', 'img/icons/single-dna.svg');
    // projection tab stuff
    $("#projection_pattern_select_all").click();
    $("#projection_pattern_elements_c").hide();
}

// Show gene-related container and options
function show_gene() {
    $('#gene_search_div').show();
    $('#projection_search_div').hide();
    $('#submit_search_projection').hide();
    $("#gene_tab").addClass("active");
    $("#projection_tab").removeClass("active");

}

// Show projection-related container and options
function show_projection() {
    $('#projection_search_div').show();
    $('#submit_search_projection').show();
    $('#gene_search_div').hide();
    $("#projection_tab").addClass("active");
    $("#gene_tab").removeClass("active");
}

// Events to select and deselect all projection pattern checkboxes
$(document).on("click", "#projection_pattern_select_all", () => {
    $('.js-projection-pattern-elts-check').prop('checked', true);
});

$(document).on("click", "#projection_pattern_deselect_all", () => {
    $('.js-projection-pattern-elts-check').prop('checked', false);
});

// SAdkins - 5/6/22 - Moved these functions to top level so they are loaded quicker, so triggers work without needing a timeout period before.
$('#intro_search_form').on('submit', (e) => {
    // TODO: It makes sense to remove/destroy those elements we aren't showing after a search
    $('#intro_content').hide();

    $("#leftbar_main").show();
    $("#viewport_main").show();


    // fire the true search button, to submit the true form
    if (projection) {
        $("#submit_search_projection").trigger( "click" );
    } else {
        $("#search_gene_symbol").val( $("#search_gene_symbol_intro").val());
        $("#submit_search").trigger( "click" );
    }
    return false;   // prevent the default action
});

// Search from front page is clicked
$('#intro_search_icon').click((e) => {
    $('#intro_search_form').submit();
});

// Search from results page is clicked
$('#submit_search').click((e) => {
    // Reset some stuff before submission, so it does not show while AJAX stuff is happening
    $('#search_results').empty();
    $('#search_result_count').empty();
    $('#searching_indicator_c').show();

    // Scope selection
    $('#toggle_options').show();

    $('#gene_search_form').submit();
})

// Display curations using projections instead of genes
$('#submit_search_projection').click((e) => {
    // Reset some stuff before submission, so it does not show while AJAX stuff is happening
    $('#search_results').empty();
    $('#search_result_count').empty();
    $('#searching_indicator_c').show();

    // Scope selection
    $('#toggle_options').hide();  // Not sure if this is relevant for projections
    $('#projection_search_form').submit();
})<|MERGE_RESOLUTION|>--- conflicted
+++ resolved
@@ -1209,13 +1209,8 @@
     let state_url = "/index.html?"
         + `multigene_plots=${state_info.multigene_plots}`;
 
-<<<<<<< HEAD
-     // Currently dataset share id and layout id URL params are mutually exclusive (or neither is used)
-     if (dataset_id) {
-=======
-    // Currently dataset share id and layout id URL params are mutually exclusive
+    // Currently dataset share id and layout id URL params are mutually exclusive (or neither is used)
     if (dataset_id) {
->>>>>>> f742c598
         state_info.share_id = dataset_id;
         state_url += `&share_id=${dataset_id}`;
     }
