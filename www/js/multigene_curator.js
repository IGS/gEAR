/*
  SAdkins note - The styling on this page differs from other gEAR JS pages
  I was trying to follow the recommended Javascript style in using camelCase
  in addition using the StandardJS style linter ("semistandrd" variant)
  with some refactoring done with the P42+ VSCode extension (to modernize code)
  However, code inherited from common.js is still in snake_case rather than camelCase
*/

'use strict';
/* global $, axios, Plotly, CURRENT_USER, session_id, check_for_login */

let numObs = 0; // dummy value to initialize with

let obsFilters = {};
let sortCategories = {"primary": null, "secondary": null}; // Control sorting order of chosen categories
let genesFilter = [];

let plotConfig = {};  // Plot config that is passed to API or stored in DB

let selectedGenes = null;  // Genes selected in a plot (e.g. volcano with lasso tool)

let datasetId = null;
let defaultDisplayId = null;
let displayId = null;
let obsLevels = null;
let geneSymbols = null;

const datasetTree = new DatasetTree({treeDiv: '#dataset_tree'});
const geneCartTree = new GeneCartTree({treeDiv: '#gene_cart_tree'});

const plotTypes = ['dotplot', 'heatmap', 'mg_violin', 'quadrant', 'volcano'];

const dotplotOptsIds = ["#obs_primary_container", "#obs_secondary_container"];
const heatmapOptsIds = ["#heatmap_options_container", "#obs_primary_container", "#obs_secondary_container"];
const quadrantOptsIds = ["#quadrant_options_container", "#de_test_container"];
const violinOptsIds = ["#violin_options_container", "#obs_primary_container", "#obs_secondary_container"];
const volcanoOptsIds = ["#volcano_options_container", "#de_test_container"];

// color palettes
const continuous_palettes = [
    {
        label: "Multi-color scales",
        options: [
            { value: "YlOrRd", text: "Yellow-Orange-Red" },
            { value: "Viridis", text: "Viridis" },
        ],
    },
    {
        label: "Single-color scales",
        options: [
            { value: "Greys", text: "Greyscale" },
            { value: "Blues", text: "Bluescale" },
            { value: "Purp", text: "Purplescale" },
        ],
    },
    {
        label: "Diverging Colorscales",
        options: [
            { value: "RdBu", text: "Red-Blue" },
            { value: "PiYG", text: "Pink-Yellow-Green" },
        ],
    },
];
const discrete_palettes = ["alphabet", "vivid", "light24", "dark24"];

// Async to ensure data is fetched before proceeding.
// This self-invoking function loads the initial state of the page.
<<<<<<< HEAD
(async () => {
    // Hide further configs until a dataset is chosen.
    // Changing the dataset will start triggering these to show
    $('#plot_type_container').hide();
    $('#gene_container').hide();

    // check if the user is already logged in
    check_for_login();

    // Load gene carts and datasets before the dropdown appears
    await reloadTrees ();

    // Initialize plot types
    $('#plot_type_select').select2({
        placeholder: 'Choose how to plot',
        width: '25%'
    });

    // If brought here by the "gene search results" page, curate on the dataset ID that referred us
    const linkedDatasetId = getUrlParameter("dataset_id");
    if (linkedDatasetId) {
        $('#dataset').val(linkedDatasetId);
        try {
            $('#dataset').text(dataset_tree.treeData.find(e => e.dataset_id === linkedDatasetId).text);
            $("#dataset").trigger("change");
        } catch {
            console.error(`Dataset id ${linkedDatasetId} was not returned as a public/private/shared dataset`);
        }
    }

    // Create observer to watch if user changes (ie. successful login does not refresh page)
    // See: https://developer.mozilla.org/en-US/docs/Web/API/MutationObserver

    // Select the node that will be observed for mutations
    const targetNode = document.getElementById('loggedin_controls');
    // Create an observer instance linked to the callback function
    const observer = new MutationObserver(reloadTrees);
    // For the "config" settings, do not monitor the subtree of nodes as that will trigger the callback multiple times.
    // Just seeing #loggedin_controls go from hidden (not logged in) to shown (logged in) is enough to trigger.
    observer.observe(targetNode, { attributes: true });
})();
=======
window.onload=() => {
  // Hide further configs until a dataset is chosen.
  // Changing the dataset will start triggering these to show
  $('#plot_type_container').hide();
  $('#gene_container').hide();

  // check if the user is already logged in
  check_for_login();

  // Load gene carts and datasets before the dropdown appears
  reloadTrees ();

  // Initialize plot types
   $('#plot_type_select').select2({
    placeholder: 'Choose how to plot',
    width: '25%'
  });

  // If brought here by the "gene search results" page, curate on the dataset ID that referred us
  const linkedDatasetId = getUrlParameter("dataset_id");
  if (linkedDatasetId) {
    $('#dataset').val(linkedDatasetId);
    try {
        $('#dataset').text(dataset_tree.treeData.find(e => e.dataset_id === linkedDatasetId).text);
        $("#dataset").trigger("change");
    } catch {
        console.error(`Dataset id ${linkedDatasetId} was not returned as a public/private/shared dataset`);
    }
  }

  // Create observer to watch if user changes (ie. successful login does not refresh page)
  // See: https://developer.mozilla.org/en-US/docs/Web/API/MutationObserver

  // Select the node that will be observed for mutations
  const targetNode = document.getElementById('loggedin_controls');
  // Create an observer instance linked to the callback function
  const observer = new MutationObserver(reloadTrees);
  // For the "config" settings, do not monitor the subtree of nodes as that will trigger the callback multiple times.
  // Just seeing #loggedin_controls go from hidden (not logged in) to shown (logged in) is enough to trigger.
  observer.observe(targetNode, { attributes: true });
};
>>>>>>> 337041a0

// Call API to return plot JSON data
async function getData (datasetId, payload) {
    try {
        return await axios.post(`/api/plot/${datasetId}/mg_dash`, {
            ...payload
        })
    } catch (e) {

        const message = "There was an error in making this plot. Please contact the gEAR team using the 'Contact' button at the top of the page.";
        const success = -1;
        const data = {message, success};
        return {data};
    }
}

// Call API to return a list of the dataset's gene symbols
async function fetchGeneSymbols (payload) {
    const { datasetId, analysis } = payload;
    const base = `./api/h5ad/${datasetId}/genes`;
    const query = analysis ? `?analysis=${analysis.id}` : '';

    const { data } = await axios.get(`${base}${query}`);
    return [...new Set(data.gene_symbols)]; // Dataset may have a gene repeated in it, so resolve this.
}

// Call API to return all observations
async function fetchH5adInfo (payload) {
    const { datasetId, analysis } = payload;
    const base = `./api/h5ad/${datasetId}`;
    const query = analysis ? `?analysis=${analysis.id}` : '';
    const { data } = await axios.get(`${base}${query}`);
    return data;
}

async function loadDatasets () {
    $('#pre_dataset_spinner').show();
    await $.ajax({
        type: 'POST',
        url: './cgi/get_h5ad_dataset_list.cgi',
        data: {
            session_id
        },
        dataType: 'json',
        success(data) {
            let counter = 0;

            // Populate select box with dataset information owned by the user
            const userDatasets = [];
            if (data.user.datasets.length > 0) {
                // User has some profiles
                $.each(data.user.datasets, (_i, item) => {
                    if (item) {
                        userDatasets.push({ value: counter++, text: item.title, dataset_id : item.id, organism_id: item.organism_id });
                    }
                });
            }
            // Next, add datasets shared with the user
            const sharedDatasets = [];
            if (data.shared_with_user.datasets.length > 0) {
                $.each(data.shared_with_user.datasets, (_i, item) => {
                    if (item) {
                        sharedDatasets.push({ value: counter++, text: item.title, dataset_id : item.id, organism_id: item.organism_id });
                    }
                });
            }
            // Now, add public datasets
            const domainDatasets = [];
            if (data.public.datasets.length > 0) {
                $.each(data.public.datasets, (_i, item) => {
                    if (item) {
                        domainDatasets.push({ value: counter++, text: item.title, dataset_id : item.id, organism_id: item.organism_id });
                    }
                });
            }

            datasetTree.userDatasets = userDatasets;
            datasetTree.sharedDatasets = sharedDatasets;
            datasetTree.domainDatasets = domainDatasets;
            datasetTree.generateTree();
        },
        error(_xhr, _status, msg) {
            console.error(`Failed to load dataset list because msg: ${msg}`);
        }
    });
    $('#pre_dataset_spinner').hide();
}

// Draw plotly chart to image
async function drawPreviewImage (display) {
    // check if config has been stringified
    let config;
    config = typeof display.plotly_config === 'string' ? JSON.parse(display.plotly_config) : display.plotly_config;

    const { data } = await getData(datasetId, config);

    // If there was an error in the plot, put alert up
    if ( data.success < 1 ) {
        $(`#modal-display-img-${display.id} + .js-plot-error`).show();
        $(`#modal-display-img-${display.id} + .js-plot-error`).html(data.message);
        $(`#modal-display-${display.id}-loading`).hide();
        return;
    }

    const { plot_json: plotlyJson, plot_config: plotlyConfig } = data;
    Plotly.toImage(
        { ...plotlyJson, plotlyConfig },
        { height: 500, width: 500 }
    ).then(url => {
        $(`#modal-display-img-${display.id}`).prop('src', url);
    }).then(
        () => { $(`#modal-display-${display.id}-loading`).hide(); }
    );
}

// Draw plotly chart in HTML
function drawChart (data, datasetId) {
    const targetDiv = `dataset_${datasetId}_h5ad`;
    const parentDiv = `dataset_${datasetId}`;
    const { plot_json: plotlyJson, plot_config: plotlyConfig, message, success } = data;

    // Since default plots are now added after dataset selection, wipe the plot when a new one needs to be drawn
    $(`#${targetDiv}`).empty()

    // If there was an error in the plot, put alert up
    if ( success < 1 || !plotlyJson.layout) {
        $(`#${parentDiv} .js-plot-error`).show();
        $(`#${parentDiv} .js-plot-error`).html(message);
        return;
    }

    // Make some complex edits to the plotly layout
    const plotType = $('#plot_type_select').select2('data')[0].id;
    if (plotType === 'heatmap') {
        setHeatmapHeightBasedOnGenes(plotlyJson.layout, genesFilter);
    } else if (plotType=== "mg_violin" && $("#stacked_violin").is(":checked")){
        adjustStackedViolinHeight(plotlyJson.layout);
    }

    const configMods = {
        responsive: true
    };

    const config = {
        ...plotlyConfig,
        ...configMods
    };
    Plotly.newPlot(targetDiv, plotlyJson.data, plotlyJson.layout, config);

    // Update plot with custom plot config stuff stored in plot_display_config.js
    const curator_conf = post_plotly_config.curator;
    for (const idx in curator_conf) {
        const conf = curator_conf[idx];
        // Get config (data and/or layout info) for the plot type chosen, if it exists
        if (conf.plot_type == plotType) {
            const update_data = "data" in conf ? conf.data : {};
            const update_layout = "layout" in conf ? conf.layout : {};
            Plotly.update(targetDiv, update_data, update_layout)
        }
    }


    // Show any warnings from the API call
    if (message && success > 1) {
        $(`#${parentDiv} .js-plot-warning`).show();
        $(`#${parentDiv} .js-plot-warning`).html(`<ul>${message}</ul>`);
    }

    // If plot data is selected, create the right-column table and do other misc things
    $(`#dataset_${datasetId}_h5ad`).on("plotly_selected", (_e, data) => {

        if (!(['volcano', 'quadrant'].includes(plotConfig.plot_type))) {
            return;
        }

        $("#selected_genes_btn").prop("disabled", false);

        // Note: the jQuery implementation has slightly different arguments than what is in the plotlyJS implementation
        // We want 'data', which returns the eventData PlotlyJS events normally return
        selectedGenes = [];

        data.points.forEach((pt) => {
            selectedGenes.push({
                gene_symbol: pt.data.text[pt.pointNumber],
            });
        });

        // Sort in alphabetical order
        selectedGenes.sort();

        const template = $.templates("#selected_genes_tmpl");
        const htmlOutput = template.render(selectedGenes);
        $("#selected_genes_list").html(htmlOutput);

    });
}

// Submit API request and draw the HTML
async function draw (datasetId, payload) {
    const {data } = await getData(datasetId, payload);
    drawChart(data, datasetId);
}

// If user changes, update genecart/profile trees
async function reloadTrees(){
    // Update dataset and genecart trees in parallel
    // Works if they were not populated or previously populated
    await Promise.all([loadDatasets(), loadGeneCarts()]);
}

// Render the gene-selection dropdown menu
function createGeneDropdown (genes) {
    const tmpl = $.templates('#gene_dropdown_tmpl');
    const html = tmpl.render({ genes });
    $('#gene_dropdown_container').html(html);
    $('#gene_dropdown').select2({
        placeholder: 'To search, click to select or start typing some gene names',
        allowClear: true,
        width: 'resolve'
    });
    $('#gene_spinner').hide();
}

// Render the observation primary field HTML
function createObsPrimaryField (obsLevels) {
    const tmpl = $.templates('#obs_primary_tmpl'); // Get compiled template using jQuery selector for the script block
    const html = tmpl.render(obsLevels); // Render template using data - as HTML string
    $('#obs_primary_container').html(html); // Insert HTML string into DOM
}

// Render the observation secondary field
function createObsSecondaryField (obsLevels) {
    const tmpl = $.templates('#obs_secondary_tmpl');
    const html = tmpl.render(obsLevels);
    $('#obs_secondary_container').html(html);
}

// Render the observation filter dropdowns
function createObsFilterDropdowns (obsLevels) {
    const tmpl = $.templates('#obs_filters_tmpl');
    const html = tmpl.render(obsLevels);
    $('#obs_filters_container').html(html);
    $('select.js-obs-levels').select2({
        placeholder: 'Start typing to include groups from this category. Click "All" to use all groups',
        allowClear: true,
        width: 'resolve'
    });
}

// Render clusterbars for heatmap
function createObsClusterBarField (obsLevels) {
    const tmpl = $.templates('#obs_clusterbar_tmpl');
    const html = tmpl.render(obsLevels);
    $('#obs_clusterbar_container').html(html);
}

// Render the sortable list for the chosen category
function createObsSortable (obsLevel, scope) {
    const escapedObsLevel = $.escapeSelector(obsLevel);
    const propData = $(`#${escapedObsLevel}_dropdown`).select2('data');
    const sortData = propData.map((elem) => elem.id);
    const tmpl = $.templates('#obs_sortable_tmpl');
    const html = tmpl.render({ sortData });
    $(`#${scope}_sortable`).html(html);
    $(`#${scope}_sortable`).sortable();

    // Store category name to retrieve later.
    sortCategories[scope] = obsLevel;

    $(`#${scope}_order_label`).show();
}

// Render dropdowns specific to the dot plot
function createDotplotDropdowns (obsLevels) {
    createObsPrimaryField (obsLevels);
    $('#none_primary_group').hide();  // Primary is required
    createObsSecondaryField(obsLevels);
}

// Render dropdowns specific to the heatmap plot
function createHeatmapDropdowns (obsLevels) {
    createObsPrimaryField(obsLevels);
    createObsSecondaryField(obsLevels);
    createObsClusterBarField(obsLevels);

    // Initialize differential expression test dropdown
    $('#distance_select').select2({
        placeholder: 'Choose distance metric',
        width: '25%'
    });

    $('#cluster_obs_warning').hide();
}

// Render dropdowns specific to the quadrant plot
function createQuadrantDropdowns (obsLevels) {
    // Filter only categories with at least 3 conditions
    const goodObsLevels = {}
    for (const category in obsLevels) {
        if (obsLevels[category].length >= 3) {
            goodObsLevels[category] = obsLevels[category]
        }
    }

    const tmpl = $.templates('#select_conditions_tmpl');
    const html = tmpl.render(goodObsLevels);
    $('#quadrant_compare1_condition').html(html);
    $('#quadrant_compare1_condition').select2({
        placeholder: 'Select the first query condition.',
        width: '25%'
    });
    $('#quadrant_compare2_condition').html(html);
    $('#quadrant_compare2_condition').select2({
        placeholder: 'Select the second query condition.',
        width: '25%'
    });
    $('#quadrant_ref_condition').html(html);
    $('#quadrant_ref_condition').select2({
        placeholder: 'Select the reference condition.',
        width: '25%'
    });

    // Initialize differential expression test dropdown
    $('#de_test_select').select2({
        placeholder: 'Choose DE testing algorithm',
        width: '25%'
    });
}

// Render dropdowns specific to the violin plot
function createViolinDropdowns (obsLevels) {
    createObsPrimaryField (obsLevels);
    $('#none_primary_group').hide();  // Primary is required
    createObsSecondaryField(obsLevels);
}

// Render dropdowns specific to the volcano plot
function createVolcanoDropdowns (obsLevels) {
    // Filter only categories wtih at least 2 conditions
    const goodObsLevels = {}
    for (const category in obsLevels) {
        if (obsLevels[category].length >= 2) {
            goodObsLevels[category] = obsLevels[category]
        }
    }

    const tmpl = $.templates('#select_conditions_tmpl');
    const html = tmpl.render(goodObsLevels);
    $('#volcano_query_condition').html(html);
    $('#volcano_query_condition').select2({
        placeholder: 'Select the query condition.',
        width: '25%'
    });
    $('#volcano_ref_condition').html(html);
    $('#volcano_ref_condition').select2({
        placeholder: 'Select the reference condition.',
        width: '25%'
    });

    // Initialize differential expression test dropdown
    $('#de_test_select').select2({
        placeholder: 'Choose DE testing algorithm',
        width: '25%'
    });

}

function curateObservations (obsLevels) {
    // Delete useless filters
    for (const property in obsLevels) {
        if (property === 'color' || property.endsWith('colors')) {
            delete obsLevels[property];
        } else if (obsLevels[property].length === 1) {
            delete obsLevels[property];
        }
    }
    return obsLevels;
}

// Generate a list of saved plot displays the user has access in viewing.
async function loadSavedDisplays (datasetId, defaultDisplayId=null) {
    const datasetData = await fetchDatasetInfo(datasetId);
    const { owner_id: ownerId } = datasetData;
    const userDisplays = await fetchUserDisplays(CURRENT_USER.id, datasetId);
    // Do not duplicate user displays in the owner display area as it can cause HTML element issues
    const ownerDisplays = CURRENT_USER.id === ownerId ? [] : await fetchOwnerDisplays(ownerId, datasetId);

    // Filter displays to those only with multigene plot types
    const mgUserDisplays = userDisplays.filter(d => plotTypes.includes(d.plot_type));
    const mgOwnerDisplays = ownerDisplays.filter(d => plotTypes.includes(d.plot_type));

    //
    mgUserDisplays.forEach(display => {
        display.is_default = false;
        if (defaultDisplayId && display.id === defaultDisplayId ) {
            display.is_default = true;
        }
        drawPreviewImage(display);
    });
    mgOwnerDisplays.forEach(display => {
        display.is_default = false;
        if (defaultDisplayId && display.id === defaultDisplayId ) {
            display.is_default = true;
        }
        drawPreviewImage(display);
    });

    const displaysTmpl = $.templates('#saved_display_modal_tmpl');
    const displaysHtml = displaysTmpl.render({
        dataset_id: datasetId,
        user_displays: mgUserDisplays,
        owner_displays: mgOwnerDisplays
    });

    $('#saved_display_modal').html(displaysHtml);
}

// Populate the HTML config options based on what was in the plot
function loadDisplayConfigHtml (plotConfig) {
<<<<<<< HEAD
    // NOTE: The calling function also clicks "#reset_opts", so the options are rendered already
    // Populate filter-by dropdowns
    obsFilters = plotConfig.obs_filters;
    for (const property in obsFilters) {
        const escapedProperty = $.escapeSelector(property);
        $(`#${escapedProperty}_dropdown`).val(obsFilters[property]);
        $(`#${escapedProperty}_dropdown`).trigger('change');
    }

    const escapedPrimary = $.escapeSelector(plotConfig.primary_col);
    const escapedSecondary = $.escapeSelector(plotConfig.secondary_col);

    $(`#${escapedPrimary}_primary`).prop('checked', true).click();
    $(`#${escapedSecondary}_secondary`).prop('checked', true).click();

    // Populate plot type-specific dropdowns and checkbox options
    switch ($('#plot_type_select').val()) {
=======
  // NOTE: The calling function also clicks "#reset_opts", so the options are rendered already
  // Populate filter-by dropdowns
  obsFilters = plotConfig.obs_filters;
  for (const property in obsFilters) {
    const escapedProperty = $.escapeSelector(property);
    $(`#${escapedProperty}_dropdown`).val(obsFilters[property]);
    $(`#${escapedProperty}_dropdown`).trigger('change');
  }

  const escapedPrimary = $.escapeSelector(plotConfig.primary_col);
  const escapedSecondary = $.escapeSelector(plotConfig.secondary_col);

  $(`#${escapedPrimary}_primary`).prop('checked', true).click();
  $(`#${escapedSecondary}_secondary`).prop('checked', true).click();

  $('#plot_title').val(plotConfig.plot_title);

  // Populate plot type-specific dropdowns and checkbox options
  switch ($('#plot_type_select').val()) {
>>>>>>> 337041a0
    case 'dotplot':
        break;
    case 'heatmap':
        for (const field in plotConfig.clusterbar_fields) {
            const escapedField = $.escapeSelector(field);
            $(`#${escapedField}_clusterbar`).prop('checked', true).click();
        }
        $('#matrixplot').prop('checked', plotConfig.matrixplot);
        $('#cluster_obs').prop('checked', plotConfig.cluster_obs);
        $('#cluster_genes').prop('checked', plotConfig.cluster_obs);
        $('#flip_axes').prop('checked', plotConfig.flip_axes);
        $('#distance_select').val(plotConfig.distance_metric);
        $('#distance_select').trigger('change');
        break;
    case 'mg_violin':
        $('#stacked_violin').prop('checked', plotConfig.stacked_violin);
        $('#violin_add_points').prop('checked', plotConfig.violin_add_points);
        break;
    case 'quadrant':
        $('#include_zero_foldchange').prop('checked', plotConfig.include_zero_fc);
        $("#quadrant_foldchange_cutoff").val(plotConfig.fold_change_cutoff);
        $("#quadrant_fdr_cutoff").val(plotConfig.fdr_cutoff);
        $('#quadrant_compare1_condition').val(plotConfig.compare1_condition);
        $('#quadrant_compare1_condition').trigger('change');
        $('#quadrant_compare2_condition').val(plotConfig.compare2_condition);
        $('#quadrant_compare2_condition').trigger('change');
        $('#quadrant_ref_condition').val(plotConfig.ref_condition);
        $('#quadrant_ref_condition').trigger('change');
        $('#de_test_select').val(plotConfig.de_test_algo);
        $('#de_test_select').trigger('change');
        break;
    default:
        // volcano
        $('#adj_pvals').prop('checked', plotConfig.adj_pvals);
        $('#annot_nonsig').prop('checked', plotConfig.annotate_nonsignificant)
        $('#volcano_query_condition').val(plotConfig.query_condition);
        $('#volcano_query_condition').trigger('change');
        $('#volcano_ref_condition').val(plotConfig.ref_condition);
        $('#volcano_ref_condition').trigger('change');
        $('#de_test_select').val(plotConfig.de_test_algo);
        $('#de_test_select').trigger('change');
    }
}

// Load all saved gene carts for the current user
function loadGeneCarts () {
    const d = new $.Deferred();

<<<<<<< HEAD
    if (!session_id) {
        // User is not logged in. Hide gene carts container
        $('#gene_cart_container').hide();
=======
          // Now, add public gene carts
        if (data.domain_gene_carts.length > 0) {
          $.each(data.domain_gene_carts, (_i, item) => {
            domainGeneCarts.push({ value: item.id, text: item.label });
          });
        }

        geneCartTree.domainGeneCarts = domainGeneCarts;
        geneCartTree.userGeneCarts = userGeneCarts;
        geneCartTree.generateTree();

        if (userGeneCarts || domainGeneCarts) {
          $('#gene_cart_container').show();
        }
>>>>>>> 337041a0
        d.resolve();
    } else {
        $.ajax({
            url: './cgi/get_user_gene_carts.cgi',
            type: 'post',
            data: { session_id },
            dataType: 'json',
            success(data, _textStatus, _jqXHR) { // source https://stackoverflow.com/a/20915207/2900840
                const carts = {};
                let cart_types = ['domain', 'user', 'group', 'shared', 'public'];
                let carts_found = false;

                for (const ctype of cart_types) {
                    carts[ctype] = [];

                    if (data[ctype + '_carts'].length > 0) {
                        carts_found = true;

                        //User has some profiles
                        $.each(data[ctype + '_carts'], (_i, item) => {
                            carts[ctype].push({value: item['id'], text: item['label'] });
                        });
                    }
                }

                geneCartTree.domainGeneCarts = carts['domain'];
                geneCartTree.userGeneCarts = carts['user'];
                geneCartTree.groupGeneCarts = carts['group'];
                geneCartTree.sharedGeneCarts = carts['shared'];
                geneCartTree.publicGeneCarts = carts['public'];
                geneCartTree.generateTree();

                if (! carts_found ) {
                    $('#gene_cart_container').show();
                }
                
                d.resolve();
            },
            error(_jqXHR, _errorThrown) {
                // display_error_bar(jqXHR.status + ' ' + errorThrown.name);
                d.fail();
            }
        });
    }
    d.promise();
}

function saveGeneCart () {
    // must have access to USER_SESSION_ID
    const gc = new GeneCart({
        session_id: CURRENT_USER.session_id
        , label: $("#gene_cart_name").val()
        , gctype: "unweighted-list"
        , organism_id:  $("#dataset").data('organism-id')
        , is_public: 0
    });

    selectedGenes.forEach((pt) => {
        const gene = new Gene({
            id: pt.gene_id,
            gene_symbol: pt.gene_symbol,
        });
        gc.add_gene(gene);
    });

    gc.save(updateUIAfterGeneCartSaveSuccess, updateUIAfterGeneCartSaveFailure);
}

function updateUIAfterGeneCartSaveSuccess(gc) {
    $('#saved_gene_cart_confirmation').text('Gene cart successfully saved!');
    $('#saved_gene_cart_confirmation').addClass('text-success');
    $('#saved_gene_cart_confirmation').show();
}

function updateUIAfterGeneCartSaveFailure(gc) {
    $('#saved_gene_cart_confirmation').text('Issue with saving gene cart.');
    $('#saved_gene_cart_confirmation').addClass('text-danger');
    $('#saved_gene_cart_confirmation').show();
}

function fetchDatasetInfo (datasetId) {
    return $.ajax({
        url: './cgi/get_dataset_info.cgi',
        type: 'POST',
        data: { dataset_id: datasetId },
        dataType: 'json'
    });
}

function fetchUserDisplays (userId, datasetId) {
    return $.ajax({
        url: './cgi/get_dataset_displays.cgi',
        type: 'POST',
        data: { user_id: userId, dataset_id: datasetId },
        dataType: 'json'
    });
}
function fetchOwnerDisplays (ownerId, datasetId) {
    return $.ajax({
        url: './cgi/get_dataset_displays.cgi',
        type: 'POST',
        data: { user_id: ownerId, dataset_id: datasetId },
        dataType: 'json'
    });
}

function getDefaultDisplay (datasetId) {
    return $.ajax({
        url: './cgi/get_default_display.cgi',
        type: 'POST',
        data: {
            user_id: CURRENT_USER.id,
            dataset_id: datasetId,
            is_multigene: 1
        },
        dataType: 'json'
    });
}

$('#dataset').change(async function () {
    datasetId = $('#dataset').val();
    displayId = null;

    $('#post_dataset_spinner').show();

    // Obtain default display ID for this dataset
    const {default_display_id: defaultDisplayId} = await getDefaultDisplay(datasetId);

    // Populate saved displays modal
    loadSavedDisplays(datasetId, defaultDisplayId);

    $('#load_saved_plots').show();
    $('#plot_type_container').show();

    $('#gene_container').show();
    $('#gene_spinner').show();
    $('#genes_not_found').hide();
    $('#too_many_genes_warning').hide();
    $('#gene_cart_clear').click();

    // Create promises to get genes and observations for this dataset
    const geneSymbolsPromise = fetchGeneSymbols({ datasetId, undefined })
    const h5adPromise =  fetchH5adInfo({ datasetId, undefined });

    // Execute both in parallel
    geneSymbols = await geneSymbolsPromise;
    const data = await h5adPromise;

    createGeneDropdown(geneSymbols);  // gene_spinner hidden here

    $('#post_dataset_spinner').hide();

    // Cannot cluster with just one gene (because function is only available
    // in dash.clustergram which requires 2 or more genes in plot)
    // Adding a gene will trigger a change to enable the property
    $("#cluster_obs").prop("disabled", true);
    $("#cluster_genes").prop("disabled", true);

    // Get categorical observations for this dataset
    obsLevels = curateObservations(data.obs_levels);
    numObs = data.num_obs;

    // Determine if at least one category has at least two groups (for volcanos) or at least three groups (for quadrants)
    // If condition is not met, disable the plot option
    let hasTwoGroupCategory = false;
    let hasThreeGroupCategory = false;

<<<<<<< HEAD
    for (const category in obsLevels) {
        if (obsLevels[category].length >= 3) {
            hasThreeGroupCategory = true;
        } else if (obsLevels[category].length >= 2) {
            hasTwoGroupCategory = true;
        }
        if (hasTwoGroupCategory && hasThreeGroupCategory) {
            break;
        }
=======
  for (const category in obsLevels) {
    if (obsLevels[category].length >= 3) {
      hasThreeGroupCategory = true;
    }
    if (obsLevels[category].length >= 2) {
      hasTwoGroupCategory = true;
>>>>>>> 337041a0
    }
    if (!hasTwoGroupCategory) {
        $('#volcano_opt').prop("disabled", true);
    }
    if (!hasThreeGroupCategory) {
        $('#quadrant_opt').prop("disabled", true);
    }

    $('#create_plot').show();
    $("#create_plot").prop("disabled", true);
    $('#reset_opts').show();

    // If a plot type was already selected,
    // reset the options so configs are populated for the current dataset
    if ($('#plot_type_select').val() ) {
        $("#create_plot").prop("disabled", false);
        $('#reset_opts').click();
    }
<<<<<<< HEAD
=======
  }
  $('#volcano_opt').prop("disabled", false);
  if (!hasTwoGroupCategory) {
    $('#volcano_opt').prop("disabled", true);
  }
  $('#quadrant_opt').prop("disabled", false);
  if (!hasThreeGroupCategory) {
    $('#quadrant_opt').prop("disabled", true);
  }

  $('#create_plot').show();
  $("#create_plot").prop("disabled", true);
  $('#reset_opts').show();

  // If a plot type was already selected,
  // reset the options so configs are populated for the current dataset
  if ($('#plot_type_select').val() ) {
    $("#create_plot").prop("disabled", false);
    $('#reset_opts').click();
  }
>>>>>>> 337041a0
});

$("#save_gene_cart").on("click", () => {
    $("#save_gene_cart").prop("disabled", true);

    if (CURRENT_USER) {
        saveGeneCart();
    } else {
        window.alert("You must be signed in to do that.");
    }
    $("#save_gene_cart").prop('disabled', false);
});

$("#download_plot").on("click", () => {
    Plotly.downloadImage(
        `dataset_${datasetId}_h5ad`, {
            width: $('#plot_download_width').val()
            , height: $('#plot_download_height').val()
            , scale: $('#plot_download_scale').val()
        }
    )
});

// Load user's gene carts
$('#gene_cart').change(function () {
    const geneCartId = $(this).val();
    const params = { session_id, gene_cart_id: geneCartId };
    const d = new $.Deferred(); // Causes editable to wait until results are returned
    // User is not logged in
    if (!session_id) {
        d.resolve();
    } else {
        // User is logged in

        $('#gene_spinner').show();
        // Get the gene cart members and populate the gene symbol search bar
        $.ajax({
            url: './cgi/get_gene_cart_members.cgi',
            type: 'post',
            data: params,
            success(data, _newValue, _oldValue) {
                if (data.success === 1) {
                    // Append gene symbols to search bar
                    const geneCartSymbols = [];

                    // format gene symbols into search string
                    $.each(data.gene_symbols, (_i, item) => {
                        geneCartSymbols.push(item.label);
                    });

                    const geneCartSymbolsLowerCase = geneCartSymbols.map(x => x.toLowerCase());
                    const geneSymbolsLowerCase = geneSymbols.map(x => x.toLowerCase());

                    // Get genes from gene cart that are present in dataset's genes.  Preserve casing of dataset's genes.
                    const intersection = geneSymbols.filter(x => geneCartSymbolsLowerCase.includes(x.toLowerCase()));

                    // Get genes from gene cart that are not in dataset's genes
                    const difference = geneCartSymbols.filter(x => !geneSymbolsLowerCase.includes(x.toLowerCase()));

                    $('#gene_dropdown').val(intersection);
                    $('#gene_dropdown').trigger('change');

                    if (difference.length > 0) {
                        const differenceString = difference.join(', ');
                        $('#genes_not_found').text(`The following gene cart genes were not found in this dataset: ${differenceString}`);
                        $('#genes_not_found').show();
                    } else {
                        $('#genes_not_found').hide();
                    }
                }
                d.resolve();
            }
        });
        $('#gene_spinner').hide();
    }
    return d.promise();
});

// Some options are specific to certain plot types
$('#plot_type_select').change(() => {
    $('#reset_opts').click();  // Reset all options
    $('#selected_genes_field').hide();
    $("#create_plot").prop("disabled", false);

    dotplotOptsIds.forEach(id => {
        $(id).hide();
    })
    heatmapOptsIds.forEach(id => {
        $(id).hide();
    });
    quadrantOptsIds.forEach(id => {
        $(id).hide();
    })
    violinOptsIds.forEach(id => {
        $(id).hide();
    });
    volcanoOptsIds.forEach(id => {
        $(id).hide();
    });

    switch ($('#plot_type_select').val()) {
    case 'dotplot':
        dotplotOptsIds.forEach(id => {
            $(id).show();
        })
        $("#gene_selection_help").text("Choose the genes to include in plot.");
        break;
    case 'heatmap':
        heatmapOptsIds.forEach(id => {
            $(id).show();
        });
        $("#gene_selection_help").text("Choose the genes to include in plot.");
        break;
    case 'mg_violin':
        violinOptsIds.forEach(id => {
            $(id).show();
        });
        $("#gene_selection_help").text("Choose the genes to include in plot.");
        break;
    case 'quadrant':
        quadrantOptsIds.forEach(id => {
            $(id).show();
        })
        $("#gene_selection_help").text("OPTIONAL: Gene selection is optional for this plot type. Selected genes are annotated in the plot.");
        break;
    default:
        // volcano
        volcanoOptsIds.forEach(id => {
            $(id).show();
        });
        $("#gene_selection_help").text("OPTIONAL: Gene selection is optional for this plot type. Selected genes are annotated in the plot.");
    }
});

$(document).on('change', '#cluster_obs', () => {
    $('#cluster_obs_warning').hide();
    if ($('#cluster_obs').is(':checked') && numObs >= 1000){
        $('#cluster_obs_warning').show();
    }
});

$(document).on('change', '#gene_dropdown', () => {
    const genesFilter = $('#gene_dropdown').select2('data').map((elem) => elem.id);
    // Show warning if too many genes are entered
    $("#too_many_genes_warning").hide();
    if (genesFilter.length > 10) {
        $("#too_many_genes_warning").text(`There are currently ${genesFilter.length} genes to be plotted. Be aware that with some plots, a high number of genes can make the plot congested or unreadable.`);
        $("#too_many_genes_warning").show();
    }

    // Cannot cluster columns with just one gene (because function is only available
    // in dash.clustergram which requires 2 or more genes in plot)
    if (genesFilter.length > 1) {
        $("#cluster_obs").prop("disabled", false);
        $("#cluster_genes").prop("disabled", false);
    } else {
        $("#cluster_obs").prop("disabled", true);
        $("#cluster_obs").prop("checked", false);
        $("#cluster_genes").prop("disabled", true);
        $("#cluster_genes").prop("checked", false);
    }
});

// When a column is chosen, populate the sortable list
$(document).on('change', 'input[name="obs_primary"]', () => {
    const obsLevel = $('input[name="obs_primary"]:checked').val();
    if (obsLevel !== "none") {
        createObsSortable(obsLevel, "primary");
    } else {
        $('#primary_sortable').empty();
    }
});

$(document).on('change', 'input[name="obs_secondary"]', (e) => {
    const obsLevel = $('input[name="obs_secondary"]:checked').val();
    if ( obsLevel !== "none") {
        createObsSortable(obsLevel, "secondary");
    } else {
        $('#secondary_sortable').empty();
    }
});

$(document).on('click', '#create_plot', async () => {

    // Reset plot errors and warnings for both plots
    $('.js-plot-error').empty().hide();
    $('.js-plot-warning').empty().hide();

    plotConfig = {};

    const plotType = $('#plot_type_select').select2('data')[0].id;
    plotConfig.plot_type = plotType;

    // Update filters based on selection
    obsFilters = {};
    for (const property in obsLevels) {
        const escapedProperty = $.escapeSelector(property);
        const propData = $(`#${escapedProperty}_dropdown`).select2('data');
        obsFilters[property] = propData.map((elem) => elem.id);

        // If no groups for an observation are selected, delete filter
        if (!obsFilters[property].length) {
            delete obsFilters[property];
        }
    }
<<<<<<< HEAD
    plotConfig.obs_filters = obsFilters;

    if (!plotType) {
        window.alert('Please select a plot type.');
=======
  }
  plotConfig.obs_filters = obsFilters;

  if (!plotType) {
    window.alert('Please select a plot type.');
    return;
  }

  plotConfig.gene_symbols = genesFilter = $('#gene_dropdown').select2('data').map((elem) => elem.id);

  const sortOrder = {};
  const categoriesUsed = [];
  // Grab the sorted order of the list and convert to array
  if (sortCategories.primary) {
    sortOrder[sortCategories.primary] = $('#primary_sortable').sortable("toArray", {attribute:"value"});
    categoriesUsed.push(sortCategories.primary);
  }
  // This should be rare, but just use the primary order if both are the same category
  if (sortCategories.secondary && !(categoriesUsed.includes(sortCategories.secondary))) {
    sortOrder[sortCategories.secondary] = $('#secondary_sortable').sortable("toArray", {attribute:"value"});
  }
  plotConfig.sort_order = sortOrder;

  if ($('input[name="obs_primary"]:checked').val() !== "none"){
    plotConfig.primary_col = $('input[name="obs_primary"]:checked').val();
  }
  if ($('input[name="obs_secondary"]:checked').val() !== "none"){
    plotConfig.secondary_col = $('input[name="obs_secondary"]:checked').val();
  }

  plotConfig.plot_title = $('#plot_title').val();

  // Add specific plotConfig options depending on plot type
  switch (plotType) {
    case 'dotplot':
      if ((plotConfig.gene_symbols).length < 1) {
        window.alert('At least one gene must be provided.');
        return;
      }
      if (!plotConfig.primary_col) {
        window.alert("Must select at least a primary category to aggregate groups by for dot plots.");
>>>>>>> 337041a0
        return;
    }

    plotConfig.gene_symbols = genesFilter = $('#gene_dropdown').select2('data').map((elem) => elem.id);

    const sortOrder = {};
    const categoriesUsed = [];
    // Grab the sorted order of the list and convert to array
    if (sortCategories.primary) {
        sortOrder[sortCategories.primary] = $('#primary_sortable').sortable("toArray", {attribute:"value"});
        categoriesUsed.push(sortCategories.primary);
    }
    // This should be rare, but just use the primary order if both are the same category
    if (sortCategories.secondary && !(categoriesUsed.includes(sortCategories.secondary))) {
        sortOrder[sortCategories.secondary] = $('#secondary_sortable').sortable("toArray", {attribute:"value"});
    }
    plotConfig.sort_order = sortOrder;

    if ($('input[name="obs_primary"]:checked').val() !== "none"){
        plotConfig.primary_col = $('input[name="obs_primary"]:checked').val();
    }
    if ($('input[name="obs_secondary"]:checked').val() !== "none"){
        plotConfig.secondary_col = $('input[name="obs_secondary"]:checked').val();
    }

    // Add specific plotConfig options depending on plot type
    switch (plotType) {
    case 'dotplot':
        if ((plotConfig.gene_symbols).length < 1) {
            window.alert('At least one gene must be provided.');
            return;
        }
        if (!plotConfig.primary_col) {
            window.alert("Must select at least a primary category to aggregate groups by for dot plots.");
            return;
        }
        break;
    case 'heatmap':
        if ((plotConfig.gene_symbols).length < 2) {
            window.alert("Must select at least 2 genes to generate a heatmap");
            return;
        }
        plotConfig.clusterbar_fields = [];
        $('input[name="obs_clusterbar"]:checked').each( (idx, elem) => {
            plotConfig.clusterbar_fields.push($(elem).val());
        });
        plotConfig.matrixplot = $('#matrixplot').is(':checked');
        if (plotConfig.matrixplot && !plotConfig.primary_col) {
            window.alert("Must choose at least a primary category to aggregate means for the matrixplot.");
            return
        }
        plotConfig.cluster_obs = $('#cluster_obs').is(':checked');
        plotConfig.cluster_genes = $('#cluster_genes').is(':checked');
        plotConfig.flip_axes = $('#flip_axes').is(':checked');
        plotConfig.distance_metric = $('#distance_select').select2('data')[0].id;
        break;
    case 'mg_violin':
        if ((plotConfig.gene_symbols).length < 1) {
            window.alert('At least one gene must be provided.');
            return;
        }
        if (!plotConfig.primary_col) {
            window.alert("Must select at least a primary category to aggregate groups by for violin plots.");
            return;
        }
        plotConfig.stacked_violin = $('#stacked_violin').is(':checked');
        plotConfig.violin_add_points = $('#violin_add_points').is(':checked');
        break;
    case 'quadrant':
        plotConfig.include_zero_fc = $('#include_zero_foldchange').is(':checked');
        plotConfig.fold_change_cutoff = Number($("#quadrant_foldchange_cutoff").val());
        plotConfig.fdr_cutoff = Number($("#quadrant_fdr_cutoff").val());
        if (! $('#de_test_select').select2('data')[0].id) {
            window.alert('Must select a DE statistical test.');
            return;
        }
        plotConfig.de_test_algo = $('#de_test_select').select2('data')[0].id;
        plotConfig.compare1_condition = $('#quadrant_compare1_condition').select2('data')[0].id;
        plotConfig.compare2_condition = $('#quadrant_compare2_condition').select2('data')[0].id;
        plotConfig.ref_condition = $('#quadrant_ref_condition').select2('data')[0].id;
        break;
    default:
        // volcano
        plotConfig.adj_pvals = $('#adj_pvals').is(':checked');
        plotConfig.annotate_nonsignificant = $('#annot_nonsig').is(':checked');
        if (! $('#de_test_select').select2('data')[0].id) {
            window.alert('Must select a DE statistical test.');
            return;
        }
        plotConfig.de_test_algo = $('#de_test_select').select2('data')[0].id;
        plotConfig.query_condition = $('#volcano_query_condition').select2('data')[0].id;
        plotConfig.ref_condition = $('#volcano_ref_condition').select2('data')[0].id;
        // Validation related to the conditions
        if (!(plotConfig.query_condition && plotConfig.ref_condition)) {
            window.alert('Both comparision conditions must be selected to generate a volcano plot.');
            return;
        }
        const conditionKey = plotConfig.query_condition.split(';-;')[0];
        if (plotConfig.query_condition.split(';-;')[0] !== plotConfig.ref_condition.split(';-;')[0]) {
            window.alert('Please choose 2 conditions from the same observation group.');
            return;
        }

        if (plotConfig.query_condition.split(';-;')[1] === plotConfig.ref_condition.split(';-;')[1]) {
            window.alert('Please choose 2 different conditions.');
            return;
        }

        // If condition category was filtered, the selected groups must be present
        if (conditionKey in obsFilters
            && !(obsFilters[conditionKey].includes(plotConfig.query_condition.split(';-;')[1])
                 && obsFilters[conditionKey].includes(plotConfig.ref_condition.split(';-;')[1]))) {
            window.alert('Condition observation is found in filters list, but one or both condition groups is filtered out. Please adjust.');
            return;
        }
    }

    // Render dataset plot HTML
    const plotTemplate = $.templates('#dataset_plot_tmpl');
    const plotHtml = plotTemplate.render({ dataset_id: datasetId });
    $('#dataset_plot').html(plotHtml);

    // Draw the updated chart
    $('#dataset_spinner').show();
    await draw(datasetId, plotConfig);
    $('#dataset_spinner').hide();

    // Show plot options and disable selected genes button (since genes are not selected anymore)
    $('#post_plot_options').show();
    $("#selected_genes_btn").prop("disabled", true);
});

// If "all" button is clicked, populate dropdown with all groups in this observation
$(document).on('click', '.js-all', function () {
    const id = this.id;
    const group = id.replace('_all', '');
    const escapedGroup = $.escapeSelector(group);

    $(`#${escapedGroup}_dropdown`).val(obsLevels[group]);
    $(`#${escapedGroup}_dropdown`).trigger('change'); // This actually triggers select2 to show the dropdown vals
});

// Clear gene cart
$(document).on('click', '#gene_cart_clear', () => {
    $('#gene_dropdown').val('');  // Clear genes
    $('#gene_dropdown').trigger('change');
    $('#gene_cart').text('Choose gene cart'); // Reset gene cart text
    $('#gene_cart').val('');
});

// Reset observation filters choices to be empty
$(document).on('click', '#reset_opts', async function () {
    $('#options_container').show();
    $('#options_spinner').show();

    // Reset sorting order
    sortCategories = {"primary": null, "secondary": null};
    $(`#primary_order_label`).hide();
    $(`#secondary_order_label`).hide();

    // Update fields dependent on dataset observations
    createObsFilterDropdowns(obsLevels);
    switch ($('#plot_type_select').val()) {
    case 'dotplot':
        createDotplotDropdowns(obsLevels);
        break;
    case 'heatmap':
        createHeatmapDropdowns(obsLevels);
        break;
    case 'mg_violin':
        createViolinDropdowns(obsLevels);
        break;
    case 'quadrant':
        createQuadrantDropdowns(obsLevels);
        break;
    default:
        // volcano
        createVolcanoDropdowns(obsLevels);
    }

    $('.js-all').click();  // Include all groups for every category (filter nothing)

    $('#options_spinner').hide();
});

// Save plot
$(document).on('click', '#save_display_btn', async function () {
    $('#saved_plot_confirmation').hide();
    $('#saved_plot_confirmation').removeClass('text-success');
    $('#saved_plot_confirmation').removeClass('text-danger');

    const plotType = $('#plot_type_select').select2('data')[0].id;

    const payload = {
        id: null, // Want to save as a new display
        dataset_id: datasetId,
        user_id: CURRENT_USER.id,
        label: $('#display_name').val(),
        plot_type: plotType,
        plotly_config: JSON.stringify({
            // depending on display type, this object will
            // have different properties
            ...plotConfig
        })
    };

    const res = await $.ajax({
        url: './cgi/save_dataset_display.cgi',
        type: 'POST',
        data: payload,
        dataType: 'json'
    });

    if (res?.success) {
        let msg = 'Plot successfully saved'

        if ($("#save_as_default_check").is(':checked') && res.display_id) {
            displayId = res.display_id;
            const res2 = await $.ajax({
                url: './cgi/save_default_display.cgi',
                type: 'POST',
                data: {
                    user_id: CURRENT_USER.id,
                    dataset_id: datasetId,
                    display_id: displayId,
                    is_multigene: 1
                },
                dataType: 'json'
            });

            if (res2?.success) {
                // Swap current default buttons
                $('.js-current-default')
                    .prop('disabled', false)
                    .addClass('js-save-default')
                    .addClass('btn-purple')
                    .removeClass('btn-secondary')
                    .removeClass('js-current-default')
                    .text("Make Default");
                $(`#${displayId}_default`)
                    .prop('disabled', true)
                    .removeClass('js-save-default')
                    .removeClass('btn-purple')
                    .addClass('btn-secondary')
                    .addClass('js-current-default')
                    .text("Default");
                msg += " and was set as the default display.";
            } else {
                msg += " but there was an issue saving as the default display.";
            }
        } else {
            msg += " but not set as default display."
        }

        $('#saved_plot_confirmation').text(msg);
        $('#saved_plot_confirmation').addClass('text-success');
    } else {
        $('#saved_plot_confirmation').text('There was an issue saving the plot');
        $('#saved_plot_confirmation').addClass('text-danger');
    }
    $('#saved_plot_confirmation').show();

    // Update saved displays modal so new plot is included
    loadSavedDisplays(datasetId);
});

// Load display information back into the curator page
$(document).on('click', '.js-load-display', async function () {
    const id = this.id;
    displayId = id.replace('_load', '');

    const display = await $.ajax({
        url: './cgi/get_dataset_display.cgi',
        type: 'POST',
        data: { display_id: displayId },
        dataType: 'json'
    });

    plotConfig = display.plotly_config;

    // Load plot type
    $('#plot_type_select').val(display.plot_type);
    $('#plot_type_select').trigger('change');

    // Load gene symbols
    geneSymbols = plotConfig.gene_symbols;
    $('#gene_dropdown').val(geneSymbols);
    $('#gene_dropdown').trigger('change');

    // Load config options
    loadDisplayConfigHtml(plotConfig);

    // Hide modal box
    $('#load_plots_modal').modal('hide');

    // Draw the updated chart
    $('#plot_spinner').show();
    const plotTemplate = $.templates('#dataset_plot_tmpl');
    const plotHtml = plotTemplate.render({ dataset_id: datasetId });
    $('#dataset_plot').html(plotHtml);
    await draw(datasetId, plotConfig);
    $('#plot_spinner').hide();

    // Show plot options
    $('#post_plot_options').show();
    $("#selected_genes_btn").prop("disabled", true);

});

// Delete user display
$(document).on('click', '.js-delete-display', async function () {
    $('#delete_display_confirmation').hide();
    $('#delete_display_confirmation').removeClass('alert-success');
    $('#delete_display_confirmation').removeClass('alert-danger');

    const id = this.id;
    const displayId = id.replace('_delete', '');

    const res = await $.ajax({
        url: './cgi/delete_dataset_display.cgi',
        type: 'POST',
        data: { id: displayId, user_id: CURRENT_USER.id },
        dataType: 'json'
    });

    $('#load_plots_modal').modal('hide');
    $('#delete_display_confirmation').show();
    if (res?.success) {
        $('#delete_display_confirmation_text').text('Display was successfully deleted.');
        $('#delete_display_confirmation').addClass('alert-success');
    } else {
        $('#delete_display_confirmation_text').text('There was an issue deleting the saved display.');
        $('#delete_display_confirmation').addClass('alert-danger');
    }

    // Update saved displays, now that display has been deleted
    loadSavedDisplays(datasetId);
});

// Save this particular display as the user's default display
$(document).on('click', '.js-save-default', async function () {
    $('#saved_default_confirmation').hide();
    $('#saved_default_confirmation').removeClass('alert-success');
    $('#saved_default_confirmation').removeClass('alert-danger');

    const id = this.id;
    const displayId = id.replace('_default', '');

    const res = await $.ajax({
        url: './cgi/save_default_display.cgi',
        type: 'POST',
        data: {
            user_id: CURRENT_USER.id,
            dataset_id: datasetId,
            display_id: displayId,
            is_multigene: 1
        },
        dataType: 'json'
    });

    // Swap current default buttons
    $('.js-current-default')
        .prop('disabled', false)
        .addClass('js-save-default')
        .addClass('btn-purple')
        .removeClass('btn-secondary')
        .removeClass('js-current-default')
        .text("Make Default")
    $(`#${displayId}_default`)
        .prop('disabled', true)
        .removeClass('js-save-default')
        .removeClass('btn-purple')
        .addClass('btn-secondary')
        .addClass('js-current-default')
        .text("Default")

    $('#saved_default_confirmation').show();
    if (res?.success) {
        $('#saved_default_confirmation_text').text('Display successfully saved as your new default.');
        $('#saved_default_confirmation').addClass('alert-success');
    } else {
        $('#saved_default_confirmation_text').text('There was an issue setting the default display.');
        $('#saved_default_confirmation').addClass('alert-danger');
    }
});<|MERGE_RESOLUTION|>--- conflicted
+++ resolved
@@ -63,10 +63,7 @@
 ];
 const discrete_palettes = ["alphabet", "vivid", "light24", "dark24"];
 
-// Async to ensure data is fetched before proceeding.
-// This self-invoking function loads the initial state of the page.
-<<<<<<< HEAD
-(async () => {
+window.onload=() => {
     // Hide further configs until a dataset is chosen.
     // Changing the dataset will start triggering these to show
     $('#plot_type_container').hide();
@@ -76,24 +73,24 @@
     check_for_login();
 
     // Load gene carts and datasets before the dropdown appears
-    await reloadTrees ();
+    reloadTrees ();
 
     // Initialize plot types
-    $('#plot_type_select').select2({
-        placeholder: 'Choose how to plot',
-        width: '25%'
+     $('#plot_type_select').select2({
+      placeholder: 'Choose how to plot',
+      width: '25%'
     });
 
     // If brought here by the "gene search results" page, curate on the dataset ID that referred us
     const linkedDatasetId = getUrlParameter("dataset_id");
     if (linkedDatasetId) {
-        $('#dataset').val(linkedDatasetId);
-        try {
-            $('#dataset').text(dataset_tree.treeData.find(e => e.dataset_id === linkedDatasetId).text);
-            $("#dataset").trigger("change");
-        } catch {
-            console.error(`Dataset id ${linkedDatasetId} was not returned as a public/private/shared dataset`);
-        }
+      $('#dataset').val(linkedDatasetId);
+      try {
+          $('#dataset').text(dataset_tree.treeData.find(e => e.dataset_id === linkedDatasetId).text);
+          $("#dataset").trigger("change");
+      } catch {
+          console.error(`Dataset id ${linkedDatasetId} was not returned as a public/private/shared dataset`);
+      }
     }
 
     // Create observer to watch if user changes (ie. successful login does not refresh page)
@@ -106,50 +103,7 @@
     // For the "config" settings, do not monitor the subtree of nodes as that will trigger the callback multiple times.
     // Just seeing #loggedin_controls go from hidden (not logged in) to shown (logged in) is enough to trigger.
     observer.observe(targetNode, { attributes: true });
-})();
-=======
-window.onload=() => {
-  // Hide further configs until a dataset is chosen.
-  // Changing the dataset will start triggering these to show
-  $('#plot_type_container').hide();
-  $('#gene_container').hide();
-
-  // check if the user is already logged in
-  check_for_login();
-
-  // Load gene carts and datasets before the dropdown appears
-  reloadTrees ();
-
-  // Initialize plot types
-   $('#plot_type_select').select2({
-    placeholder: 'Choose how to plot',
-    width: '25%'
-  });
-
-  // If brought here by the "gene search results" page, curate on the dataset ID that referred us
-  const linkedDatasetId = getUrlParameter("dataset_id");
-  if (linkedDatasetId) {
-    $('#dataset').val(linkedDatasetId);
-    try {
-        $('#dataset').text(dataset_tree.treeData.find(e => e.dataset_id === linkedDatasetId).text);
-        $("#dataset").trigger("change");
-    } catch {
-        console.error(`Dataset id ${linkedDatasetId} was not returned as a public/private/shared dataset`);
-    }
-  }
-
-  // Create observer to watch if user changes (ie. successful login does not refresh page)
-  // See: https://developer.mozilla.org/en-US/docs/Web/API/MutationObserver
-
-  // Select the node that will be observed for mutations
-  const targetNode = document.getElementById('loggedin_controls');
-  // Create an observer instance linked to the callback function
-  const observer = new MutationObserver(reloadTrees);
-  // For the "config" settings, do not monitor the subtree of nodes as that will trigger the callback multiple times.
-  // Just seeing #loggedin_controls go from hidden (not logged in) to shown (logged in) is enough to trigger.
-  observer.observe(targetNode, { attributes: true });
 };
->>>>>>> 337041a0
 
 // Call API to return plot JSON data
 async function getData (datasetId, payload) {
@@ -569,7 +523,6 @@
 
 // Populate the HTML config options based on what was in the plot
 function loadDisplayConfigHtml (plotConfig) {
-<<<<<<< HEAD
     // NOTE: The calling function also clicks "#reset_opts", so the options are rendered already
     // Populate filter-by dropdowns
     obsFilters = plotConfig.obs_filters;
@@ -587,27 +540,6 @@
 
     // Populate plot type-specific dropdowns and checkbox options
     switch ($('#plot_type_select').val()) {
-=======
-  // NOTE: The calling function also clicks "#reset_opts", so the options are rendered already
-  // Populate filter-by dropdowns
-  obsFilters = plotConfig.obs_filters;
-  for (const property in obsFilters) {
-    const escapedProperty = $.escapeSelector(property);
-    $(`#${escapedProperty}_dropdown`).val(obsFilters[property]);
-    $(`#${escapedProperty}_dropdown`).trigger('change');
-  }
-
-  const escapedPrimary = $.escapeSelector(plotConfig.primary_col);
-  const escapedSecondary = $.escapeSelector(plotConfig.secondary_col);
-
-  $(`#${escapedPrimary}_primary`).prop('checked', true).click();
-  $(`#${escapedSecondary}_secondary`).prop('checked', true).click();
-
-  $('#plot_title').val(plotConfig.plot_title);
-
-  // Populate plot type-specific dropdowns and checkbox options
-  switch ($('#plot_type_select').val()) {
->>>>>>> 337041a0
     case 'dotplot':
         break;
     case 'heatmap':
@@ -656,26 +588,9 @@
 function loadGeneCarts () {
     const d = new $.Deferred();
 
-<<<<<<< HEAD
     if (!session_id) {
         // User is not logged in. Hide gene carts container
         $('#gene_cart_container').hide();
-=======
-          // Now, add public gene carts
-        if (data.domain_gene_carts.length > 0) {
-          $.each(data.domain_gene_carts, (_i, item) => {
-            domainGeneCarts.push({ value: item.id, text: item.label });
-          });
-        }
-
-        geneCartTree.domainGeneCarts = domainGeneCarts;
-        geneCartTree.userGeneCarts = userGeneCarts;
-        geneCartTree.generateTree();
-
-        if (userGeneCarts || domainGeneCarts) {
-          $('#gene_cart_container').show();
-        }
->>>>>>> 337041a0
         d.resolve();
     } else {
         $.ajax({
@@ -843,28 +758,22 @@
     let hasTwoGroupCategory = false;
     let hasThreeGroupCategory = false;
 
-<<<<<<< HEAD
     for (const category in obsLevels) {
         if (obsLevels[category].length >= 3) {
             hasThreeGroupCategory = true;
-        } else if (obsLevels[category].length >= 2) {
+        }
+        if (obsLevels[category].length >= 2) {
             hasTwoGroupCategory = true;
         }
         if (hasTwoGroupCategory && hasThreeGroupCategory) {
             break;
         }
-=======
-  for (const category in obsLevels) {
-    if (obsLevels[category].length >= 3) {
-      hasThreeGroupCategory = true;
-    }
-    if (obsLevels[category].length >= 2) {
-      hasTwoGroupCategory = true;
->>>>>>> 337041a0
-    }
+    }
+    $('#volcano_opt').prop("disabled", false);
     if (!hasTwoGroupCategory) {
         $('#volcano_opt').prop("disabled", true);
     }
+    $('#quadrant_opt').prop("disabled", false);
     if (!hasThreeGroupCategory) {
         $('#quadrant_opt').prop("disabled", true);
     }
@@ -879,29 +788,6 @@
         $("#create_plot").prop("disabled", false);
         $('#reset_opts').click();
     }
-<<<<<<< HEAD
-=======
-  }
-  $('#volcano_opt').prop("disabled", false);
-  if (!hasTwoGroupCategory) {
-    $('#volcano_opt').prop("disabled", true);
-  }
-  $('#quadrant_opt').prop("disabled", false);
-  if (!hasThreeGroupCategory) {
-    $('#quadrant_opt').prop("disabled", true);
-  }
-
-  $('#create_plot').show();
-  $("#create_plot").prop("disabled", true);
-  $('#reset_opts').show();
-
-  // If a plot type was already selected,
-  // reset the options so configs are populated for the current dataset
-  if ($('#plot_type_select').val() ) {
-    $("#create_plot").prop("disabled", false);
-    $('#reset_opts').click();
-  }
->>>>>>> 337041a0
 });
 
 $("#save_gene_cart").on("click", () => {
@@ -1107,54 +993,10 @@
             delete obsFilters[property];
         }
     }
-<<<<<<< HEAD
     plotConfig.obs_filters = obsFilters;
 
     if (!plotType) {
         window.alert('Please select a plot type.');
-=======
-  }
-  plotConfig.obs_filters = obsFilters;
-
-  if (!plotType) {
-    window.alert('Please select a plot type.');
-    return;
-  }
-
-  plotConfig.gene_symbols = genesFilter = $('#gene_dropdown').select2('data').map((elem) => elem.id);
-
-  const sortOrder = {};
-  const categoriesUsed = [];
-  // Grab the sorted order of the list and convert to array
-  if (sortCategories.primary) {
-    sortOrder[sortCategories.primary] = $('#primary_sortable').sortable("toArray", {attribute:"value"});
-    categoriesUsed.push(sortCategories.primary);
-  }
-  // This should be rare, but just use the primary order if both are the same category
-  if (sortCategories.secondary && !(categoriesUsed.includes(sortCategories.secondary))) {
-    sortOrder[sortCategories.secondary] = $('#secondary_sortable').sortable("toArray", {attribute:"value"});
-  }
-  plotConfig.sort_order = sortOrder;
-
-  if ($('input[name="obs_primary"]:checked').val() !== "none"){
-    plotConfig.primary_col = $('input[name="obs_primary"]:checked').val();
-  }
-  if ($('input[name="obs_secondary"]:checked').val() !== "none"){
-    plotConfig.secondary_col = $('input[name="obs_secondary"]:checked').val();
-  }
-
-  plotConfig.plot_title = $('#plot_title').val();
-
-  // Add specific plotConfig options depending on plot type
-  switch (plotType) {
-    case 'dotplot':
-      if ((plotConfig.gene_symbols).length < 1) {
-        window.alert('At least one gene must be provided.');
-        return;
-      }
-      if (!plotConfig.primary_col) {
-        window.alert("Must select at least a primary category to aggregate groups by for dot plots.");
->>>>>>> 337041a0
         return;
     }
 
