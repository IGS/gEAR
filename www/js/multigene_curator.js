--- conflicted
+++ resolved
@@ -95,7 +95,6 @@
         ]
     },
 ];
-const discretePalettes = ["alphabet", "vivid", "light24", "dark24"];
 
 window.onload = () => {
     // Hide further configs until a dataset is chosen.
@@ -282,12 +281,6 @@
 
     // Update plot with custom plot config stuff stored in plot_display_config.js
     const updateLayout = getPlotlyUpdates(curatorConf, plotType, "layout");
-<<<<<<< HEAD
-=======
-
-    Plotly.newPlot(targetDiv, plotlyJson.data, plotlyJson.layout, plotlyConfig);
-    Plotly.relayout(targetDiv, updateLayout)
->>>>>>> e79df884
 
     Plotly.newPlot(targetDiv, plotlyJson.data, plotlyJson.layout, plotlyConfig);
     Plotly.relayout(targetDiv, updateLayout)
