/*
plot_display_config.js - This script can be passed to various scripts that generate plots
    (emphasis on Plotly) to pass in as post-plotting options.
    Examples include trying to adjust layout parameters so that a plot looks better on a particular page.
*/

// These assume a grid_width of 4 and an mg_grid_width of 6

const TICK_LABEL_MAX_LEN_ALLOWED=10  // Any text over this limit will be truncated
const TICK_LABEL_TRUNCATION_LEN=7    // How much of the original text to use (followed by ellipses)


const post_plotly_config = {
    index: [
        {
            plot_type: "all"
            , config: {
                showLink: false
                , displaylogo: false
                , responsive: false
                , modeBarButtonsToRemove: [
                    "zoom2d",
                    "autoScale2d",
                    "hoverClosestCartesian",
                    "hoverCompareCartesian",
                    "zoom3d",
                    "pan3d",
                    "resetCameraDefault3d",
                    "resetCameraLastSave3d",
                    "hoverClosest3d",
                    "orbitRotation",
                    "tableRotation",
                    "zoomInGeo",
                    "zoomOutGeo",
                    "resetGeo",
                    "hoverClosestGeo",
                    "sendDataToCloud",
                    "hoverClosestGl2d",
                    "hoverClosestPie",
                    "toggleHover",
                    "resetViews",
                    "toggleSpikelines",
                    "resetViewMapbox"
                ]
            }, layout: {
                modebar: {
                    orientation: "h"
                }
            }
        }, {
            plot_type: "volcano"
            , layout:{
                legend: {
                    x: 1.05,
                    y: -0.05,
                    xanchor: "center",
                    yanchor: "top",
                    font: {
                        size: 8
                    }
                }
                , title : {
                    x: 0.5,
                    xref: "paper",
                    y: 0.8,
                }
            }
        }, {
            plot_type: "heatmap"
            , layout:{
                margin: {
                    b: 10
                }
            }
        }, {
            plot_type: "violin"
            , layout:{
                margin: {
                    t: 30
                    , r: 10
                }
            }
        }, {
            plot_type: "bar"
            , layout:{
                margin: {
                    t: 30
                    , r: 10
                }
                /* , legend: {
                    orientation: "h"
                }
                */
            }
        }
    ]
    , curator: [
        {
            plot_type:"all"
            , config: {
                showLink: false
                , displaylogo: false
                , responsive: false
                , modeBarButtonsToRemove: [
                    "zoom2d",
                    "autoScale2d",
                    "hoverClosestCartesian",
                    "hoverCompareCartesian",
                    "zoom3d",
                    "pan3d",
                    "resetCameraDefault3d",
                    "resetCameraLastSave3d",
                    "hoverClosest3d",
                    "orbitRotation",
                    "tableRotation",
                    "zoomInGeo",
                    "zoomOutGeo",
                    "resetGeo",
                    "hoverClosestGeo",
                    "sendDataToCloud",
                    "hoverClosestGl2d",
                    "hoverClosestPie",
                    "toggleHover",
                    "resetViews",
                    "toggleSpikelines",
                    "resetViewMapbox"
                ]
            }, layout:{
                modebar: {
                    orientation: "v"
                }
                , dragMode: "select"
            }
        }, {
            plot_type: "volcano"
            , layout:{
                "height": 800
            }
        }, {
            plot_type: "quadrant"
            , layout:{
                "height": 800
            }
        }
    ]
}

// Functions that cannot be encapsulated by a general config change
// ! These will modify an object reference in place if the param argument is an object property

function adjustExpressionColorbar(plotData) {
    // The colorbar is outside of the graph div.  Need to adjust to bring back in.
    for (const element of plotData) {
        if ("colorbar" in element && element.name === "expression") {
            element.colorbar.len = 1.5;
            element.colorbar.xpad = 10;
            element.colorbar.x = 1.15;
            element.colorbar.title = {text: "Expression"};
        }
    }
}

function adjustClusterColorbars(plotData) {
    const plot_min_domain = 0;
    const plot_max_domain = 1;
    const new_min_domain = -0.5;
    const new_max_domain = 1.5;

    const num_clusterbars = plotData.filter(element => "colorbar" in element && element.name === "clusterbar").length;

    // The colorbar is outside of the graph div.  Need to adjust to bring back in.
    for (const element of plotData) {
        if ("colorbar" in element && element.name === "clusterbar") {
            element.colorbar.xpad = 10;
            element.colorbar.x = -0.3;
            element.colorbar.xanchor = "left";
            element.colorbar.len = 2 / num_clusterbars;
            // Scale the colorbar y positions to match the plot container instead of the plot
            element.colorbar.y = scaleBetween(element.colorbar.y, new_min_domain, new_max_domain, plot_min_domain, plot_max_domain);
        }
    }
}

function setHeatmapHeightBasedOnGenes(plotLayout, genesFilter) {
    if (genesFilter.length > 20) {
        plotLayout.height = genesFilter.length * 20;
      }
}

function adjustStackedViolinHeight(plotLayout) {
    plotLayout.height = 800;
}

function adjustStackedViolinSharedAxes(plotLayout) {
    return;
}

<<<<<<< HEAD
// Scaling a number from one range to another range (Source: https://stackoverflow.com/a/31687097)
function scaleBetween(unscaledNum, minAllowed, maxAllowed, min, max) {
    return (maxAllowed - minAllowed) * (unscaledNum - min) / (max - min) + minAllowed;
  }
=======
// Truncate axis labels to a fixed length. Add a hover property to the label to show the full label. Edits inplace.
function truncateAxisLabels() {
    $('.xaxislayer-above text').each(function() {
        const sublabel = $(this).text().length > TICK_LABEL_MAX_LEN_ALLOWED
            ? `${$(this).text().substring(0, TICK_LABEL_TRUNCATION_LEN)}...`
            : $(this).text();

        $(this).html(`<a style="fill:inherit;">${sublabel}</a>`);
    });
    /*
    const axis_ticktexts = {}

    for (const element in plotLayout) {
        if (element.includes("axis")) {
            const axis = plotLayout[element];
            if ("ticktext" in axis) {
                // If tick label exceeds max alloned length, truncate it and add hover property to show full label
                for (let i = 0; i < axis.ticktext.length; i++) {
                    const fulllabel = axis.ticktext[i];
                    if (axis.ticktext[i].length > TICK_LABEL_MAX_LEN_ALLOWED) {
                        const sublabel = `${fulllabel.substring(0, TICK_LABEL_TRUNCATION_LEN)}...`;
                        axis.ticktext[i] = sublabel;
                    }
                    axis_ticktexts[fulllabel] = axis.ticktext[i];
                }
            }
        }
    }
    */

    /*
    Issues with modifying before plot generation - Cannot store both full and shortened name.  Plotly is very restrictive about what goes in the tick text
    Issues with modifying after plot generation - Plot margin and layout settings are based on the original labels, and shortening the labels does not auto-adjust these.
    */
}

// If tick label is hovered over, give full label in designated hoverspace
$(document).on('mouseover', '.xaxislayer-above a', function () {
    // Mouse enter

    const h5ad_container = $(this).closest('.h5ad-container');
    const hoverarea = h5ad_container.children(".hoverarea");

    console.log($(this));

    // Show the full label when hovering over the truncated label (assuming we are on a page where the element exists)
    if (hoverarea.length) {
        hoverarea.text($(this).data("unformatted") );
    }
})
$(document).on('mouseleave', '.xaxislayer-above a', function () {
    // Mouse out

    const h5ad_container = $(this).closest('.h5ad-container');
    const hoverarea = h5ad_container.children(".hoverarea");

    if (hoverarea.length) {
        hoverarea.text('');
    }
});
>>>>>>> 66bb97a4
<|MERGE_RESOLUTION|>--- conflicted
+++ resolved
@@ -195,12 +195,11 @@
     return;
 }
 
-<<<<<<< HEAD
 // Scaling a number from one range to another range (Source: https://stackoverflow.com/a/31687097)
 function scaleBetween(unscaledNum, minAllowed, maxAllowed, min, max) {
     return (maxAllowed - minAllowed) * (unscaledNum - min) / (max - min) + minAllowed;
-  }
-=======
+}
+
 // Truncate axis labels to a fixed length. Add a hover property to the label to show the full label. Edits inplace.
 function truncateAxisLabels() {
     $('.xaxislayer-above text').each(function() {
@@ -260,5 +259,4 @@
     if (hoverarea.length) {
         hoverarea.text('');
     }
-});
->>>>>>> 66bb97a4
+});