--- conflicted
+++ resolved
@@ -1,6 +1,5 @@
 "use strict";
 
-<<<<<<< HEAD
 import { Analysis, getAnalysisLabels, setAnalysisLabels } from "./classes/analysis.js?v=cbfcd86";
 import { UI } from "./classes/analysis-ui.js?v=cbfcd86";
 import { Dataset } from "./classes/dataset.js?v=cbfcd86";
@@ -9,16 +8,6 @@
 import { DatasetTree } from "./classes/tree.js?v=cbfcd86";
 import { resetStepperWithHrefs } from "./stepper-fxns.js?v=cbfcd86";
 import { apiCallsMixin, convertToFormData, createToast, disableAndHideElement, getCurrentUser, initCommonUI, logErrorInConsole, registerPageSpecificLoginUIUpdates } from "./common.v2.js?v=cbfcd86";
-=======
-import { Analysis, getAnalysisLabels, setAnalysisLabels } from "./classes/analysis.js?v=9858a6e";
-import { UI } from "./classes/analysis-ui.js?v=9858a6e";
-import { Dataset } from "./classes/dataset.js?v=9858a6e";
-import { Gene, WeightedGene } from "./classes/gene.js?v=9858a6e";
-import { GeneCart, WeightedGeneCart } from "./classes/genecart.v2.js?v=9858a6e";
-import { DatasetTree } from "./classes/tree.js?v=9858a6e";
-import { resetStepperWithHrefs } from "./stepper-fxns.js?v=9858a6e";
-import { apiCallsMixin, convertToFormData, createToast, disableAndHideElement, getCurrentUser, initCommonUI, logErrorInConsole, registerPageSpecificLoginUIUpdates } from "./common.v2.js?v=9858a6e";
->>>>>>> 0ff882e3
 
 let currentAnalysis;
 let clickedMarkerGenes = new Set();
@@ -363,18 +352,6 @@
     document.querySelectorAll(".js-step-collapsable button").forEach((button) => {
         button.disabled = false;
     });
-
-    /*
-    for (const elt of document.querySelectorAll('.reset-on-change')) {
-        // TODO - replace
-        elt.classList.add("is-hidden");
-    }
-
-    for (const elt of document.querySelectorAll('.empty-on-change')) {
-        // TODO - replace
-        elt.replaceChildren();
-    }
-    */
 }
 
 /**
