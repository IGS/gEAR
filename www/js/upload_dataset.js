--- conflicted
+++ resolved
@@ -1,10 +1,7 @@
 'use strict';
 
-<<<<<<< HEAD
-import { apiCallsMixin, convertToFormData, createToast, getCurrentUser, initCommonUI, registerPageSpecificLoginUIUpdates } from "./common.v2.js?v=a6c4f04";
-=======
+
 import { apiCallsMixin, convertToFormData, createToast, getCurrentUser, guid, initCommonUI } from "./common.v2.js?v=2860b88";
->>>>>>> 19a7a2dc
 
 /* --- constants and variables --- */
 
