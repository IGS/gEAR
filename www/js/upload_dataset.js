'use strict';

<<<<<<< HEAD
import { apiCallsMixin, convertToFormData, createToast, getCurrentUser, initCommonUI, registerPageSpecificLoginUIUpdates } from "./common.v2.js?v=a4b3d6c";
=======
>>>>>>> b0bfa4a5

import { apiCallsMixin, convertToFormData, createToast, getCurrentUser, guid, initCommonUI, openModal } from "./common.v2.js?v=2860b88";

/* --- constants and variables --- */

let datasetUid = null;
let shareUid = null;
let datasetFormat = null;   // set when user chooses a dataset type
let spatialFormat = null;   // set when user chooses a spatial platform (if applicable)

let processingStatus = null;
const processingStatusCheckInterval = 10; // seconds

const requiredMetadataFields = ['metadata-title', 'metadata-summary', 'metadata-dataset-type',
    'metadata-contact-name', 'metadata-annotation-source', 'metadata-annotation-version',
    'metadata-contact-name', 'metadata-contact-email',
    'metadata-taxon-id', 'metadata-organism'
];

const optionalMetadataFields = ['metadata-contact-institute', 'metadata-platform-id',
    'metadata-instrument', 'metadata-library-selection', 'metadata-library-source',
    'metadata-geo-id', 'metadata-library-strategy', 'metadata-pubmed-id'
];

/* --- Functions and Classes --- */

/**
 * Checks the current processing status of the dataset by making an asynchronous request
 * to the server. Updates the UI elements to reflect the current status, message, and progress.
 * If processing is complete, enables the dataset processing submit button.
 *
 * @async
 * @function checkDatasetProcessingStatus
 * @returns {Promise<void>} Resolves when the status check and UI updates are complete.
 */
const checkDatasetProcessingStatus = async () => {
    const {data} = await axios.post('./cgi/check_dataset_processing_status.cgi', convertToFormData({
        share_uid: shareUid,
        session_id: getCurrentUser().session_id
    }));

    processingStatus = data.status;
    document.getElementById('step-process-dataset-status').textContent = processingStatus.charAt(0).toUpperCase() + processingStatus.slice(1);
    document.getElementById('step-process-dataset-status-message').textContent = data.message;
    document.getElementById('dataset-processing-progress').value = data.progress;

    // TODO: Handle the different statuses here
    if (processingStatus === 'complete') {
        document.getElementById('dataset-processing-submit').disabled = false;
    }
}

/**
 * Deletes an upload in progress for a given share and dataset.
 *
 * Sends a POST request to the server to delete the specified upload in progress.
 * On success, reloads the list of uploads in progress. On failure, displays a warning toast.
 *
 * @async
 * @function
 * @param {string} shareUid - The unique identifier for the share.
 * @param {string} datasetId - The unique identifier for the dataset.
 * @returns {Promise<void>} Resolves when the operation is complete.
 */
const deleteUploadInProgress = async (shareUid, datasetId) => {
    const {data} = await axios.post('./cgi/delete_upload_in_progress.cgi', convertToFormData({
        share_uid: shareUid,
        dataset_id: datasetId,
        session_id: getCurrentUser().session_id
    }));

    if (data.success) {
        loadUploadsInProgress();
    } else {
        createToast('Error deleting upload in progress', data.message, 'is-warning');
    }
}

/**
 * Finalizes the dataset upload process by sending form data to the server,
 * updating UI elements to reflect the status of metadata loading, h5ad migration,
 * and user data migration, and enabling the next step if successful.
 *
 * @async
 * @function finalizeUpload
 * @returns {Promise<void>} Resolves when the upload finalization process is complete.
 */
const finalizeUpload = async () => {
    const formData = new FormData();
    formData.append('share_uid', shareUid);
    formData.append('session_id', getCurrentUser().session_id);
    formData.append('dataset_uid', datasetUid);
    formData.append('dataset_format', datasetFormat);

    const datasetVisibility = document.querySelector('input[name=dataset-visibility]:checked').value;
    formData.append('dataset_visibility', datasetVisibility);

    const data = await apiCallsMixin.finalizeExpressionUpload(formData);

    if (data['metadata_loaded']) {
        document.getElementById('finalize-storing-metadata').classList.remove('mdi-checkbox-blank-outline');
        document.getElementById('finalize-storing-metadata').classList.add('mdi-checkbox-marked');
    } else {
        document.getElementById('finalize-storing-metadata').classList.remove('mdi-checkbox-blank-outline');
        document.getElementById('finalize-storing-metadata').classList.add('mdi-skull-scan');
    }

    if (data['h5ad_migrated']) {
        document.getElementById('finalize-migrating-h5ad').classList.remove('mdi-checkbox-blank-outline');
        document.getElementById('finalize-migrating-h5ad').classList.add('mdi-checkbox-marked');
    } else {
        document.getElementById('finalize-migrating-h5ad').classList.remove('mdi-checkbox-blank-outline');
        document.getElementById('finalize-migrating-h5ad').classList.add('mdi-skull-scan');
    }

    if (data['userdata_migrated']) {
        document.getElementById('finalize-migrating-userdata').classList.remove('mdi-checkbox-blank-outline');
        document.getElementById('finalize-migrating-userdata').classList.add('mdi-checkbox-marked');
    } else {
        document.getElementById('finalize-migrating-userdata').classList.remove('mdi-checkbox-blank-outline');
        document.getElementById('finalize-migrating-userdata').classList.add('mdi-skull-scan');
    }

    if (data.success) {
        // Not actually doing anything further with access rights after the initial insert,
        // so can set it as successful here
        document.getElementById('finalize-setting-access').classList.remove('mdi-checkbox-blank-outline');
        document.getElementById('finalize-setting-access').classList.add('mdi-checkbox-marked');
        document.getElementById('dataset-finalize-next-step').disabled = false;
        return;
    }
    console.error(`ERROR: ${data}`);
    document.getElementById('dataset-finalize-status-message').innerText = data.message;
    document.getElementById('dataset-finalize-status-message-c').classList.remove('is-hidden');
}

/**
 * Asynchronously populates the metadata form fields with values parsed from an uploaded metadata file.
 * Utilizes the `apiCallsMixin.parseMetadataFile` method to extract metadata from the uploaded file,
 * and fills the corresponding form fields if parsing is successful. Handles both success and error states,
 * updating the UI accordingly (form fields, status messages, and button states).
 *
 * @async
 * @function populateMetadataFormFromFile
 * @returns {Promise<void>} Resolves when the form has been populated or an error message has been displayed.
 */
const populateMetadataFormFromFile = async () => {
    const formData = new FormData(document.getElementById('metadata-upload-form'));
    const data = await apiCallsMixin.parseMetadataFile(formData);
    const button = document.getElementById('metadata-upload-submit');

    // Fill out the form with the data
    if (data.success) {
        document.getElementsByName('metadata-title')[0].value = data.metadata.title.value;
        document.getElementsByName('metadata-summary')[0].value = data.metadata.summary.value;
        document.getElementsByName('metadata-annotation-source')[0].value = data.metadata.annotation_source.value;
        document.getElementsByName('metadata-annotation-version')[0].value = data.metadata.annotation_release_number.value;
        document.getElementsByName('metadata-geo-id')[0].value = data.metadata.geo_accession.value;

        document.getElementsByName('metadata-contact-name')[0].value = data.metadata.contact_name.value;
        document.getElementsByName('metadata-contact-email')[0].value = data.metadata.contact_email.value;
        document.getElementsByName('metadata-contact-institute')[0].value = data.metadata.contact_institute.value;
        document.getElementsByName('metadata-taxon-id')[0].value = data.metadata.sample_taxid.value;
        document.getElementsByName('metadata-organism')[0].value = data.metadata.sample_organism.value;
        document.getElementsByName('metadata-platform-id')[0].value = data.metadata.platform_id.value;
        document.getElementsByName('metadata-instrument')[0].value = data.metadata.instrument_model.value;
        document.getElementsByName('metadata-library-selection')[0].value = data.metadata.library_selection.value;
        document.getElementsByName('metadata-library-source')[0].value = data.metadata.library_source.value;
        document.getElementsByName('metadata-library-strategy')[0].value = data.metadata.library_strategy.value;
        document.getElementsByName('metadata-pubmed-id')[0].value = data.metadata.pubmed_id.value;

        // Handle the metadata-dataset-type select box
        const datasetTypeSelect = document.getElementsByName('metadata-dataset-type')[0];
        for (let i = 0; i < datasetTypeSelect.options.length; i++) {
            if (datasetTypeSelect.options[i].value === data.metadata.dataset_type.value) {
                datasetTypeSelect.selectedIndex = i;
                break;
            }
        }

        document.getElementById('metadata-upload-status-message').textContent = "Form populated with uploaded metadata";
        button.disabled = false;

    } else {
        // Display error message, and clear out the file selected
        document.getElementById('metadata-upload-status-message').textContent = data.message;
        document.getElementById('metadata-file-name').textContent = 'No file selected';
    }

    // change spinner back to submit button
    document.getElementById('metadata-upload-status').classList.remove('is-hidden');
    button.classList.remove('is-loading');
}

/**
 * Asynchronously fetches GEO metadata based on the user-provided GEO ID and populates
 * corresponding form fields with the retrieved data. If no data is found, displays a status message.
 * Also manages the loading state of the GEO lookup button.
 *
 * @async
 * @function getGeoData
 * @returns {Promise<void>} Resolves when the GEO data has been fetched and the form updated.
 */
const getGeoData = async () => {
    const geoId = document.getElementsByName('metadata-geo-id')[0].value;
    const geoData = await apiCallsMixin.fetchGeoData(geoId);

    if (Object.keys(geoData).length === 0) {
        document.getElementById('metadata-geo-lookup-status').classList.remove('is-hidden');
    } else {
        document.getElementById('metadata-geo-lookup-status').classList.add('is-hidden');
        document.getElementsByName('metadata-contact-name')[0].value = geoData.contact_name;
        document.getElementsByName('metadata-contact-email')[0].value = geoData.contact_email;
        document.getElementsByName('metadata-contact-institute')[0].value = geoData.contact_institute;
        document.getElementsByName('metadata-taxon-id')[0].value = geoData.taxid_ch1;
        document.getElementsByName('metadata-organism')[0].value = geoData.organism_ch1;
        document.getElementsByName('metadata-platform-id')[0].value = geoData.platform_id;
        document.getElementsByName('metadata-instrument')[0].value = geoData.instrument_model;
        document.getElementsByName('metadata-library-selection')[0].value = geoData.library_selection;
        document.getElementsByName('metadata-library-source')[0].value = geoData.library_source;
        document.getElementsByName('metadata-library-strategy')[0].value = geoData.library_strategy;
        document.getElementsByName('metadata-pubmed-id')[0].value = geoData.pubmed_id;
    }

    const button = document.getElementById('metadata-geo-lookup');
    button.disabled = false;
    button.classList.remove('is-loading');
}

/**
 * Navigates to a specific step in the dataset upload process, updating the UI to reflect the current step.
 * Handles step marker icons and classes for visual feedback, manages step content visibility,
 * and triggers dataset processing status checks when appropriate.
 *
 * @param {string} step - The label of the step to navigate to. Must be one of:
 *   'enter-metadata', 'upload-dataset', 'process-dataset', 'finalize-dataset', 'curate-dataset'.
 */
const stepTo = (step) => {
    // TODO: switch to using the stepper-fxns.js functions (and unify the two stepper implementations)

    const stepLabels = ['enter-metadata', 'upload-dataset', 'process-dataset',
        'finalize-dataset', 'curate-dataset'
    ];
    let stepReached = false;

    // Walk forward in the steps and handle each
    for (const label of stepLabels) {
        const stepLi = document.getElementById(`step-${label}`);
        const stepMarker = stepLi.firstElementChild;
        const stepIcon = stepMarker.firstElementChild;

        // If the step is the one we want, add the check icon
        if (label === step) {
            stepMarker.classList.add('is-light');
            stepLi.classList.add('is-active');
            stepIcon.firstElementChild.classList.remove('mdi-check-bold');
            stepIcon.firstElementChild.classList.add('mdi-wrench');
            stepReached = true;

        // If not the current step, handle if it's before or after the current
        } else if (stepReached) {
            // These are the steps markers after the current one
            stepLi.classList.remove('is-active');
            stepMarker.classList.remove('is-light');
            stepIcon.firstElementChild.classList.remove('mdi-wrench');
            stepIcon.firstElementChild.classList.remove('mdi-check-bold');
        } else {
            // These are the step markers before the current one
            stepLi.classList.remove('is-active');
            stepMarker.classList.remove('is-light');
            stepIcon.firstElementChild.classList.remove('mdi-wrench');
            stepIcon.firstElementChild.classList.add('mdi-check-bold');
        }
    }

    // if the step is process-dataset, we need to check on the status
    if (step === 'process-dataset') {
        // Check the status immediately, then set an interval to keep doing it.
        checkDatasetProcessingStatus();

        setInterval(() => {
            if (processingStatus !== 'complete' && processingStatus !== 'error') {
                checkDatasetProcessingStatus();
            }
        }, processingStatusCheckInterval * 1000);
    }

    // Inactivate all step contents, then display the one we want
    document.querySelectorAll('.step-c').forEach((item) => {
        item.classList.add('is-hidden');
    });

    document.getElementById('step-' + step + '-c').classList.remove('is-hidden');

    // Scroll to the top of the page
    window.scrollTo(0, 0);
}

/**
 * Loads the list of uploads currently in progress for the current user and updates the UI accordingly.
 *
 * - Fetches uploads in progress from the server using the user's session ID.
 * - Populates the submissions-in-progress table with the retrieved uploads.
 * - Adds event listeners to handle resuming or deleting uploads.
 * - Shows or hides relevant UI sections based on whether uploads are present.
 * - Displays a warning toast if an error occurs during the fetch.
 *
 * @async
 * @function loadUploadsInProgress
 * @returns {Promise<void>} Resolves when the uploads in progress have been loaded and the UI updated.
 */
const loadUploadsInProgress = async () => {
    const {data} = await axios.post('./cgi/get_uploads_in_progress.cgi', convertToFormData({
        session_id: getCurrentUser().session_id
    }));

    if (data.success) {
        if (data.uploads.length > 0) {
            const template = document.getElementById('submission-history-row');
            document.querySelector('#submissions-in-progress-table-tbody').innerHTML = '';

            for (const upload of data.uploads) {
                const clone = template.content.cloneNode(true);
                clone.querySelector('tr').dataset.shareId = upload.share_id;
                clone.querySelector('tr').dataset.datasetId = upload.dataset_id;
                clone.querySelector('tr').dataset.loadStep = upload.load_step;

                clone.querySelector('.submission-share-id').textContent = upload.share_id;
                clone.querySelector('.submission-status').textContent = upload.status;
                clone.querySelector('.submission-title').textContent = upload.title;
                clone.querySelector('.submission-dataset-type').textContent = upload.dataset_type;
                document.querySelector('#submissions-in-progress-table-tbody').appendChild(clone);
            };

            // Add click listeners for submissions-in-progress-table-tbody rows we just added
            // First, the resume button
            for (const row of document.querySelectorAll('.submission-history-row .submission-resume')) {
                row.addEventListener('click', (event) => {
                    const row = event.target.closest('tr');

                    shareUid = row.dataset.shareId;
                    const step = row.dataset.loadStep;

                    if (row.dataset.datasetId) {
                        datasetUid = row.dataset.datasetId;
                    }

                    // Do we want to dynamically load the next step or page refresh for it?
                    //  If dynamic we have to reset all the forms.
                    stepTo(step);

                    document.getElementById('submissions-in-progress').classList.add('is-hidden');
                    document.getElementById('submission-c').classList.remove('is-hidden');
                });
            };

            // Now the delete button
            for (const row of document.querySelectorAll('.submission-history-row .submission-delete')) {
                row.addEventListener('click', (event) => {
                    // reset row to be the parent tr element
                    const row = event.target.closest('tr');

                    shareUid = row.dataset.shareId;
                    const dataset_id = row.dataset.datasetId;
                    deleteUploadInProgress(shareUid, dataset_id);
                });
            };

            document.getElementById('submissions-in-progress').classList.remove('is-hidden');
        } else {
            // remove the last row of the table and hide the submissions in progress section
            document.querySelector('#submissions-in-progress-table-tbody').innerHTML = '';
            document.getElementById('submissions-in-progress').classList.add('is-hidden');

            document.getElementById('submission-c').classList.remove('is-hidden');
        }

    } else {
        createToast(`Error loading uploads in progress: ${data.message}`, 'is-warning');
    }
}

/**
 * Converts a field name by removing the 'metadata-' prefix, replacing hyphens with spaces,
 * and capitalizing the first letter.
 *
 * @param {string} field - The field name to prettify.
 * @returns {string} The prettified field name.
 */
const prettifyFieldName = (field) => {
    field = field.replace('metadata-', '');
    field = field.replaceAll('-', ' ');
    return field.charAt(0).toUpperCase() + field.slice(1);
}

/**
 * Asynchronously collects metadata from form fields, sends it to the server for storage,
 * and updates the UI based on the server response.
 *
 * Sends a POST request with dataset metadata to the backend CGI script.
 * On success, advances the UI to the next step and scrolls to the top of the page.
 * On failure, displays an error toast notification.
 *
 * @async
 * @function storeMetadata
 * @returns {Promise<void>} Resolves when the operation is complete.
 */
const storeMetadata = async () => {
    const {data} = await axios.post('./cgi/store_expression_metadata.cgi', convertToFormData({
        dataset_uid: datasetUid,
        share_uid: shareUid,
        session_id: getCurrentUser().session_id,
        title: document.getElementsByName('metadata-title')[0].value,
        summary: document.getElementsByName('metadata-summary')[0].value,
        dataset_type: document.getElementsByName('metadata-dataset-type')[0].value,
        annotation_source: document.getElementsByName('metadata-annotation-source')[0].value,
        annotation_version: document.getElementsByName('metadata-annotation-version')[0].value,
        geo_id: document.getElementsByName('metadata-geo-id')[0].value,
        contact_name: document.getElementsByName('metadata-contact-name')[0].value,
        contact_email: document.getElementsByName('metadata-contact-email')[0].value,
        contact_institute: document.getElementsByName('metadata-contact-institute')[0].value,
        taxon_id: document.getElementsByName('metadata-taxon-id')[0].value,
        organism: document.getElementsByName('metadata-organism')[0].value,
        platform_id: document.getElementsByName('metadata-platform-id')[0].value,
        instrument: document.getElementsByName('metadata-instrument')[0].value,
        library_selection: document.getElementsByName('metadata-library-selection')[0].value,
        library_source: document.getElementsByName('metadata-library-source')[0].value,
        library_strategy: document.getElementsByName('metadata-library-strategy')[0].value,
        pubmed_id: document.getElementsByName('metadata-pubmed-id')[0].value
    }));

    if (data.success) {
        // UI for next step:
        /*
        // For the current step:
        <span class="steps-marker">
            <span class="icon">
            <i class="mdi mdi-check-bold"></i>
            </span>
        </span>
        // For the next step:
        <span class="steps-marker is-light">
            <span class="icon">
            <i class="mdi mdi-wrench"></i>
            </span>
        </span>
        */

        stepTo('upload-dataset');

        // Scroll to the top of the page
        window.scrollTo(0, 0);

    } else {
        // Show error with a toast
        createToast('Error saving metadata', data.message, 'is-warning');
    }
}

/**
 * Handles uploading a dataset file to the server using XMLHttpRequest.
 * Collects form data including dataset identifiers, user session, format, and file input,
 * then sends it to the backend endpoint. Updates the UI to reflect upload progress,
 * handles server response, and initiates dataset processing upon successful upload.
 *
 * Side Effects:
 * - Updates progress bar and status messages in the DOM.
 * - Disables/enables submit button and toggles loading/status classes.
 * - Calls `processDataset()` and advances UI steps on success.
 *
 * Dependencies:
 * - Assumes existence of global variables: `datasetUid`, `shareUid`, `datasetFormat`.
 * - Requires DOM elements with IDs: 'dataset-file-input', 'dataset-upload-progress',
 *   'dataset-upload-status-message', 'dataset-upload-submit', 'dataset-upload-status'.
 * - Requires functions: `getCurrentUser()`, `processDataset()`, `stepTo()`.
 * @async
 * @function uploadDataset
 * @returns {Promise<void>} Resolves when the upload process is complete.
 */
const uploadDataset = () => {
    const formData = new FormData();
    formData.append('dataset_uid', datasetUid);
    formData.append('share_uid', shareUid);
    formData.append('session_id', getCurrentUser().session_id);
    formData.append('dataset_format', datasetFormat);
    if (spatialFormat) {
        formData.append('spatial_format', spatialFormat);
    }
    formData.append('dataset_file', document.getElementById('dataset-file-input').files[0]);

    const xhr = new XMLHttpRequest();
    xhr.open('POST', './cgi/store_expression_dataset.cgi', true);

    xhr.upload.onprogress = (event) => {
        if (event.lengthComputable) {
            const percentComplete = (event.loaded / event.total) * 100;
            document.getElementById('dataset-upload-progress').value = percentComplete;
        }
    };

    xhr.onload = () => {
        const response = JSON.parse(xhr.responseText);

        document.getElementById('dataset-upload-status-message').textContent = '';
        document.getElementById('dataset-upload-submit').classList.remove('is-loading');
        document.getElementById('dataset-upload-status').classList.remove('is-hidden');

        if (response.success) {
            document.getElementById('dataset-upload-status-message').textContent = 'Dataset uploaded successfully. Processing beginning momentarily ...';
            document.getElementById('dataset-upload-status').classList.remove('is-hidden');

            processDataset();

            // Wait a few seconds, then move to the next step. The process script
            // (called above) will run for a long time and be monitored separately
            setTimeout(() => {
                stepTo('process-dataset');
            }, 3000);
            return;

        }
        document.getElementById('dataset-upload-status-message').textContent = response.message;
        document.getElementById('dataset-upload-submit').disabled = false;
    };

    xhr.send(formData);
}

/**
 * Processes the uploaded dataset by sending form data to the server.
 * Appends share UID, dataset format, and current user session ID to the form data,
 * then sends a POST request to the server endpoint for processing.
 * Handles the server response, but relies on external status checking for further actions.
 *
 * @async
 * @function
 * @returns {Promise<void>} Resolves when the request is complete.
 */
const processDataset = async () => {
    const formData = new FormData();
    formData.append('share_uid', shareUid);
    formData.append('dataset_format', datasetFormat);
    if (spatialFormat) {
        formData.append('spatial_format', spatialFormat);
    }
    formData.append('session_id', getCurrentUser().session_id);

    const xhr = new XMLHttpRequest();
    xhr.open('POST', './cgi/process_uploaded_expression_dataset.cgi', true);

    xhr.onload = () => {
        const response = JSON.parse(xhr.responseText);

        if (response.success) {
            // Nothing really to do here since status checking happening elsewhere
        }
    }

    xhr.send(formData);
}

/**
 * Validates the metadata form by checking required fields for values and enforcing SQL character length limits.
 * Highlights fields with errors by adding the 'is-danger' class.
 *
 * @returns {Object} An object mapping field names to error messages for fields that failed validation.
 */
const validateMetadataForm = () => {
    const erroredFields = {};

    // Each element with a name in required_metadata_fields must have a value
    for (const field of requiredMetadataFields) {
        const element = document.getElementsByName(field)[0];

        if (element.value) {
            element.classList.remove('is-danger');
        } else {
            element.classList.add('is-danger');
            erroredFields[field] = 'Requires a value';
        }
    }

    // Check SQL length limitations
    const fieldCharacterLimits = {
        'metadata-title': 255,
        'metadata-summary': 65535,
        'metadata-annotation-source': 20,
        //'metadata-annotation-version': int,
        'metadata-contact-name': 100,
        'metadata-contact-email': 100,
        'metadata-contact-institute': 255,
        'metadata-platform-id': 255,
        'metadata-instrument': 255,
        'metadata-library-selection': 255,
        'metadata-library-source': 255,
        'metadata-geo-id': 50,
        'metadata-library-strategy': 65535,
        'metadata-pubmed-id': 20
    };

    for (const field in fieldCharacterLimits) {
        const element = document.getElementsByName(field)[0];
        if (element.value.length > fieldCharacterLimits[field]) {
            element.classList.add('is-danger');
            erroredFields[field] = `Exceeds ${fieldCharacterLimits[field]} character limit`;
        } else {
            element.classList.remove('is-danger');
        }
    }

    return erroredFields;
}

/**
 * Initializes the upload dataset page by:
 * - Checking if the user is logged in and displaying the appropriate UI elements.
 * - Loading uploads in progress for logged-in users.
 * - Setting the page header label.
 * - Generating unique identifiers for the dataset and sharing.
 *
 * Assumes the existence of global functions `getCurrentUser()`, `loadUploadsInProgress()`, and `guid()`,
 * as well as global variables `datasetUid` and `shareUid`.
 */
const initPage = () => {
    if (getCurrentUser().session_id) {
        document.getElementById('logged-in-c').classList.remove('is-hidden');
        loadUploadsInProgress();
    } else {
        document.getElementById('not-logged-in-c').classList.remove('is-hidden');
    }

    // Set the page title
    document.getElementById('page-header-label').textContent = 'Upload an expression dataset';

    // Generate the UID that will be used for this submission
    datasetUid = guid('long');
    shareUid = guid('short');
}

/* --- Initialization logic --- */

await initCommonUI();
await initPage();

/* --- Event listeners --- */

// Add click listeners for all buttons of class 'format-selector'
const formatSelectorElts = document.getElementsByClassName('format-selector');
for (const btn of formatSelectorElts) {
    btn.addEventListener('click', (event) => {
        // Reset each as selectable
        for (const element of formatSelectorElts) {
            if (element.disabled) {
                continue;
            }
            // set the classList on this button to only be 'mdi' and 'mdi-cancel'
            const icon = element.querySelector('span.icon i');
            icon.classList.remove(...icon.classList);
            icon.classList.add('mdi', 'mdi-checkbox-blank-outline');

            element.querySelector('span.format-status').textContent = 'Choose';
        };

        // Now set things for the one actually clicked
        btn.querySelector('span.icon i').classList.remove('mdi', 'mdi-checkbox-blank-outline');
        btn.querySelector('span.icon i').classList.add('mdi', 'mdi-checkbox-outline');
        btn.querySelector('span.format-status').textContent = 'Selected';
        datasetFormat = btn.dataset.format;
    });
};

document.getElementById('new-submission-toggle').addEventListener('click', (event) => {
    event.preventDefault();

    document.getElementById('submissions-in-progress').classList.add('is-hidden');
    document.getElementById('submission-c').classList.remove('is-hidden');
});

document.getElementById('dataset-processing-submit').addEventListener('click', (event) => {
    event.preventDefault();

    stepTo('finalize-dataset');
});

document.getElementById('dataset-curate-submit').addEventListener('click', (event) => {
    event.preventDefault();

    const url = `/dataset_curator.html?dataset_id=${datasetUid}`;
    window.location.href = url;
});

document.getElementById('metadata-form-submit').addEventListener('click', (event) => {
    event.preventDefault();
    const erroredFields = validateMetadataForm();

    if (erroredFields && Object.keys(erroredFields).length === 0) {
        // Form looks good!
        document.getElementById('errored-field-list-c').classList.add('is-hidden');
        storeMetadata();
        return;

    }
    const erroredFieldsUl = document.getElementById('errored-field-list');
    erroredFieldsUl.innerHTML = '';

    // iterate over the errored fields and display them
    for (const field in erroredFields) {
        const fieldLabel = prettifyFieldName(field);
        const fieldMsg = erroredFields[field];

        const li = document.createElement('li');
        li.textContent = `${fieldLabel}: ${fieldMsg}`;
        erroredFieldsUl.appendChild(li);
    };

    document.getElementById('errored-field-list-c').classList.remove('is-hidden');
});

document.getElementById('dataset-file-input').addEventListener('change', (event) => {
    // Was a file selected?
    if (event.currentTarget.files.length > 0) {
        document.getElementById('dataset-upload-submit').disabled = false;
        const file = event.currentTarget.files[0];
        document.getElementById('dataset-file-name').textContent = file.name;
        return;
    }
    document.getElementById('dataset-upload-submit').disabled = true;
    document.getElementById('dataset-file-name').textContent = 'No file selected';
});

document.getElementById('dataset-finalize-submit').addEventListener('click', (event) => {
    event.preventDefault();
    event.currentTargetdisabled = true;
    document.getElementById('finalize-dataset-status-c').classList.remove('is-hidden');

    finalizeUpload();
});

document.getElementById('dataset-finalize-next-step').addEventListener('click', (event) => {
    event.preventDefault();

    // Move to the next step
    stepTo('curate-dataset');
});

document.getElementById('metadata-file-input').addEventListener('change', (event) => {
    // Was a file selected?
    if (event.currentTarget.files.length > 0) {
        document.getElementById('metadata-upload-submit').disabled = false;
        const file = event.currentTarget.files[0];
        document.getElementById('metadata-file-name').textContent = file.name;
        document.getElementsByName('metadata-dataset-id')[0].value = datasetUid;
        return;
    }
    document.getElementById('metadata-upload-submit').disabled = true;
    document.getElementById('metadata-file-name').textContent = 'No file selected';
});

document.getElementById('dataset-upload-submit').addEventListener('click', (event) => {
    event.preventDefault();
    // make sure they chose a format
    if (!datasetFormat) {
        document.getElementById('dataset-upload-status-message').textContent = 'Please choose a format above first.';
        document.getElementById('dataset-upload-status').classList.remove('is-hidden');
        return;
    }

    if (datasetFormat === "spatial") {
        const spatialFormatSelect = document.getElementById('select-spatial-platform');
        if (spatialFormatSelect.value === '') {
            document.getElementById('dataset-upload-status-message').textContent = 'Please choose a spatial platform above first.';
            document.getElementById('dataset-upload-status').classList.remove('is-hidden');
            return;
        }
        spatialFormat = spatialFormatSelect.value;
    } else {
        spatialFormat = null;   // safeguard
    }

    // change submit button to spinner
    const button = event.currentTarget;
    button.disabled = true;
    button.classList.add('is-loading');
    document.getElementById('dataset-upload-status').classList.add('is-hidden');
    uploadDataset();
});

document.getElementById('metadata-upload-submit').addEventListener('click', (event) => {
    // change submit button to spinner
    event.preventDefault();
    const button = event.currentTarget;
    button.disabled = true;
    button.classList.add('is-loading');
    document.getElementById('metadata-upload-status').classList.add('is-hidden');
    populateMetadataFormFromFile();
});

document.getElementById('metadata-geo-lookup').addEventListener('click', (event) => {
    event.preventDefault();
    const button = event.currentTarget
    button.disabled = true;
    button.classList.add('is-loading');
    const getData = getGeoData();
});

document.getElementById('select-spatial-platform').addEventListener('change', (e) => {
    const platform = e.target.value;
    const reqsSpan = document.getElementById('spatial-requirements');

    if (platform === '') {
        reqsSpan.classList.add('is-hidden');
    } else {
        reqsSpan.classList.remove('is-hidden');
    }
});

// Show modal of spatial requirements if clicked
document.getElementById("spatial-requirements").addEventListener("click", (e) => {
    e.preventDefault();
    const modalId = e.target.dataset.target;
    const modalElt = document.getElementById(modalId);
    openModal(modalElt);

    const platform = document.getElementById("select-spatial-platform").value;
    // Get the text content for the selected option
    const platformText = document.querySelector(`#select-spatial-platform option[value="${platform}"]`).textContent;
    // populate the modal
    document.querySelector(`#${modalId} .modal-card-body .content`).innerHTML =
        document.getElementById(`${platform}-spatial-reqs`).innerHTML;

    document.querySelector(`#${modalId} .modal-card-title`).textContent = platformText;

});

/*  From Shaun, used to toggle element's stickiness */
// if scrolling makes #summar-s go above top of screen, make it sticky
/*
window.addEventListener("scroll", (event) => {
    const summary = document.querySelector("<<whatever you want here>>");
    summary.classList.remove("stick-to-top");
    if (summary.getBoundingClientRect().top < 0) {
        summary.classList.add("stick-to-top");
    }
});
*/<|MERGE_RESOLUTION|>--- conflicted
+++ resolved
@@ -1,11 +1,6 @@
 'use strict';
 
-<<<<<<< HEAD
-import { apiCallsMixin, convertToFormData, createToast, getCurrentUser, initCommonUI, registerPageSpecificLoginUIUpdates } from "./common.v2.js?v=a4b3d6c";
-=======
->>>>>>> b0bfa4a5
-
-import { apiCallsMixin, convertToFormData, createToast, getCurrentUser, guid, initCommonUI, openModal } from "./common.v2.js?v=2860b88";
+import { apiCallsMixin, convertToFormData, createToast, getCurrentUser, guid, initCommonUI, openModal } from "./common.v2.js";
 
 /* --- constants and variables --- */
 
