--- conflicted
+++ resolved
@@ -132,7 +132,6 @@
               <button type="button" class="btn btn-outline-purple btn-sm mb-3" id="load_saved_plots" style="display:none;" data-toggle="modal" data-target="#load_plots_modal">Load a Saved Plot</button>
             </div>
           </div>
-<<<<<<< HEAD
         </fieldset>
 
         <!-- Gene selection-->
@@ -171,27 +170,6 @@
           <div id="options_spinner" style="display:none;">
             <i class="fa fa-circle-o-notch fa-spin fa-3x fa-fw"></i>
             <span>Loading plot options...</span>
-=======
-          <div class="form-group" id="matrixplot_container">
-            <div class="form-check">
-              <input class="form-check-input" type="checkbox" value="" id="matrixplot" checked>
-              <label class="form-check-label" for="matrixplot">
-                Create matrixplot, which aggregates mean expression of replicates based on the specified included groups.
-              </label>
-            </div>
-          </div>
-          <div class="form-group" id="cluster_obs_checkbox_container">
-            <div class="form-check">
-              <input class="form-check-input" type="checkbox" value="" id="cluster_obs">
-              <label class="form-check-label" for="cluster_obs">
-                Perform hierarchical clustering of observation samples.
-              </label>
-            </div>
-            <div class="alert alert-warning" id="cluster_obs_warning" style="display:none;">This dataset has more than 1000 observations, which may lead to the clustering step failing.  Please consider filtering your dataset categories beforehand.</div>
-            <small class="form-text text-muted">
-              NOTE: Disables sorting by primary and secondary categories.
-            </small>
->>>>>>> 021e354e
           </div>
 
           <!-- Observation group options -->
@@ -215,14 +193,11 @@
             </div>
             <div class="form-group" id="matrixplot_container">
               <div class="form-check">
-                <input class="form-check-input" type="checkbox" value="" id="matrixplot">
+                <input class="form-check-input" type="checkbox" value="" id="matrixplot" checked>
                 <label class="form-check-label" for="matrixplot">
-                  Create matrixplot, which plots mean expression of genes by the chosen primary and secondary 'split by' categories.
-                </label>
-              </div>
-              <small class="form-text text-muted">
-                NOTE: This will remove cluster colorbars from the heatmap.
-              </small>
+                  Create matrixplot, which aggregates mean expression of replicates based on the specified included groups.
+                </label>
+              </div>
             </div>
             <div class="form-group" id="cluster_obs_checkbox_container">
               <div class="form-check">
@@ -233,7 +208,7 @@
               </div>
               <div class="alert alert-warning" id="cluster_obs_warning" style="display:none;">This dataset has more than 1000 observations, which may lead to the clustering step failing.  Please consider filtering your dataset categories beforehand.</div>
               <small class="form-text text-muted">
-                NOTE: Disables splitting by primary and/or secondary categories.
+                NOTE: Disables sorting by primary and secondary categories.
               </small>
             </div>
             <div class="form-group" id="cluster_genes_checkbox_container">
