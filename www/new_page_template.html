<!DOCTYPE html>
<!--[if lt IE 7]>      <html class="no-js lt-ie9 lt-ie8 lt-ie7"> <![endif]-->
<!--[if IE 7]>         <html class="no-js lt-ie9 lt-ie8"> <![endif]-->
<!--[if IE 8]>         <html class="no-js lt-ie9"> <![endif]-->
<!--[if gt IE 8]><!--> <html class="no-js"> <!--<![endif]-->
    <head>
        <meta charset="utf-8">
        <meta http-equiv="X-UA-Compatible" content="IE=edge,chrome=1">
        <title>gEAR template page</title>
        <meta name="description" content="">
        <meta name="viewport" content="width=device-width, initial-scale=1">
        <meta http-equiv="Pragma" content="no-cache">
        <meta http-equiv="Expires" content="-1">
        <meta http-equiv="CACHE-CONTROL" content="NO-CACHE">

        <!-- This is needed because mod_rewrite doesn't work well with relative paths.  This will need
             to be changed for any hosts where gEAR is not at the webserver root.
          -->
        <base href="/" />

<<<<<<< HEAD
        <link rel="stylesheet" href="css/gear-theme-purple.css?v=cbfcd86" />
        <link rel="stylesheet" href="https://cdn.jsdelivr.net/npm/@mdi/font@6.5.95/css/materialdesignicons.min.css" />

        <!-- Ensures we always get a new version (during our current active development cycles) -->
        <script>document.write('<link rel="stylesheet" href="css/common.v2.' + (new Date()).getTime() + '.css?v=cbfcd86" />');</script>

        <!--Page-specific CSS here -->
            <script>document.write('<link rel="stylesheet" href="css/index.v2.' + (new Date()).getTime() + '.css?v=cbfcd86" />');</script>
=======
        <link rel="stylesheet" href="css/gear-theme-purple.css?v=9858a6e" />
        <link rel="stylesheet" href="https://cdn.jsdelivr.net/npm/@mdi/font@6.5.95/css/materialdesignicons.min.css" />

        <!-- Ensures we always get a new version (during our current active development cycles) -->
        <script>document.write('<link rel="stylesheet" href="css/common.v2.' + (new Date()).getTime() + '.css?v=9858a6e" />');</script>

        <!--Page-specific CSS here -->
            <script>document.write('<link rel="stylesheet" href="css/index.v2.' + (new Date()).getTime() + '.css?v=9858a6e" />');</script>
>>>>>>> 0ff882e3
    </head>
    <body>
      <div id="main-layout-c" class="columns is-fullheight">

        <!--#include virtual="/include/primary_nav.html" -->

        <section id="main-c" class="column pl-0 pt-0">

          <!--#include virtual="/include/header_bar.html" -->

          <section id="content-c" class="m-3" data-nav-link="workspace">
            <!-- This is the section to be populated for new pages -->
            <p>Page content here</p>
          </section><!-- end #content-c -->
        </section> <!-- end #main-c -->
      </div>
      <footer>
        <div>
          <!-- content here TO BE inserted via common.js -->
        </div>
      </footer>

<<<<<<< HEAD
      <script src="js/vendor/js.cookie.js?v=cbfcd86"></script>

      <!-- Helps ensure the user gets the latest code, needed while we're pushing out so many updates -->
      <script src="https://unpkg.com/axios/dist/axios.min.js"></script>
      <script>document.write('<script src="js/common.v2.' + (new Date()).getTime() + '.js?v=cbfcd86"><\/script>');</script>
      <script>document.write('<script src="js/classes/user.v2.' + (new Date()).getTime() + '.js?v=cbfcd86"><\/script>');</script>
=======
      <script src="js/vendor/js.cookie.js?v=9858a6e"></script>

      <!-- Helps ensure the user gets the latest code, needed while we're pushing out so many updates -->
      <script src="https://unpkg.com/axios/dist/axios.min.js"></script>
      <script>document.write('<script src="js/common.v2.' + (new Date()).getTime() + '.js?v=9858a6e"><\/script>');</script>
      <script>document.write('<script src="js/classes/user.v2.' + (new Date()).getTime() + '.js?v=9858a6e"><\/script>');</script>
>>>>>>> 0ff882e3

      <!-- Page-specific JS file here -->

    </body>
</html><|MERGE_RESOLUTION|>--- conflicted
+++ resolved
@@ -18,16 +18,6 @@
           -->
         <base href="/" />
 
-<<<<<<< HEAD
-        <link rel="stylesheet" href="css/gear-theme-purple.css?v=cbfcd86" />
-        <link rel="stylesheet" href="https://cdn.jsdelivr.net/npm/@mdi/font@6.5.95/css/materialdesignicons.min.css" />
-
-        <!-- Ensures we always get a new version (during our current active development cycles) -->
-        <script>document.write('<link rel="stylesheet" href="css/common.v2.' + (new Date()).getTime() + '.css?v=cbfcd86" />');</script>
-
-        <!--Page-specific CSS here -->
-            <script>document.write('<link rel="stylesheet" href="css/index.v2.' + (new Date()).getTime() + '.css?v=cbfcd86" />');</script>
-=======
         <link rel="stylesheet" href="css/gear-theme-purple.css?v=9858a6e" />
         <link rel="stylesheet" href="https://cdn.jsdelivr.net/npm/@mdi/font@6.5.95/css/materialdesignicons.min.css" />
 
@@ -36,7 +26,6 @@
 
         <!--Page-specific CSS here -->
             <script>document.write('<link rel="stylesheet" href="css/index.v2.' + (new Date()).getTime() + '.css?v=9858a6e" />');</script>
->>>>>>> 0ff882e3
     </head>
     <body>
       <div id="main-layout-c" class="columns is-fullheight">
@@ -59,21 +48,12 @@
         </div>
       </footer>
 
-<<<<<<< HEAD
-      <script src="js/vendor/js.cookie.js?v=cbfcd86"></script>
-
-      <!-- Helps ensure the user gets the latest code, needed while we're pushing out so many updates -->
-      <script src="https://unpkg.com/axios/dist/axios.min.js"></script>
-      <script>document.write('<script src="js/common.v2.' + (new Date()).getTime() + '.js?v=cbfcd86"><\/script>');</script>
-      <script>document.write('<script src="js/classes/user.v2.' + (new Date()).getTime() + '.js?v=cbfcd86"><\/script>');</script>
-=======
       <script src="js/vendor/js.cookie.js?v=9858a6e"></script>
 
       <!-- Helps ensure the user gets the latest code, needed while we're pushing out so many updates -->
       <script src="https://unpkg.com/axios/dist/axios.min.js"></script>
       <script>document.write('<script src="js/common.v2.' + (new Date()).getTime() + '.js?v=9858a6e"><\/script>');</script>
       <script>document.write('<script src="js/classes/user.v2.' + (new Date()).getTime() + '.js?v=9858a6e"><\/script>');</script>
->>>>>>> 0ff882e3
 
       <!-- Page-specific JS file here -->
 
