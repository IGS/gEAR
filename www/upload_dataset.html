--- conflicted
+++ resolved
@@ -83,11 +83,7 @@
                       <th>Status</th>
                       <th>Dataset type</th>
                       <th>Title</th>
-<<<<<<< HEAD
-                      <th></th>
-=======
                       <th>Actions</th>
->>>>>>> ecf1a8c6
                     </tr>
                   </thead>
                   <tbody id="submissions-in-progress-table-tbody"></tbody>
@@ -99,40 +95,20 @@
                     <td class="submission-dataset-type"></td>
                     <td class="submission-title"></td>
                     <td>
-<<<<<<< HEAD
-                      <div class="buttons are-small is-hidden">
-                        <button class="button">
+                      <div class="buttons are-small">
+                        <button class="button is-primary submission-resume">
                           <span class="icon">
-                            <i class="mdi mdi-delete"></i>
+                            <i class="mdi mdi-play"></i>
                           </span>
+                          <span>View / resume</span>
                         </button>
-                        <button class="button is-danger">
+                        <button class="button is-danger submission-delete">
                           <span class="icon">
-                            <i class="mdi mdi-delete"></i>
+                            <i class="mdi mdi-trash-can"></i>
                           </span>
-                          <span>Yes, delete</span>
+                          <span>Delete</span>
                         </button>
-                        <button class="button is-success">
-                          <span class="icon">
-                            <i class="mdi mdi-cancel"></i>
-                          </span>
-                          <span>Nevermind!</span>
-                        </button>
-                      </div>
-=======
-                      <button class="button is-small is-primary submission-resume">
-                        <span class="icon">
-                          <i class="mdi mdi-play"></i>
-                        </span>
-                        <span>View / resume</span>
-                      </button>
-                      <button class="button is-small is-danger submission-delete">
-                        <span class="icon">
-                          <i class="mdi mdi-trash-can"></i>
-                        </span>
-                        <span>Delete</span>
-                      </button>
->>>>>>> ecf1a8c6
+                      </div>
                     </td>
                   </tr>
                 </template>
